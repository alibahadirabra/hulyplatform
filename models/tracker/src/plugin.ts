--- conflicted
+++ resolved
@@ -13,11 +13,8 @@
 // See the License for the specific language governing permissions and
 // limitations under the License.
 //
-
-import { TxViewlet } from '@hcengineering/activity'
 import { Doc, Ref } from '@hcengineering/core'
 import { ObjectSearchCategory, ObjectSearchFactory } from '@hcengineering/model-presentation'
-import { NotificationGroup, NotificationType } from '@hcengineering/notification'
 import { IntlString, Resource, mergeIds } from '@hcengineering/platform'
 import { ProjectType } from '@hcengineering/task'
 import { trackerId } from '@hcengineering/tracker'
@@ -25,11 +22,8 @@
 import type { AnyComponent } from '@hcengineering/ui/src/types'
 import { Action, ViewAction, Viewlet } from '@hcengineering/view'
 import { Application } from '@hcengineering/workbench'
-<<<<<<< HEAD
 import { ActivityExtension, TxViewlet } from '@hcengineering/activity'
 import { NotificationGroup, NotificationType } from '@hcengineering/notification'
-=======
->>>>>>> e158788f
 
 export default mergeIds(trackerId, tracker, {
   string: {
@@ -80,14 +74,11 @@
     TxIssueCreated: '' as Ref<TxViewlet>,
     TrackerNotificationGroup: '' as Ref<NotificationGroup>,
     AssigneeNotification: '' as Ref<NotificationType>,
-<<<<<<< HEAD
     IssueActivityExtension: '' as Ref<ActivityExtension>,
     IssueTemplateActivityExtension: '' as Ref<ActivityExtension>,
     ComponentActivityExtension: '' as Ref<ActivityExtension>,
-    MilestoneActivityExtension: '' as Ref<ActivityExtension>
-=======
+    MilestoneActivityExtension: '' as Ref<ActivityExtension>,
     BaseProjectType: '' as Ref<ProjectType>
->>>>>>> e158788f
   },
   completion: {
     IssueQuery: '' as Resource<ObjectSearchFactory>,
