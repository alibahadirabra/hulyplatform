--- conflicted
+++ resolved
@@ -16,28 +16,20 @@
 
 import { Builder, Mixin } from '@hcengineering/model'
 
-<<<<<<< HEAD
+import core, { Account, Doc, Ref, Tx } from '@hcengineering/core'
+import { TClass } from '@hcengineering/model-core'
+import { TNotificationType } from '@hcengineering/model-notification'
+import notification, { NotificationType } from '@hcengineering/notification'
+import { Resource } from '@hcengineering/platform'
 import serverCore, { TriggerControl } from '@hcengineering/server-core'
-import core, { Account, Doc, Ref, Tx } from '@hcengineering/core'
 import serverNotification, {
   HTMLPresenter,
+  Presenter,
   TextPresenter,
-  Presenter,
   TypeMatch
 } from '@hcengineering/server-notification'
-import { Resource } from '@hcengineering/platform'
-import { TClass } from '@hcengineering/model-core'
-import notification, { NotificationType } from '@hcengineering/notification'
-import { TNotificationType } from '@hcengineering/model-notification'
-=======
-import core from '@hcengineering/core'
-import { TClass } from '@hcengineering/model-core'
-import { Resource } from '@hcengineering/platform'
-import serverCore from '@hcengineering/server-core'
-import serverNotification, { HTMLPresenter, Presenter, TextPresenter } from '@hcengineering/server-notification'
 
 export { serverNotificationId } from '@hcengineering/server-notification'
->>>>>>> aa218ab8
 
 @Mixin(serverNotification.mixin.HTMLPresenter, core.class.Class)
 export class THTMLPresenter extends TClass implements HTMLPresenter {
