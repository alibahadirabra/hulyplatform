--- conflicted
+++ resolved
@@ -13,12 +13,8 @@
 // limitations under the License.
 //
 
-<<<<<<< HEAD
-import { Ref, TxOperations } from '@hcengineering/core'
-=======
-import { Doc, DOMAIN_TX, Ref, Space, TxCreateDoc, TxOperations } from '@hcengineering/core'
+import { DOMAIN_TX, Ref, TxCreateDoc, TxOperations } from '@hcengineering/core'
 import { Funnel } from '@hcengineering/lead'
->>>>>>> 5a1c8004
 import { MigrateOperation, MigrationClient, MigrationUpgradeClient } from '@hcengineering/model'
 import core, { DOMAIN_SPACE } from '@hcengineering/model-core'
 import { createKanbanTemplate, createSequence } from '@hcengineering/model-task'
