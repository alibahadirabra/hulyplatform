//
// Copyright © 2020, 2021 Anticrm Platform Contributors.
// Copyright © 2021 Hardcore Engineering Inc.
//
// Licensed under the Eclipse Public License, Version 2.0 (the "License");
// you may not use this file except in compliance with the License. You may
// obtain a copy of the License at https://www.eclipse.org/legal/epl-2.0
//
// Unless required by applicable law or agreed to in writing, software
// distributed under the License is distributed on an "AS IS" BASIS,
// WITHOUT WARRANTIES OR CONDITIONS OF ANY KIND, either express or implied.
//
// See the License for the specific language governing permissions and
// limitations under the License.
//

// To help typescript locate view plugin properly
import type { Contact } from '@anticrm/contact'
<<<<<<< HEAD
import type { Doc, Domain, FindOptions, Ref } from '@anticrm/core'
import { Builder, Collection, Model, Prop, TypeRef, TypeString, UX } from '@anticrm/model'
=======
import type { Doc, FindOptions, Ref } from '@anticrm/core'
import type { Funnel, Lead } from '@anticrm/lead'
import { createKanban } from '@anticrm/lead'
import { Builder, Model, Prop, TypeRef, TypeString, UX } from '@anticrm/model'
import attachment from '@anticrm/model-attachment'
>>>>>>> 65268ecf
import chunter from '@anticrm/model-chunter'
import contact from '@anticrm/model-contact'
import core from '@anticrm/model-core'
import task, { TSpaceWithStates, TTask } from '@anticrm/model-task'
import view from '@anticrm/model-view'
import workbench from '@anticrm/model-workbench'
import type { IntlString } from '@anticrm/platform'
import type { } from '@anticrm/view'
import lead from './plugin'

@Model(lead.class.Funnel, task.class.SpaceWithStates)
@UX(lead.string.Funnel, lead.icon.Funnel)
export class TFunnel extends TSpaceWithStates implements Funnel {}

@Model(lead.class.Lead, task.class.Task)
@UX('Lead' as IntlString)
export class TLead extends TTask implements Lead {
  @Prop(TypeString(), 'Title' as IntlString)
  title!: string

  @Prop(TypeRef(contact.class.Contact), lead.string.Customer)
  customer!: Ref<Contact>

  @Prop(Collection(chunter.class.Comment), 'Comments' as IntlString)
  comments?: number

  @Prop(Collection(attachment.class.Attachment), 'Attachments' as IntlString)
  attachments?: number
}

export function createModel (builder: Builder): void {
  builder.createModel(TFunnel, TLead)

  builder.mixin(lead.class.Funnel, core.class.Class, workbench.mixin.SpaceView, {
    view: {
      class: lead.class.Lead,
      createItemDialog: lead.component.CreateLead
    }
  })

  builder.createDoc(workbench.class.Application, core.space.Model, {
    label: lead.string.LeadApplication,
    icon: lead.icon.LeadApplication,
    hidden: false,
    navigatorModel: {
      spaces: [
        {
          label: lead.string.Funnels,
          spaceClass: lead.class.Funnel,
          addSpaceLabel: lead.string.CreateFunnel,
          createComponent: lead.component.CreateFunnel
        }
      ]
    }
  }, lead.app.Lead)
  builder.createDoc(lead.class.Funnel, core.space.Model, {
    name: 'Funnel',
    description: 'Default funnel',
    private: false,
    members: []
  }, lead.space.DefaultFunnel)

  builder.createDoc(view.class.Viewlet, core.space.Model, {
    attachTo: lead.class.Lead,
    descriptor: view.viewlet.Table,
    open: lead.component.EditLead,
    // eslint-disable-next-line @typescript-eslint/consistent-type-assertions
    options: {
      lookup: {
        customer: contact.class.Contact,
        state: task.class.State
      }
    } as FindOptions<Doc>, // TODO: fix
    config: [
      '',
      '$lookup.customer',
      '$lookup.state',
      { presenter: attachment.component.AttachmentsPresenter, label: 'Files' },
      { presenter: chunter.component.CommentsPresenter, label: 'Comments' },
      'modifiedOn',
      '$lookup.customer.channels']
  })

  builder.createDoc(view.class.Viewlet, core.space.Model, {
    attachTo: lead.class.Lead,
    descriptor: task.viewlet.Kanban,
    open: lead.component.EditLead,
    // eslint-disable-next-line @typescript-eslint/consistent-type-assertions
    options: {
      lookup: {
        customer: contact.class.Contact,
        state: task.class.State
      }
    } as FindOptions<Doc>, // TODO: fix
    config: ['$lookup.customer', '$lookup.state']
  })

  builder.mixin(lead.class.Lead, core.class.Class, task.mixin.KanbanCard, {
    card: lead.component.KanbanCard
  })

  builder.mixin(lead.class.Lead, core.class.Class, view.mixin.ObjectEditor, {
    editor: lead.component.EditLead
  })

  builder.mixin(lead.class.Lead, core.class.Class, view.mixin.AttributePresenter, {
    presenter: lead.component.LeadPresenter
  })

  builder.createDoc(task.class.Sequence, task.space.Sequence, {
    attachedTo: lead.class.Lead,
    sequence: 0
  })

  builder.createDoc(task.class.KanbanTemplateSpace, core.space.Model, {
    name: 'Funnels',
    description: 'Manage funnel statuses',
    members: [],
    private: false,
    icon: lead.component.TemplatesIcon
  }, lead.space.FunnelTemplates)

  createKanban(lead.space.DefaultFunnel, async (_class, space, data, id) => {
    builder.createDoc(_class, space, data, id)
    return await Promise.resolve()
  }).catch((err) => console.error(err))
}

export { leadOperation } from './migration'
export { default } from './plugin'<|MERGE_RESOLUTION|>--- conflicted
+++ resolved
@@ -16,16 +16,11 @@
 
 // To help typescript locate view plugin properly
 import type { Contact } from '@anticrm/contact'
-<<<<<<< HEAD
-import type { Doc, Domain, FindOptions, Ref } from '@anticrm/core'
-import { Builder, Collection, Model, Prop, TypeRef, TypeString, UX } from '@anticrm/model'
-=======
 import type { Doc, FindOptions, Ref } from '@anticrm/core'
 import type { Funnel, Lead } from '@anticrm/lead'
 import { createKanban } from '@anticrm/lead'
-import { Builder, Model, Prop, TypeRef, TypeString, UX } from '@anticrm/model'
+import { Builder, Collection, Model, Prop, TypeRef, TypeString, UX } from '@anticrm/model'
 import attachment from '@anticrm/model-attachment'
->>>>>>> 65268ecf
 import chunter from '@anticrm/model-chunter'
 import contact from '@anticrm/model-contact'
 import core from '@anticrm/model-core'
