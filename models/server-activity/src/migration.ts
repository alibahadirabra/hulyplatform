--- conflicted
+++ resolved
@@ -45,7 +45,6 @@
   type DocObjectCache
 } from '@hcengineering/server-activity'
 import { generateDocUpdateMessages } from '@hcengineering/server-activity-resources'
-import { type StorageAdapter } from '@hcengineering/server-core'
 
 function getActivityControl (client: MigrationClient): ActivityControl {
   const txFactory = new TxFactory(core.account.System, false)
@@ -56,11 +55,7 @@
     hierarchy: client.hierarchy,
     findAll: async (_class, query, options) =>
       toFindResult(await client.find(client.hierarchy.getDomain(_class), query, options)),
-<<<<<<< HEAD
-    storageAdapter: client.storageAdapter as StorageAdapter,
-=======
     storageAdapter: client.storageAdapter,
->>>>>>> e1696fa7
     workspace: client.workspaceId
   }
 }
