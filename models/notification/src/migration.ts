//
// Copyright © 2022 Hardcore Engineering Inc.
//
// Licensed under the Eclipse Public License, Version 2.0 (the "License");
// you may not use this file except in compliance with the License. You may
// obtain a copy of the License at https://www.eclipse.org/legal/epl-2.0
//
// Unless required by applicable law or agreed to in writing, software
// distributed under the License is distributed on an "AS IS" BASIS,
// WITHOUT WARRANTIES OR CONDITIONS OF ANY KIND, either express or implied.
//
// See the License for the specific language governing permissions and
// limitations under the License.
//

import core, { DOMAIN_TX, type Class, type Doc, type DocumentQuery, type Ref, type Space } from '@hcengineering/core'
import {
  migrateSpace,
  tryMigrate,
  type MigrateOperation,
  type MigrationClient,
  type MigrationUpgradeClient
} from '@hcengineering/model'
import notification, {
  notificationId,
  NotificationStatus,
  type BrowserNotification,
  type DocNotifyContext,
  type InboxNotification
} from '@hcengineering/notification'
import { DOMAIN_PREFERENCE } from '@hcengineering/preference'
import contact, { type PersonSpace } from '@hcengineering/contact'

import { DOMAIN_DOC_NOTIFY, DOMAIN_NOTIFICATION, DOMAIN_USER_NOTIFY } from './index'
import { DOMAIN_SPACE } from '@hcengineering/model-core'

export async function removeNotifications (
  client: MigrationClient,
  query: DocumentQuery<DocNotifyContext>
): Promise<void> {
  while (true) {
    const contexts = await client.find<DocNotifyContext>(
      DOMAIN_NOTIFICATION,
      {
        _class: notification.class.DocNotifyContext,
        ...query
      },
      { limit: 500 }
    )

    if (contexts.length === 0) {
      return
    }

    const ids = contexts.map(({ _id }) => _id)

    await client.deleteMany(DOMAIN_NOTIFICATION, {
      _class: notification.class.CommonInboxNotification,
      docNotifyContext: { $in: ids }
    })

    await client.deleteMany(DOMAIN_NOTIFICATION, {
      _class: notification.class.ActivityInboxNotification,
      docNotifyContext: { $in: ids }
    })

    await client.deleteMany(DOMAIN_NOTIFICATION, {
      _class: notification.class.MentionInboxNotification,
      docNotifyContext: { $in: ids }
    })

    await client.deleteMany(DOMAIN_NOTIFICATION, {
      _class: notification.class.DocNotifyContext,
      _id: { $in: ids }
    })
  }
}

export async function migrateNotificationsSpace (client: MigrationClient): Promise<void> {
  const personSpaces = await client.find<PersonSpace>(DOMAIN_SPACE, { _class: contact.class.PersonSpace }, {})

  await client.update(
    DOMAIN_DOC_NOTIFY,
    {
      _class: notification.class.DocNotifyContext,
      objectSpace: { $exists: false }
    },
    { $rename: { space: 'objectSpace' } }
  )

  for (const space of personSpaces) {
    await client.update(
      DOMAIN_DOC_NOTIFY,
      {
        _class: notification.class.DocNotifyContext,
        user: { $in: space.members }
      },
      { space: space._id }
    )
    await client.update(
      DOMAIN_NOTIFICATION,
      {
        _class: notification.class.ActivityInboxNotification,
        user: { $in: space.members }
      },
      { space: space._id }
    )
    await client.update(
      DOMAIN_NOTIFICATION,
      {
        _class: notification.class.CommonInboxNotification,
        user: { $in: space.members }
      },
      { space: space._id }
    )
    await client.update(
      DOMAIN_NOTIFICATION,
      {
        _class: notification.class.MentionInboxNotification,
        user: { $in: space.members }
      },
      { space: space._id }
    )
  }

  await client.deleteMany(DOMAIN_DOC_NOTIFY, { space: { $nin: personSpaces.map(({ _id }) => _id) } })
  await client.deleteMany(DOMAIN_NOTIFICATION, {
    _class: notification.class.ActivityInboxNotification,
    space: { $nin: personSpaces.map(({ _id }) => _id) }
  })
  await client.deleteMany(DOMAIN_NOTIFICATION, {
    _class: notification.class.CommonInboxNotification,
    space: { $nin: personSpaces.map(({ _id }) => _id) }
  })
  await client.deleteMany(DOMAIN_NOTIFICATION, {
    _class: notification.class.MentionInboxNotification,
    space: { $nin: personSpaces.map(({ _id }) => _id) }
  })

  while (true) {
    const contexts = await client.find<DocNotifyContext>(
      DOMAIN_DOC_NOTIFY,
      {
        _class: notification.class.DocNotifyContext,
        attachedTo: { $exists: true }
      },
      { limit: 500 }
    )

    if (contexts.length === 0) {
      break
    }

    const classesOfSpace = new Set<Ref<Class<Doc>>>()

    for (const context of contexts) {
      const _class = (context as any).attachedToClass
      if (client.hierarchy.isDerived(_class, core.class.Space)) {
        classesOfSpace.add(_class)
      }
    }
    if (classesOfSpace.size > 0) {
      await client.update<DocNotifyContext>(
        DOMAIN_DOC_NOTIFY,
        { objectClass: { $in: Array.from(classesOfSpace) } },
        { objectSpace: core.space.Space }
      )
      await client.update<DocNotifyContext>(
        DOMAIN_DOC_NOTIFY,
        { objectClass: { $in: Array.from(classesOfSpace) } },
        { $rename: { attachedTo: 'objectId', attachedToClass: 'objectClass' } }
      )
    }
    await client.update(
      DOMAIN_DOC_NOTIFY,
      {
        _class: notification.class.DocNotifyContext,
        _id: { $in: contexts.map(({ _id }) => _id) }
      },
      { $rename: { attachedTo: 'objectId', attachedToClass: 'objectClass' } }
    )
  }

  await client.deleteMany(DOMAIN_NOTIFICATION, { _class: notification.class.BrowserNotification })
  await client.deleteMany(DOMAIN_USER_NOTIFY, { _class: notification.class.BrowserNotification })
}

export async function migrateSettings (client: MigrationClient): Promise<void> {
  await client.update(
    DOMAIN_PREFERENCE,
    {
      _class: 'notification:class:NotificationSetting' as Ref<Class<Doc>>,
      attachedTo: 'notification:providers:BrowserNotification' as Ref<Doc>
    },
    {
      _class: notification.class.NotificationTypeSetting,
      attachedTo: notification.providers.PushNotificationProvider
    }
  )

  await client.update(
    DOMAIN_PREFERENCE,
    {
      _class: 'notification:class:NotificationSetting' as Ref<Class<Doc>>,
      attachedTo: 'notification:providers:PlatformNotification' as Ref<Doc>
    },
    {
      _class: notification.class.NotificationTypeSetting,
      attachedTo: notification.providers.InboxNotificationProvider
    }
  )
}

export const notificationOperation: MigrateOperation = {
  async migrate (client: MigrationClient): Promise<void> {
    await tryMigrate(client, notificationId, [
      {
        state: 'delete-hidden-notifications',
        func: async (client) => {
          await removeNotifications(client, { hidden: true })
        }
      },
      {
        state: 'delete-invalid-notifications',
        func: async (client) => {
          await removeNotifications(client, { attachedToClass: 'chunter:class:Comment' as Ref<Class<Doc>> })
        }
      },
      {
        state: 'remove-old-classes',
        func: async (client) => {
          await client.deleteMany(DOMAIN_NOTIFICATION, { _class: 'notification:class:DocUpdates' as Ref<Class<Doc>> })
          await client.deleteMany(DOMAIN_TX, { objectClass: 'notification:class:DocUpdates' as Ref<Class<Doc>> })
        }
      },
      {
        state: 'removeDeprecatedSpace',
        func: async (client: MigrationClient) => {
          await migrateSpace(client, 'notification:space:Notifications' as Ref<Space>, core.space.Workspace, [
            DOMAIN_NOTIFICATION
          ])
        }
      },
      {
        state: 'migrate-setting',
        func: migrateSettings
      },
      {
        state: 'move-doc-notify',
        func: async (client) => {
          await client.move(DOMAIN_NOTIFICATION, { _class: notification.class.DocNotifyContext }, DOMAIN_DOC_NOTIFY)
        }
      },
      {
        state: 'remove-last-view',
        func: async (client) => {
          await client.deleteMany(DOMAIN_NOTIFICATION, { _class: 'notification:class:LastView' as any })
        }
      },
      {
        state: 'remove-notification',
        func: async (client) => {
          await client.deleteMany(DOMAIN_NOTIFICATION, { _class: 'notification:class:Notification' as any })
        }
      },
      {
        state: 'remove-email-notification',
        func: async (client) => {
          await client.deleteMany(DOMAIN_NOTIFICATION, { _class: 'notification:class:EmailNotification' as any })
        }
      },
      {
        state: 'move-user',
        func: async (client) => {
          await client.move(
            DOMAIN_NOTIFICATION,
            { _class: { $in: [notification.class.BrowserNotification, notification.class.PushSubscription] } },
            DOMAIN_USER_NOTIFY
          )
        }
      },
      {
        state: 'fill-notification-archived-field-v1',
        func: async (client) => {
          await client.update<InboxNotification>(
            DOMAIN_NOTIFICATION,
            { _class: notification.class.ActivityInboxNotification, archived: { $exists: false } },
            { archived: false }
          )
          await client.update<InboxNotification>(
            DOMAIN_NOTIFICATION,
            { _class: notification.class.CommonInboxNotification, archived: { $exists: false } },
            { archived: false }
          )
          await client.update<InboxNotification>(
            DOMAIN_NOTIFICATION,
            { _class: notification.class.MentionInboxNotification, archived: { $exists: false } },
            { archived: false }
          )
        }
      },
      {
<<<<<<< HEAD
        state: 'migrate-notifications-space-v1',
        func: migrateNotificationsSpace
=======
        state: 'fill-contexts-pinned-field-v1',
        func: async (client) => {
          await client.update<DocNotifyContext>(
            DOMAIN_DOC_NOTIFY,
            { _class: notification.class.DocNotifyContext, isPinned: { $exists: false } },
            { isPinned: false }
          )
        }
>>>>>>> 5450a075
      }
    ])

    await client.deleteMany<BrowserNotification>(DOMAIN_USER_NOTIFY, {
      _class: notification.class.BrowserNotification,
      status: NotificationStatus.Notified
    })
  },
  async upgrade (state: Map<string, Set<string>>, client: () => Promise<MigrationUpgradeClient>): Promise<void> {}
}<|MERGE_RESOLUTION|>--- conflicted
+++ resolved
@@ -300,10 +300,6 @@
         }
       },
       {
-<<<<<<< HEAD
-        state: 'migrate-notifications-space-v1',
-        func: migrateNotificationsSpace
-=======
         state: 'fill-contexts-pinned-field-v1',
         func: async (client) => {
           await client.update<DocNotifyContext>(
@@ -312,7 +308,10 @@
             { isPinned: false }
           )
         }
->>>>>>> 5450a075
+      },
+      {
+        state: 'migrate-notifications-space-v1',
+        func: migrateNotificationsSpace
       }
     ])
 
