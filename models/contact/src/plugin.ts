//
// Copyright © 2020 Anticrm Platform Contributors.
//
// Licensed under the Eclipse Public License, Version 2.0 (the "License");
// you may not use this file except in compliance with the License. You may
// obtain a copy of the License at https://www.eclipse.org/legal/epl-2.0
//
// Unless required by applicable law or agreed to in writing, software
// distributed under the License is distributed on an "AS IS" BASIS,
// WITHOUT WARRANTIES OR CONDITIONS OF ANY KIND, either express or implied.
//
// See the License for the specific language governing permissions and
// limitations under the License.
//

import { IntlString, mergeIds, Resource } from '@anticrm/platform'
import type { Ref } from '@anticrm/core'
import { contactId } from '@anticrm/contact'
import contact from '@anticrm/contact-resources/src/plugin'
import type { AnyComponent } from '@anticrm/ui'
import {} from '@anticrm/core'
import { ObjectSearchCategory, ObjectSearchFactory } from '@anticrm/model-presentation'

export default mergeIds(contactId, contact, {
  component: {
    PersonPresenter: '' as AnyComponent,
    ContactPresenter: '' as AnyComponent,
    ChannelsPresenter: '' as AnyComponent,
    CreatePerson: '' as AnyComponent,
    EditPerson: '' as AnyComponent,
    EditOrganization: '' as AnyComponent,
    CreateOrganization: '' as AnyComponent,
    CreatePersons: '' as AnyComponent,
    CreateOrganizations: '' as AnyComponent,
    OrganizationPresenter: '' as AnyComponent,
    Contacts: '' as AnyComponent,
    EmployeeAccountPresenter: '' as AnyComponent,
<<<<<<< HEAD
    OrganizationEditor: '' as AnyComponent,
    EmployeePresenter: '' as AnyComponent
=======
    PersonEditor: '' as AnyComponent,
    OrganizationEditor: '' as AnyComponent
>>>>>>> b0a8a91c
  },
  string: {
    Persons: '' as IntlString,
    SearchEmployee: '' as IntlString,
    SearchPerson: '' as IntlString,
    SearchOrganization: '' as IntlString,
    ContactInfo: '' as IntlString,
    Contact: '' as IntlString,
    Location: '' as IntlString,
    Channel: '' as IntlString,
    ChannelProvider: '' as IntlString,
    Employee: '' as IntlString,
    Value: '' as IntlString,
    Phone: '' as IntlString,
    PhonePlaceholder: '' as IntlString,
    LinkedIn: '' as IntlString,
    LinkedInPlaceholder: '' as IntlString,
    AtPlaceHolder: '' as IntlString,
    FacebookPlaceholder: '' as IntlString,
    Twitter: '' as IntlString,
    GitHub: '' as IntlString,
    Facebook: '' as IntlString,
    TypeLabel: '' as IntlString
  },
  completion: {
    PersonQuery: '' as Resource<ObjectSearchFactory>,
    EmployeeQuery: '' as Resource<ObjectSearchFactory>,
    OrganizationQuery: '' as Resource<ObjectSearchFactory>,
    EmployeeCategory: '' as Ref<ObjectSearchCategory>,
    PersonCategory: '' as Ref<ObjectSearchCategory>,
    OrganizationCategory: '' as Ref<ObjectSearchCategory>
  }
})<|MERGE_RESOLUTION|>--- conflicted
+++ resolved
@@ -35,13 +35,9 @@
     OrganizationPresenter: '' as AnyComponent,
     Contacts: '' as AnyComponent,
     EmployeeAccountPresenter: '' as AnyComponent,
-<<<<<<< HEAD
     OrganizationEditor: '' as AnyComponent,
-    EmployeePresenter: '' as AnyComponent
-=======
-    PersonEditor: '' as AnyComponent,
-    OrganizationEditor: '' as AnyComponent
->>>>>>> b0a8a91c
+    EmployeePresenter: '' as AnyComponent,
+    PersonEditor: '' as AnyComponent
   },
   string: {
     Persons: '' as IntlString,
