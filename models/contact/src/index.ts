--- conflicted
+++ resolved
@@ -25,11 +25,7 @@
   Persons,
   Status
 } from '@anticrm/contact'
-<<<<<<< HEAD
 import type { Class, Domain, Ref, Timestamp } from '@anticrm/core'
-=======
-import type { Domain, Ref, Timestamp } from '@anticrm/core'
->>>>>>> b0a8a91c
 import { DOMAIN_MODEL, IndexKind } from '@anticrm/core'
 import { Builder, Collection, Index, Model, Prop, TypeRef, TypeString, TypeTimestamp, UX } from '@anticrm/model'
 import attachment from '@anticrm/model-attachment'
