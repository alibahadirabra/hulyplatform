--- conflicted
+++ resolved
@@ -28,13 +28,8 @@
     "@hcengineering/core": "^0.6.27",
     "@hcengineering/model": "^0.6.6",
     "@hcengineering/platform": "^0.6.9",
-<<<<<<< HEAD
-    "@hcengineering/server-notification": "^0.6.0",
     "@hcengineering/calendar": "^0.6.12",
-=======
     "@hcengineering/server-notification": "^0.6.1",
-    "@hcengineering/calendar": "^0.6.11",
->>>>>>> f1d0aa54
     "@hcengineering/server-calendar": "^0.6.0",
     "@hcengineering/contact": "^0.6.18",
     "@hcengineering/server-core": "^0.6.1"
