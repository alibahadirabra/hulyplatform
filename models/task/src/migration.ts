//
// Copyright © 2020, 2021 Anticrm Platform Contributors.
//
// Licensed under the Eclipse Public License, Version 2.0 (the "License");
// you may not use this file except in compliance with the License. You may
// obtain a copy of the License at https://www.eclipse.org/legal/epl-2.0
//
// Unless required by applicable law or agreed to in writing, software
// distributed under the License is distributed on an "AS IS" BASIS,
// WITHOUT WARRANTIES OR CONDITIONS OF ANY KIND, either express or implied.
//
// See the License for the specific language governing permissions and
// limitations under the License.
//

<<<<<<< HEAD
import { AttachedDoc, Class, Client, Doc, Domain, DOMAIN_TX, Ref, Space, TxCollectionCUD, TxCreateDoc, TxCUD, TxOperations } from '@anticrm/core'
=======
>>>>>>> d5c2c07b
import {
  MigrateOperation,
  MigrationClient,
  MigrationResult,
  MigrationUpgradeClient
} from '@anticrm/model'
<<<<<<< HEAD
import core from '@anticrm/model-core'
import { createDefaultKanbanTemplate, createProjectKanban, KanbanTemplate, DocWithRank, genRanks, Issue } from '@anticrm/task'
import { DOMAIN_TASK, DOMAIN_STATE, DOMAIN_KANBAN } from '.'
import task from './plugin'
=======
>>>>>>> d5c2c07b

// eslint-disable-next-line @typescript-eslint/no-unused-vars
function logInfo (msg: string, result: MigrationResult): void {
  if (result.updated > 0) {
    console.log(`Task: Migrate ${msg} ${result.updated}`)
  }
}
<<<<<<< HEAD
async function migrateClass<T extends Doc> (
  client: MigrationClient,
  domain: Domain,
  from: Ref<Class<Doc>>,
  to: Ref<Class<T>>,
  extraOps: MigrateUpdate<T> = {},
  txExtraOps: MigrateUpdate<TxCUD<Doc>> = {}
): Promise<void> {
  logInfo(`${from} => ${to}: `, await client.update<Doc>(domain, { _class: from }, { ...extraOps, _class: to }))
  logInfo(
    `${from} => ${to} Transactions`,
    await client.update<TxCUD<Doc>>(DOMAIN_TX, { objectClass: from }, { ...txExtraOps, objectClass: to })
  )
  logInfo(
    `${from} => ${to} Collection transactions`,
    // eslint-disable-next-line
    await client.update<TxCollectionCUD<Doc, AttachedDoc>>(DOMAIN_TX, { ['tx.objectClass']: from }, { ['tx.objectClass']: to })
  )
}

export const taskOperation: MigrateOperation = {
  async migrate (client: MigrationClient): Promise<void> {
    // Since we should not have Task class instances, we convert them all to Issue.
    await migrateClass(client, DOMAIN_TASK, task.class.Task, task.class.Issue)
    await migrateClass(client, DOMAIN_STATE, 'core:class:State' as Ref<Class<Doc>>, task.class.State)
    await migrateClass(client, DOMAIN_STATE, 'core:class:WonState' as Ref<Class<Doc>>, task.class.WonState)
    await migrateClass(client, DOMAIN_STATE, 'core:class:LostState' as Ref<Class<Doc>>, task.class.LostState)
    await migrateClass(client, DOMAIN_KANBAN, 'view:class:Kanban' as Ref<Class<Doc>>, task.class.Kanban)
    await migrateClass(
      client,
      DOMAIN_KANBAN,
      'view:class:Sequence' as Ref<Class<Doc>>,
      task.class.Sequence,
      { space: task.space.Sequence },
      { objectSpace: task.space.Sequence }
    )

    // Update attached to for task
    await client.update(
      DOMAIN_KANBAN,
      { _class: task.class.Sequence, attachedTo: task.class.Task },
      { attachedTo: task.class.Issue }
    )

    await migrateClass(client, DOMAIN_KANBAN, 'view:class:KanbanTemplate' as Ref<Class<Doc>>, task.class.KanbanTemplate)
    await migrateClass(client, DOMAIN_KANBAN, 'view:class:StateTemplate' as Ref<Class<Doc>>, task.class.StateTemplate)
    await migrateClass(
      client,
      DOMAIN_KANBAN,
      'view:class:DoneStateTemplate' as Ref<Class<Doc>>,
      task.class.DoneStateTemplate
    )
    await migrateClass(
      client,
      DOMAIN_KANBAN,
      'view:class:WonStateTemplate' as Ref<Class<Doc>>,
      task.class.WonStateTemplate
    )
    await migrateClass(
      client,
      DOMAIN_KANBAN,
      'view:class:LostStateTemplate' as Ref<Class<Doc>>,
      task.class.LostStateTemplate
    )

    await client.move(
      'recruit' as Domain,
      {
        _class: 'recruit:class:Applicant' as Ref<Class<Doc>>
      },
      DOMAIN_TASK
    )

    await client.move(
      'lead' as Domain,
      {
        _class: 'lead:class:Lead' as Ref<Class<Doc>>
      },
      DOMAIN_TASK
    )

    // Update done states for tasks
    await client.update(DOMAIN_TASK, { _class: task.class.Issue, doneState: { $exists: false } }, { doneState: null })
    const txes = await client.find<TxCreateDoc<Issue>>(DOMAIN_TX, {
      _class: core.class.TxCreateDoc,
      objectClass: task.class.Issue
    })
    for (const tx of txes) {
      if (tx.attributes.attachedTo !== undefined) continue
      await client.update<TxCreateDoc<Issue>>(DOMAIN_TX, { _id: tx._id }, {
        attributes: {
          ...tx.attributes,
          attachedTo: task.global.Task,
          attachedToClass: task.class.Issue
        }
      })
    }
    const nullTxes = await client.find<TxCollectionCUD<Doc, AttachedDoc>>(DOMAIN_TX, {
      objectClass: null
    })
    for (const tx of nullTxes) {
      console.log(tx)
      const doc = await client.find<TxCreateDoc<AttachedDoc>>(DOMAIN_TX, {
        objectId: tx.tx.objectId,
        _class: core.class.TxCreateDoc
      })
      await client.update<TxCollectionCUD<Doc, AttachedDoc>>(DOMAIN_TX, { _id: tx._id }, {
        objectId: doc[0].attributes.attachedTo,
        objectClass: doc[0].attributes.attachedToClass,
        collection: doc[0].attributes.collection
      })
    }
  },
  async upgrade (client: MigrationUpgradeClient): Promise<void> {
    console.log('Task: Performing model upgrades')

    const ops = new TxOperations(client, core.account.System)
    if ((await client.findOne(task.class.Sequence, { attachedTo: task.class.Issue })) === undefined) {
      console.info('Task: Create sequence for default task project.')
      // We need to create sequence
      await ops.createDoc(task.class.Sequence, task.space.Sequence, {
        attachedTo: task.class.Issue,
        sequence: 0
      })
    } else {
      console.log('Task: => sequence is ok')
    }
    if ((await client.findOne(task.class.Kanban, { attachedTo: task.space.TasksPublic })) === undefined) {
      console.info('Task: Create kanban for default task project.')
      await createProjectKanban(task.space.TasksPublic, async (_class, space, data, id) => {
        const doc = await ops.findOne<Doc>(_class, { _id: id })
        if (doc === undefined) {
          await ops.createDoc(_class, space, data, id)
        } else {
          await ops.updateDoc(_class, space, id, data)
        }
      }).catch((err) => console.error(err))
    } else {
      console.log('Task: => public project Kanban is ok')
    }

    if (await client.findOne(core.class.TxCreateDoc, { objectId: task.template.DefaultProject }) === undefined) {
      await createDefaultKanbanTemplate(async (
        props,
        attrs
      ): Promise<void> => {
        await ops.createDoc(props.class, props.space, attrs, props.id)
      })
    }

    console.log('View: Performing model upgrades')

    await createMissingDoneStates(client, ops)
    await updateRankItems({ client, ops, _class: task.class.State, extractOrder: (kanban) => kanban.states })
    await updateRankItems({ client, ops, _class: task.class.DoneState, extractOrder: (kanban) => kanban.doneStates })
    await updateRankItems({ client, ops, _class: task.class.Task, extractOrder: (kanban) => kanban.order })
    await updateTemplateRankItems({ client, ops, _class: task.class.StateTemplate, extractOrder: (kanban) => kanban.states })
    await updateTemplateRankItems({ client, ops, _class: task.class.DoneStateTemplate, extractOrder: (kanban) => kanban.doneStates })

    const tasks = await client.findAll(task.class.Issue, {})
    for (const doc of tasks) {
      if (doc.attachedTo === undefined) {
        await ops.updateDoc(doc._class, doc.space, doc._id, {
          attachedTo: task.global.Task,
          attachedToClass: task.class.Issue
        })
      }
    }
  }
}

async function createMissingDoneStates (client: Client, ops: TxOperations): Promise<void> {
  const spacesWithStates = await client.findAll(task.class.SpaceWithStates, {})
  const doneStates = await client.findAll(task.class.DoneState, {})
  const spaceIdsWithDoneStates = new Set(doneStates.map(x => x.space))
  const outdatedSpaces = spacesWithStates.filter((space) => !spaceIdsWithDoneStates.has(space._id))

  const pairRanks = [...genRanks(2)]

  await Promise.all(
    outdatedSpaces
      .map(async (space) => {
        console.log(`Creating done states for space: ${space._id}`)
        try {
          await Promise.all([
            ops.createDoc(task.class.WonState, space._id, {
              title: 'Won',
              rank: pairRanks[0]
            }),
            ops.createDoc(task.class.LostState, space._id, {
              title: 'Lost',
              rank: pairRanks[1]
            })
          ])
        } catch (e) {
          console.error(e)
        }
      }))
}

async function updateRankItems<T extends DocWithRank> ({
  client,
  ops,
  _class,
  extractOrder
}: {
  client: Client
  ops: TxOperations
  _class: Ref<Class<T>>
  extractOrder: (kanban: any) => Ref<T>[]
}): Promise<void> {
  const allItems = await client.findAll(_class, {})
  const unorderedItems = allItems
    .filter((item) => item.rank === undefined)
  const groupedUnsortedItems = new Map<Ref<Space>, T[]>()

  unorderedItems.forEach((item) => {
    const existing = groupedUnsortedItems.get(item.space) ?? []
    groupedUnsortedItems.set(item.space, [...existing, item])
  })

  for (const [space, items] of groupedUnsortedItems.entries()) {
    const kanban = await client.findOne(task.class.Kanban, { attachedTo: space })

    if (kanban === undefined) {
      console.error(`Failed to find kanban attached to space '${space}'`)
      continue
    }

    const order = extractOrder(kanban)

    if (order === undefined) {
      console.error(`Kanban doesn't contain items order: ${kanban._id}`)
      continue
    }

    const orderedItems = order
      .map((id) => items.find(x => x._id === id))
      .filter((items): items is T => items !== undefined)
    const ranks = genRanks(orderedItems.length)

    for (const item of orderedItems) {
      const rank = ranks.next().value

      if (rank === undefined) {
        console.error('Failed to generate rank')
        break
      }

      await ops.updateDoc(item._class as Ref<Class<DocWithRank>>, item.space, item._id, { rank })
    }
  }
}

async function updateTemplateRankItems<T extends DocWithRank & AttachedDoc> ({
  client,
  ops,
  _class,
  extractOrder
}: {
  client: Client
  ops: TxOperations
  _class: Ref<Class<T>>
  extractOrder: (kanban: any) => Ref<T>[]
}): Promise<void> {
  const allItems = await client.findAll(_class, {})
  const unorderedItems = allItems
    .filter((state) => state.rank === undefined)
  const groupedUnsortedItems = new Map<Ref<Doc>, T[]>()

  unorderedItems.forEach((item) => {
    const existing = groupedUnsortedItems.get(item.attachedTo) ?? []
    groupedUnsortedItems.set(item.attachedTo, [...existing, item])
  })

  for (const [attachedTo, items] of groupedUnsortedItems.entries()) {
    const kanban = await client.findOne(task.class.KanbanTemplate, { _id: attachedTo as Ref<KanbanTemplate> })

    if (kanban === undefined) {
      console.error(`Failed to find kanban '${attachedTo}'`)
      continue
    }

    const order = extractOrder(kanban)

    if (order === undefined) {
      console.error(`Kanban doesn't contain items order: ${kanban._id}`)
      continue
    }

    const orderedItems = order
      .map((id) => items.find(x => x._id === id))
      .filter((items): items is T => items !== undefined)
    const ranks = genRanks(orderedItems.length)

    for (const item of orderedItems) {
      const rank = ranks.next().value

      if (rank === undefined) {
        console.error('Failed to generate rank')
        break
      }

      await ops.updateDoc(item._class as Ref<Class<DocWithRank>>, item.space, item._id, { rank })
    }
  }
=======

export const taskOperation: MigrateOperation = {
  async migrate (client: MigrationClient): Promise<void> {},
  async upgrade (client: MigrationUpgradeClient): Promise<void> {}
>>>>>>> d5c2c07b
}<|MERGE_RESOLUTION|>--- conflicted
+++ resolved
@@ -13,23 +13,17 @@
 // limitations under the License.
 //
 
-<<<<<<< HEAD
-import { AttachedDoc, Class, Client, Doc, Domain, DOMAIN_TX, Ref, Space, TxCollectionCUD, TxCreateDoc, TxCUD, TxOperations } from '@anticrm/core'
-=======
->>>>>>> d5c2c07b
+import { AttachedDoc, Class, Doc, Domain, DOMAIN_TX, Ref, TxCollectionCUD, TxCreateDoc, TxCUD, TxOperations } from '@anticrm/core'
 import {
   MigrateOperation,
   MigrationClient,
   MigrationResult,
   MigrationUpgradeClient
 } from '@anticrm/model'
-<<<<<<< HEAD
 import core from '@anticrm/model-core'
-import { createDefaultKanbanTemplate, createProjectKanban, KanbanTemplate, DocWithRank, genRanks, Issue } from '@anticrm/task'
+import { Issue } from '@anticrm/task'
 import { DOMAIN_TASK, DOMAIN_STATE, DOMAIN_KANBAN } from '.'
 import task from './plugin'
-=======
->>>>>>> d5c2c07b
 
 // eslint-disable-next-line @typescript-eslint/no-unused-vars
 function logInfo (msg: string, result: MigrationResult): void {
@@ -37,7 +31,6 @@
     console.log(`Task: Migrate ${msg} ${result.updated}`)
   }
 }
-<<<<<<< HEAD
 async function migrateClass<T extends Doc> (
   client: MigrationClient,
   domain: Domain,
@@ -75,13 +68,6 @@
       { objectSpace: task.space.Sequence }
     )
 
-    // Update attached to for task
-    await client.update(
-      DOMAIN_KANBAN,
-      { _class: task.class.Sequence, attachedTo: task.class.Task },
-      { attachedTo: task.class.Issue }
-    )
-
     await migrateClass(client, DOMAIN_KANBAN, 'view:class:KanbanTemplate' as Ref<Class<Doc>>, task.class.KanbanTemplate)
     await migrateClass(client, DOMAIN_KANBAN, 'view:class:StateTemplate' as Ref<Class<Doc>>, task.class.StateTemplate)
     await migrateClass(
@@ -103,24 +89,6 @@
       task.class.LostStateTemplate
     )
 
-    await client.move(
-      'recruit' as Domain,
-      {
-        _class: 'recruit:class:Applicant' as Ref<Class<Doc>>
-      },
-      DOMAIN_TASK
-    )
-
-    await client.move(
-      'lead' as Domain,
-      {
-        _class: 'lead:class:Lead' as Ref<Class<Doc>>
-      },
-      DOMAIN_TASK
-    )
-
-    // Update done states for tasks
-    await client.update(DOMAIN_TASK, { _class: task.class.Issue, doneState: { $exists: false } }, { doneState: null })
     const txes = await client.find<TxCreateDoc<Issue>>(DOMAIN_TX, {
       _class: core.class.TxCreateDoc,
       objectClass: task.class.Issue
@@ -139,7 +107,6 @@
       objectClass: null
     })
     for (const tx of nullTxes) {
-      console.log(tx)
       const doc = await client.find<TxCreateDoc<AttachedDoc>>(DOMAIN_TX, {
         objectId: tx.tx.objectId,
         _class: core.class.TxCreateDoc
@@ -155,47 +122,6 @@
     console.log('Task: Performing model upgrades')
 
     const ops = new TxOperations(client, core.account.System)
-    if ((await client.findOne(task.class.Sequence, { attachedTo: task.class.Issue })) === undefined) {
-      console.info('Task: Create sequence for default task project.')
-      // We need to create sequence
-      await ops.createDoc(task.class.Sequence, task.space.Sequence, {
-        attachedTo: task.class.Issue,
-        sequence: 0
-      })
-    } else {
-      console.log('Task: => sequence is ok')
-    }
-    if ((await client.findOne(task.class.Kanban, { attachedTo: task.space.TasksPublic })) === undefined) {
-      console.info('Task: Create kanban for default task project.')
-      await createProjectKanban(task.space.TasksPublic, async (_class, space, data, id) => {
-        const doc = await ops.findOne<Doc>(_class, { _id: id })
-        if (doc === undefined) {
-          await ops.createDoc(_class, space, data, id)
-        } else {
-          await ops.updateDoc(_class, space, id, data)
-        }
-      }).catch((err) => console.error(err))
-    } else {
-      console.log('Task: => public project Kanban is ok')
-    }
-
-    if (await client.findOne(core.class.TxCreateDoc, { objectId: task.template.DefaultProject }) === undefined) {
-      await createDefaultKanbanTemplate(async (
-        props,
-        attrs
-      ): Promise<void> => {
-        await ops.createDoc(props.class, props.space, attrs, props.id)
-      })
-    }
-
-    console.log('View: Performing model upgrades')
-
-    await createMissingDoneStates(client, ops)
-    await updateRankItems({ client, ops, _class: task.class.State, extractOrder: (kanban) => kanban.states })
-    await updateRankItems({ client, ops, _class: task.class.DoneState, extractOrder: (kanban) => kanban.doneStates })
-    await updateRankItems({ client, ops, _class: task.class.Task, extractOrder: (kanban) => kanban.order })
-    await updateTemplateRankItems({ client, ops, _class: task.class.StateTemplate, extractOrder: (kanban) => kanban.states })
-    await updateTemplateRankItems({ client, ops, _class: task.class.DoneStateTemplate, extractOrder: (kanban) => kanban.doneStates })
 
     const tasks = await client.findAll(task.class.Issue, {})
     for (const doc of tasks) {
@@ -207,147 +133,4 @@
       }
     }
   }
-}
-
-async function createMissingDoneStates (client: Client, ops: TxOperations): Promise<void> {
-  const spacesWithStates = await client.findAll(task.class.SpaceWithStates, {})
-  const doneStates = await client.findAll(task.class.DoneState, {})
-  const spaceIdsWithDoneStates = new Set(doneStates.map(x => x.space))
-  const outdatedSpaces = spacesWithStates.filter((space) => !spaceIdsWithDoneStates.has(space._id))
-
-  const pairRanks = [...genRanks(2)]
-
-  await Promise.all(
-    outdatedSpaces
-      .map(async (space) => {
-        console.log(`Creating done states for space: ${space._id}`)
-        try {
-          await Promise.all([
-            ops.createDoc(task.class.WonState, space._id, {
-              title: 'Won',
-              rank: pairRanks[0]
-            }),
-            ops.createDoc(task.class.LostState, space._id, {
-              title: 'Lost',
-              rank: pairRanks[1]
-            })
-          ])
-        } catch (e) {
-          console.error(e)
-        }
-      }))
-}
-
-async function updateRankItems<T extends DocWithRank> ({
-  client,
-  ops,
-  _class,
-  extractOrder
-}: {
-  client: Client
-  ops: TxOperations
-  _class: Ref<Class<T>>
-  extractOrder: (kanban: any) => Ref<T>[]
-}): Promise<void> {
-  const allItems = await client.findAll(_class, {})
-  const unorderedItems = allItems
-    .filter((item) => item.rank === undefined)
-  const groupedUnsortedItems = new Map<Ref<Space>, T[]>()
-
-  unorderedItems.forEach((item) => {
-    const existing = groupedUnsortedItems.get(item.space) ?? []
-    groupedUnsortedItems.set(item.space, [...existing, item])
-  })
-
-  for (const [space, items] of groupedUnsortedItems.entries()) {
-    const kanban = await client.findOne(task.class.Kanban, { attachedTo: space })
-
-    if (kanban === undefined) {
-      console.error(`Failed to find kanban attached to space '${space}'`)
-      continue
-    }
-
-    const order = extractOrder(kanban)
-
-    if (order === undefined) {
-      console.error(`Kanban doesn't contain items order: ${kanban._id}`)
-      continue
-    }
-
-    const orderedItems = order
-      .map((id) => items.find(x => x._id === id))
-      .filter((items): items is T => items !== undefined)
-    const ranks = genRanks(orderedItems.length)
-
-    for (const item of orderedItems) {
-      const rank = ranks.next().value
-
-      if (rank === undefined) {
-        console.error('Failed to generate rank')
-        break
-      }
-
-      await ops.updateDoc(item._class as Ref<Class<DocWithRank>>, item.space, item._id, { rank })
-    }
-  }
-}
-
-async function updateTemplateRankItems<T extends DocWithRank & AttachedDoc> ({
-  client,
-  ops,
-  _class,
-  extractOrder
-}: {
-  client: Client
-  ops: TxOperations
-  _class: Ref<Class<T>>
-  extractOrder: (kanban: any) => Ref<T>[]
-}): Promise<void> {
-  const allItems = await client.findAll(_class, {})
-  const unorderedItems = allItems
-    .filter((state) => state.rank === undefined)
-  const groupedUnsortedItems = new Map<Ref<Doc>, T[]>()
-
-  unorderedItems.forEach((item) => {
-    const existing = groupedUnsortedItems.get(item.attachedTo) ?? []
-    groupedUnsortedItems.set(item.attachedTo, [...existing, item])
-  })
-
-  for (const [attachedTo, items] of groupedUnsortedItems.entries()) {
-    const kanban = await client.findOne(task.class.KanbanTemplate, { _id: attachedTo as Ref<KanbanTemplate> })
-
-    if (kanban === undefined) {
-      console.error(`Failed to find kanban '${attachedTo}'`)
-      continue
-    }
-
-    const order = extractOrder(kanban)
-
-    if (order === undefined) {
-      console.error(`Kanban doesn't contain items order: ${kanban._id}`)
-      continue
-    }
-
-    const orderedItems = order
-      .map((id) => items.find(x => x._id === id))
-      .filter((items): items is T => items !== undefined)
-    const ranks = genRanks(orderedItems.length)
-
-    for (const item of orderedItems) {
-      const rank = ranks.next().value
-
-      if (rank === undefined) {
-        console.error('Failed to generate rank')
-        break
-      }
-
-      await ops.updateDoc(item._class as Ref<Class<DocWithRank>>, item.space, item._id, { rank })
-    }
-  }
-=======
-
-export const taskOperation: MigrateOperation = {
-  async migrate (client: MigrationClient): Promise<void> {},
-  async upgrade (client: MigrationUpgradeClient): Promise<void> {}
->>>>>>> d5c2c07b
 }