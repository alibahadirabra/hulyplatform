--- conflicted
+++ resolved
@@ -54,13 +54,8 @@
 export const DOMAIN_TASK = 'task' as Domain
 export const DOMAIN_STATE = 'state' as Domain
 export const DOMAIN_KANBAN = 'kanban' as Domain
-<<<<<<< HEAD
-@Model(task.class.State, core.class.Doc, DOMAIN_STATE, [core.interface.DocWithRank])
+@Model(task.class.State, core.class.Doc, DOMAIN_STATE, [task.interface.DocWithRank])
 @UX('State' as IntlString, undefined, undefined, 'rank')
-=======
-@Model(task.class.State, core.class.Doc, DOMAIN_STATE, [task.interface.DocWithRank])
-@UX('State' as IntlString, undefined, undefined, 'title')
->>>>>>> f5aa8249
 export class TState extends TDoc implements State {
   @Prop(TypeString(), 'Title' as IntlString)
   title!: string
