//
// Copyright © 2020, 2021 Anticrm Platform Contributors.
//
// Licensed under the Eclipse Public License, Version 2.0 (the "License");
// you may not use this file except in compliance with the License. You may
// obtain a copy of the License at https://www.eclipse.org/legal/epl-2.0
//
// Unless required by applicable law or agreed to in writing, software
// distributed under the License is distributed on an "AS IS" BASIS,
// WITHOUT WARRANTIES OR CONDITIONS OF ANY KIND, either express or implied.
//
// See the License for the specific language governing permissions and
// limitations under the License.
//

import {
  Account,
<<<<<<< HEAD
  AnyAttribute, ArrOf, AttachedDoc,
  Backlink,
=======
  AnyAttribute,
  ArrOf,
  AttachedDoc,
>>>>>>> c4267cc7
  Class,
  ClassifierKind,
  Collection,
  Doc,
  Domain,
  DOMAIN_MODEL,
  IndexKind,
  Interface,
  Mixin,
  Obj,
  PluginConfiguration,
  Ref,
  RefTo,
  Space,
  Timestamp,
  Type,
  Version
} from '@anticrm/core'
import { Index, Model, Prop, TypeIntlString, TypeRef, TypeString, TypeTimestamp } from '@anticrm/model'
import type { IntlString } from '@anticrm/platform'
import core from './component'

export const DOMAIN_BACKLINK = 'backlink' as Domain

// C O R E
@Model(core.class.Obj, core.class.Obj)
export class TObj implements Obj {
  @Prop(TypeRef(core.class.Class), core.string.Class)
  @Index(IndexKind.Indexed)
  _class!: Ref<Class<this>>
}

@Model(core.class.Doc, core.class.Obj)
export class TDoc extends TObj implements Doc {
  @Prop(TypeRef(core.class.Doc), core.string.Id)
  // @Index(IndexKind.Indexed) // - automatically indexed by default.
  _id!: Ref<this>

  @Prop(TypeRef(core.class.Space), core.string.Space)
  @Index(IndexKind.Indexed)
  space!: Ref<Space>

  @Prop(TypeTimestamp(), core.string.Modified)
  modifiedOn!: Timestamp

  @Prop(TypeRef(core.class.Account), core.string.ModifiedBy)
  modifiedBy!: Ref<Account>
}

@Model(core.class.AttachedDoc, core.class.Doc)
export class TAttachedDoc extends TDoc implements AttachedDoc {
  @Prop(TypeRef(core.class.Doc), core.string.AttachedTo)
  @Index(IndexKind.Indexed)
  attachedTo!: Ref<Doc>

  @Prop(TypeRef(core.class.Class), core.string.AttachedToClass)
  @Index(IndexKind.Indexed)
  attachedToClass!: Ref<Class<Doc>>

  @Prop(TypeString(), 'Collection' as IntlString)
  collection!: string
}

@Model(core.class.Backlink, core.class.AttachedDoc, DOMAIN_BACKLINK)
export class TBacklink extends TAttachedDoc implements Backlink {
  message!: string
  backlinkId!: Ref<Doc>
  backlinkClass!: Ref<Class<Doc>>
}

@Model(core.class.Class, core.class.Doc, DOMAIN_MODEL)
export class TClass extends TDoc implements Class<Obj> {
  kind!: ClassifierKind

  @Prop(TypeIntlString(), core.string.ClassLabel)
  label!: IntlString

  extends!: Ref<Class<Obj>>
  domain!: Domain
}

@Model(core.class.Mixin, core.class.Class)
export class TMixin extends TClass implements Mixin<Doc> {}

@Model(core.class.Interface, core.class.Class)
export class TInterface extends TDoc implements Interface<Doc> {
  kind!: ClassifierKind
  label!: IntlString
  extends?: Ref<Interface<Doc>>[]
}

@Model(core.class.Attribute, core.class.Doc, DOMAIN_MODEL)
export class TAttribute extends TDoc implements AnyAttribute {
  attributeOf!: Ref<Class<Obj>>
  name!: string
  type!: Type<any>
  label!: IntlString
}

@Model(core.class.Type, core.class.Obj)
export class TType extends TObj implements Type<any> {
  label!: IntlString
}

@Model(core.class.TypeString, core.class.Type)
export class TTypeString extends TType {}

@Model(core.class.TypeIntlString, core.class.Type)
export class TTypeIntlString extends TType {}

@Model(core.class.TypeNumber, core.class.Type)
export class TTypeNumber extends TType {}

@Model(core.class.TypeMarkup, core.class.Type)
export class TTypeMarkup extends TType {}

@Model(core.class.RefTo, core.class.Type)
export class TRefTo extends TType implements RefTo<Doc> {
  to!: Ref<Class<Doc>>
}

@Model(core.class.Collection, core.class.Type)
export class TCollection extends TType implements Collection<AttachedDoc> {
  of!: Ref<Class<Doc>>
}

@Model(core.class.ArrOf, core.class.Type)
export class TArrOf extends TType implements ArrOf<Doc> {
  of!: Type<Doc>
}

@Model(core.class.TypeBoolean, core.class.Type)
export class TTypeBoolean extends TType {}

@Model(core.class.TypeTimestamp, core.class.Type)
export class TTypeTimestamp extends TType {}

@Model(core.class.TypeDate, core.class.Type)
export class TTypeDate extends TType {}

@Model(core.class.Version, core.class.Doc, DOMAIN_MODEL)
export class TVersion extends TDoc implements Version {
  major!: number
  minor!: number
  patch!: number
}

@Model(core.class.PluginConfiguration, core.class.Doc, DOMAIN_MODEL)
export class TPluginConfiguration extends TDoc implements PluginConfiguration {
  pluginId!: string
  transactions!: Ref<Doc>[]
}<|MERGE_RESOLUTION|>--- conflicted
+++ resolved
@@ -15,14 +15,10 @@
 
 import {
   Account,
-<<<<<<< HEAD
-  AnyAttribute, ArrOf, AttachedDoc,
-  Backlink,
-=======
   AnyAttribute,
   ArrOf,
   AttachedDoc,
->>>>>>> c4267cc7
+  Backlink,
   Class,
   ClassifierKind,
   Collection,
