--- conflicted
+++ resolved
@@ -15,11 +15,6 @@
 
 import activity from '@anticrm/activity'
 import type {
-<<<<<<< HEAD
-  ChunterSpace,
-=======
-  Backlink,
->>>>>>> e5c64849
   Channel,
   ChunterMessage,
   ChunterSpace,
