//
// Copyright © 2020, 2021 Anticrm Platform Contributors.
//
// Licensed under the Eclipse Public License, Version 2.0 (the "License");
// you may not use this file except in compliance with the License. You may
// obtain a copy of the License at https://www.eclipse.org/legal/epl-2.0
//
// Unless required by applicable law or agreed to in writing, software
// distributed under the License is distributed on an "AS IS" BASIS,
// WITHOUT WARRANTIES OR CONDITIONS OF ANY KIND, either express or implied.
//
// See the License for the specific language governing permissions and
// limitations under the License.
//

import activity from '@anticrm/activity'
import type {
  Backlink,
<<<<<<< HEAD
  ChunterSpace,
=======
>>>>>>> ed0a7473
  Channel,
  ChunterMessage,
  Comment,
  Message,
<<<<<<< HEAD
  ThreadMessage,
  DirectMessage
=======
  SavedMessages,
  ThreadMessage
>>>>>>> ed0a7473
} from '@anticrm/chunter'
import contact, { Employee } from '@anticrm/contact'
import type { Account, Class, Doc, Domain, Ref, Space, Timestamp } from '@anticrm/core'
import { IndexKind } from '@anticrm/core'
import {
  ArrOf,
  Builder,
  Collection,
  Index,
  Model,
  Prop,
  TypeMarkup,
  TypeRef,
  TypeString,
  TypeTimestamp,
  UX
} from '@anticrm/model'
import attachment from '@anticrm/model-attachment'
import core, { TAttachedDoc, TSpace } from '@anticrm/model-core'
import view from '@anticrm/model-view'
import workbench from '@anticrm/model-workbench'
import chunter from './plugin'
import notification from '@anticrm/model-notification'
import preference, { TPreference } from '@anticrm/model-preference'

export const DOMAIN_CHUNTER = 'chunter' as Domain
export const DOMAIN_COMMENT = 'comment' as Domain

@Model(chunter.class.ChunterSpace, core.class.Space)
export class TChunterSpace extends TSpace implements ChunterSpace {
  @Prop(TypeTimestamp(), chunter.string.LastMessage)
  lastMessage?: Timestamp

  @Prop(ArrOf(TypeRef(chunter.class.ChunterMessage)), chunter.string.PinnedMessages)
  pinned?: Ref<ChunterMessage>[]
}

@Model(chunter.class.Channel, chunter.class.ChunterSpace)
@UX(chunter.string.Channel, chunter.icon.Hashtag)
export class TChannel extends TChunterSpace implements Channel {
  @Prop(TypeString(), chunter.string.Topic)
  @Index(IndexKind.FullText)
  topic?: string
}

@Model(chunter.class.DirectMessage, chunter.class.ChunterSpace)
@UX(chunter.string.DirectMessage, contact.icon.Person)
export class TDirectMessage extends TChunterSpace implements DirectMessage {}

@Model(chunter.class.ChunterMessage, core.class.AttachedDoc, DOMAIN_CHUNTER)
export class TChunterMessage extends TAttachedDoc implements ChunterMessage {
  @Prop(TypeMarkup(), chunter.string.Content)
  @Index(IndexKind.FullText)
  content!: string

  @Prop(Collection(attachment.class.Attachment), attachment.string.Attachments)
  attachments?: number

  @Prop(TypeRef(core.class.Account), chunter.string.CreateBy)
  createBy!: Ref<Account>

  @Prop(TypeTimestamp(), chunter.string.Create)
  createOn!: Timestamp

  @Prop(TypeTimestamp(), chunter.string.Edit)
  editedOn?: Timestamp
}

@Model(chunter.class.ThreadMessage, chunter.class.ChunterMessage)
export class TThreadMessage extends TChunterMessage implements ThreadMessage {
  declare attachedTo: Ref<Message>

  declare attachedToClass: Ref<Class<Message>>
}

@Model(chunter.class.Message, chunter.class.ChunterMessage)
export class TMessage extends TChunterMessage implements Message {
  declare attachedTo: Ref<Space>

  declare attachedToClass: Ref<Class<Space>>

  @Prop(ArrOf(TypeRef(contact.class.Employee)), chunter.string.Replies)
  replies?: Ref<Employee>[]

  @Prop(TypeTimestamp(), chunter.string.LastReply)
  lastReply?: Timestamp
}

@Model(chunter.class.Comment, core.class.AttachedDoc, DOMAIN_COMMENT)
@UX(chunter.string.Comment)
export class TComment extends TAttachedDoc implements Comment {
  @Prop(TypeMarkup(), chunter.string.Message)
  @Index(IndexKind.FullText)
  message!: string

  @Prop(Collection(attachment.class.Attachment), attachment.string.Attachments)
  attachments?: number
}

@Model(chunter.class.Backlink, chunter.class.Comment)
@UX(chunter.string.Reference, chunter.icon.Chunter)
export class TBacklink extends TComment implements Backlink {
  backlinkId!: Ref<Doc>
  backlinkClass!: Ref<Class<Doc>>
}

@Model(chunter.class.SavedMessages, preference.class.Preference)
export class TSavedMessages extends TPreference implements SavedMessages {
  @Prop(TypeRef(chunter.class.ChunterMessage), chunter.string.SavedMessages)
  attachedTo!: Ref<ChunterMessage>
}

export function createModel (builder: Builder): void {
<<<<<<< HEAD
  builder.createModel(
    TChunterSpace,
    TChannel,
    TMessage,
    TThreadMessage,
    TChunterMessage,
    TComment,
    TBacklink,
    TDirectMessage
  )
  const spaceClasses = [chunter.class.Channel, chunter.class.DirectMessage]

  spaceClasses.forEach((spaceClass) => {
    builder.mixin(spaceClass, core.class.Class, workbench.mixin.SpaceView, {
      view: {
        class: chunter.class.Message
      }
    })

    builder.mixin(spaceClass, core.class.Class, notification.mixin.SpaceLastEdit, {
      lastEditField: 'lastMessage'
    })

    builder.mixin(spaceClass, core.class.Class, view.mixin.ObjectEditor, {
      editor: chunter.component.EditChannel
    })
=======
  builder.createModel(TChannel, TMessage, TThreadMessage, TChunterMessage, TComment, TBacklink, TSavedMessages)
  builder.mixin(chunter.class.Channel, core.class.Class, workbench.mixin.SpaceView, {
    view: {
      class: chunter.class.Message
    }
>>>>>>> ed0a7473
  })

  builder.mixin(chunter.class.DirectMessage, core.class.Class, view.mixin.SpaceName, {
    getName: chunter.function.GetDmName
  })

  builder.mixin(chunter.class.DirectMessage, core.class.Class, view.mixin.AttributePresenter, {
    presenter: chunter.component.DmPresenter
  })

  builder.mixin(chunter.class.Channel, core.class.Class, view.mixin.AttributePresenter, {
    presenter: chunter.component.ChannelPresenter
  })

  builder.mixin(chunter.class.DirectMessage, core.class.Class, view.mixin.SpaceHeader, {
    header: chunter.component.DmHeader
  })

  builder.mixin(chunter.class.Channel, core.class.Class, view.mixin.SpaceHeader, {
    header: chunter.component.ChannelHeader
  })

  builder.createDoc(
    view.class.ViewletDescriptor,
    core.space.Model,
    {
      label: chunter.string.Chat,
      icon: view.icon.Table,
      component: chunter.component.ChannelView
    },
    chunter.viewlet.Chat
  )

  builder.createDoc(view.class.Viewlet, core.space.Model, {
    attachTo: chunter.class.Message,
    descriptor: chunter.viewlet.Chat,
    config: {}
  })

  builder.createDoc(
    view.class.Action,
    core.space.Model,
    {
      label: chunter.string.MarkUnread,
      action: chunter.actionImpl.MarkUnread,
      singleInput: true
    },
    chunter.action.MarkUnread
  )

  builder.createDoc(
    view.class.Action,
    core.space.Model,
    {
      label: chunter.string.MarkUnread,
      action: chunter.actionImpl.MarkCommentUnread,
      singleInput: true
    },
    chunter.action.MarkCommentUnread
  )

  builder.createDoc(view.class.ActionTarget, core.space.Model, {
    target: chunter.class.Message,
    action: chunter.action.MarkUnread,
    context: {
      mode: 'context'
    }
  })

  builder.createDoc(
    view.class.Action,
    core.space.Model,
    {
      label: chunter.string.ArchiveChannel,
      icon: view.icon.Archive,
      action: chunter.actionImpl.ArchiveChannel
    },
    chunter.action.ArchiveChannel
  )

  builder.createDoc(
    view.class.Action,
    core.space.Model,
    {
      label: chunter.string.UnarchiveChannel,
      icon: view.icon.Archive,
      action: chunter.actionImpl.UnarchiveChannel
    },
    chunter.action.UnarchiveChannel
  )

  builder.createDoc(view.class.ActionTarget, core.space.Model, {
    target: chunter.class.Channel,
    action: chunter.action.ArchiveChannel,
    query: {
      archived: false
    },
    context: {
      mode: 'context'
    }
  })

  builder.createDoc(view.class.ActionTarget, core.space.Model, {
    target: chunter.class.Channel,
    action: chunter.action.UnarchiveChannel,
    query: {
      archived: true
    },
    context: {
      mode: 'context'
    }
  })

  builder.createDoc(view.class.ActionTarget, core.space.Model, {
    target: chunter.class.ThreadMessage,
    action: chunter.action.MarkCommentUnread,
    context: {
      mode: 'context'
    }
  })

  builder.createDoc(
    workbench.class.Application,
    core.space.Model,
    {
      label: chunter.string.ApplicationLabelChunter,
      icon: chunter.icon.Chunter,
      hidden: false,
      navigatorModel: {
        specials: [
          {
<<<<<<< HEAD
=======
            id: 'spaceBrowser',
            component: workbench.component.SpaceBrowser,
            icon: workbench.icon.Search,
            label: chunter.string.ChannelBrowser,
            position: 'top',
            spaceClass: chunter.class.Channel,
            componentProps: {
              _class: chunter.class.Channel,
              label: chunter.string.ChannelBrowser,
              createItemDialog: chunter.component.CreateChannel,
              createItemLabel: chunter.string.CreateChannel
            }
          },
          {
>>>>>>> ed0a7473
            id: 'archive',
            component: workbench.component.Archive,
            icon: view.icon.Archive,
            label: workbench.string.Archive,
            position: 'top',
            visibleIf: workbench.function.HasArchiveSpaces,
            spaceClass: chunter.class.Channel
          },
          {
            id: 'threads',
            label: chunter.string.Threads,
            icon: chunter.icon.Thread,
            component: chunter.component.Threads,
            position: 'top'
<<<<<<< HEAD
=======
          },
          {
            id: 'savedMessages',
            label: chunter.string.SavedMessages,
            icon: chunter.icon.Bookmark,
            component: chunter.component.SavedMessages
>>>>>>> ed0a7473
          }
        ],
        spaces: [
          {
            label: chunter.string.Channels,
            spaceClass: chunter.class.Channel,
            addSpaceLabel: chunter.string.CreateChannel,
            createComponent: chunter.component.CreateChannel
<<<<<<< HEAD
          },
          {
            label: chunter.string.DirectMessages,
            spaceClass: chunter.class.DirectMessage,
            addSpaceLabel: chunter.string.NewDirectMessage,
            createComponent: chunter.component.CreateDirectMessage
=======
>>>>>>> ed0a7473
          }
        ],
        aside: chunter.component.ThreadView
      }
    },
    chunter.app.Chunter
  )

  builder.mixin(chunter.class.Comment, core.class.Class, view.mixin.AttributePresenter, {
    presenter: chunter.component.CommentPresenter
  })

  builder.createDoc(
    activity.class.TxViewlet,
    core.space.Model,
    {
      objectClass: chunter.class.Comment,
      icon: chunter.icon.Chunter,
      txClass: core.class.TxCreateDoc,
      component: chunter.activity.TxCommentCreate,
      label: chunter.string.LeftComment,
      display: 'content',
      editable: true,
      hideOnRemove: true
    },
    chunter.ids.TxCommentCreate
  )

  // We need to define this one, to hide default attached object removed case
  builder.createDoc(
    activity.class.TxViewlet,
    core.space.Model,
    {
      objectClass: chunter.class.Comment,
      icon: chunter.icon.Chunter,
      txClass: core.class.TxRemoveDoc,
      display: 'inline',
      hideOnRemove: true
    },
    chunter.ids.TxCommentRemove
  )

  builder.createDoc(
    activity.class.TxViewlet,
    core.space.Model,
    {
      objectClass: chunter.class.Backlink,
      icon: chunter.icon.Chunter,
      txClass: core.class.TxCreateDoc,
      component: chunter.activity.TxBacklinkCreate,
      label: chunter.string.MentionedIn,
      labelComponent: chunter.activity.TxBacklinkReference,
      display: 'emphasized',
      editable: false,
      hideOnRemove: true
    },
    chunter.ids.TxCommentCreate
  )

  // We need to define this one, to hide default attached object removed case
  builder.createDoc(
    activity.class.TxViewlet,
    core.space.Model,
    {
      objectClass: chunter.class.Backlink,
      icon: chunter.icon.Chunter,
      txClass: core.class.TxRemoveDoc,
      display: 'inline',
      hideOnRemove: true
    },
    chunter.ids.TxBacklinkRemove
  )
}

export { chunterOperation } from './migration'

export default chunter<|MERGE_RESOLUTION|>--- conflicted
+++ resolved
@@ -16,21 +16,14 @@
 import activity from '@anticrm/activity'
 import type {
   Backlink,
-<<<<<<< HEAD
   ChunterSpace,
-=======
->>>>>>> ed0a7473
   Channel,
   ChunterMessage,
   Comment,
   Message,
-<<<<<<< HEAD
+  SavedMessages,
   ThreadMessage,
   DirectMessage
-=======
-  SavedMessages,
-  ThreadMessage
->>>>>>> ed0a7473
 } from '@anticrm/chunter'
 import contact, { Employee } from '@anticrm/contact'
 import type { Account, Class, Doc, Domain, Ref, Space, Timestamp } from '@anticrm/core'
@@ -144,7 +137,6 @@
 }
 
 export function createModel (builder: Builder): void {
-<<<<<<< HEAD
   builder.createModel(
     TChunterSpace,
     TChannel,
@@ -153,7 +145,8 @@
     TChunterMessage,
     TComment,
     TBacklink,
-    TDirectMessage
+    TDirectMessage,
+    TSavedMessages
   )
   const spaceClasses = [chunter.class.Channel, chunter.class.DirectMessage]
 
@@ -171,13 +164,6 @@
     builder.mixin(spaceClass, core.class.Class, view.mixin.ObjectEditor, {
       editor: chunter.component.EditChannel
     })
-=======
-  builder.createModel(TChannel, TMessage, TThreadMessage, TChunterMessage, TComment, TBacklink, TSavedMessages)
-  builder.mixin(chunter.class.Channel, core.class.Class, workbench.mixin.SpaceView, {
-    view: {
-      class: chunter.class.Message
-    }
->>>>>>> ed0a7473
   })
 
   builder.mixin(chunter.class.DirectMessage, core.class.Class, view.mixin.SpaceName, {
@@ -309,8 +295,6 @@
       navigatorModel: {
         specials: [
           {
-<<<<<<< HEAD
-=======
             id: 'spaceBrowser',
             component: workbench.component.SpaceBrowser,
             icon: workbench.icon.Search,
@@ -325,7 +309,6 @@
             }
           },
           {
->>>>>>> ed0a7473
             id: 'archive',
             component: workbench.component.Archive,
             icon: view.icon.Archive,
@@ -340,15 +323,12 @@
             icon: chunter.icon.Thread,
             component: chunter.component.Threads,
             position: 'top'
-<<<<<<< HEAD
-=======
           },
           {
             id: 'savedMessages',
             label: chunter.string.SavedMessages,
             icon: chunter.icon.Bookmark,
             component: chunter.component.SavedMessages
->>>>>>> ed0a7473
           }
         ],
         spaces: [
@@ -357,15 +337,12 @@
             spaceClass: chunter.class.Channel,
             addSpaceLabel: chunter.string.CreateChannel,
             createComponent: chunter.component.CreateChannel
-<<<<<<< HEAD
           },
           {
             label: chunter.string.DirectMessages,
             spaceClass: chunter.class.DirectMessage,
             addSpaceLabel: chunter.string.NewDirectMessage,
             createComponent: chunter.component.CreateDirectMessage
-=======
->>>>>>> ed0a7473
           }
         ],
         aside: chunter.component.ThreadView
