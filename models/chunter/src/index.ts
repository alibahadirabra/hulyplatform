--- conflicted
+++ resolved
@@ -377,40 +377,6 @@
     },
     chunter.ids.TxCommentRemove
   )
-<<<<<<< HEAD
-=======
-
-  builder.createDoc(
-    activity.class.TxViewlet,
-    core.space.Model,
-    {
-      objectClass: chunter.class.Backlink,
-      icon: chunter.icon.Chunter,
-      txClass: core.class.TxCreateDoc,
-      component: chunter.activity.TxBacklinkCreate,
-      label: chunter.string.MentionedIn,
-      labelComponent: chunter.activity.TxBacklinkReference,
-      display: 'emphasized',
-      editable: false,
-      hideOnRemove: true
-    },
-    chunter.ids.TxBacklinkCreate
-  )
-
-  // We need to define this one, to hide default attached object removed case
-  builder.createDoc(
-    activity.class.TxViewlet,
-    core.space.Model,
-    {
-      objectClass: chunter.class.Backlink,
-      icon: chunter.icon.Chunter,
-      txClass: core.class.TxRemoveDoc,
-      display: 'inline',
-      hideOnRemove: true
-    },
-    chunter.ids.TxBacklinkRemove
-  )
->>>>>>> e6a69e00
 }
 
 export { chunterOperation } from './migration'
