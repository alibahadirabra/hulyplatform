--- conflicted
+++ resolved
@@ -100,11 +100,8 @@
     CanCopyMessageLink: '' as Resource<(doc?: Doc | Doc[]) => Promise<boolean>>,
     GetChunterSpaceLinkFragment: '' as Resource<(doc: Doc, props: Record<string, any>) => Promise<Location>>,
     GetThreadLink: '' as Resource<(doc: Doc, props: Record<string, any>) => Promise<Location>>,
-<<<<<<< HEAD
-    GetMessageLink: '' as Resource<(doc: Doc, props: Record<string, any>) => Promise<Location>>
-=======
+    GetMessageLink: '' as Resource<(doc: Doc, props: Record<string, any>) => Promise<Location>>,
     ReplyToThread: '' as Resource<(doc: ActivityMessage) => Promise<void>>
->>>>>>> 84de2c19
   },
   filter: {
     ChatMessagesFilter: '' as Resource<(message: ActivityMessage, _class?: Ref<Doc>) => boolean>
