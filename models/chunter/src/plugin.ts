//
// Copyright © 2020 Anticrm Platform Contributors.
//
// Licensed under the Eclipse Public License, Version 2.0 (the "License");
// you may not use this file except in compliance with the License. You may
// obtain a copy of the License at https://www.eclipse.org/legal/epl-2.0
//
// Unless required by applicable law or agreed to in writing, software
// distributed under the License is distributed on an "AS IS" BASIS,
// WITHOUT WARRANTIES OR CONDITIONS OF ANY KIND, either express or implied.
//
// See the License for the specific language governing permissions and
// limitations under the License.
//

import type { ActivityMessage } from '@hcengineering/activity'
import { chunterId, type Channel } from '@hcengineering/chunter'
import chunter from '@hcengineering/chunter-resources/src/plugin'
import { type Client, type Doc, type Ref } from '@hcengineering/core'
import { type NotificationGroup } from '@hcengineering/notification'
import type { IntlString, Resource } from '@hcengineering/platform'
import { mergeIds } from '@hcengineering/platform'
import type { AnyComponent, Location } from '@hcengineering/ui/src/types'
import type { Action, ActionCategory, ViewAction, Viewlet, ViewletDescriptor } from '@hcengineering/view'
import { type WidgetTab } from '@hcengineering/workbench'

export default mergeIds(chunterId, chunter, {
  component: {
    ChannelPresenter: '' as AnyComponent,
    DmPresenter: '' as AnyComponent,
    ChannelsPanel: '' as AnyComponent,
    Chat: '' as AnyComponent,
    ChatWidget: '' as AnyComponent,
    ChatWidgetTab: '' as AnyComponent,
    ChatMessageNotificationLabel: '' as AnyComponent,
    ThreadNotificationPresenter: '' as AnyComponent,
    JoinChannelNotificationPresenter: '' as AnyComponent
  },
  action: {
    MarkCommentUnread: '' as Ref<Action>,
    MarkUnread: '' as Ref<Action>,
    ArchiveChannel: '' as Ref<Action>,
    UnarchiveChannel: '' as Ref<Action>,
    ConvertToPrivate: '' as Ref<Action>,
    CopyChatMessageLink: '' as Ref<Action<Doc, any>>,
    ReplyToThreadAction: '' as Ref<Action>
  },
  actionImpl: {
    ArchiveChannel: '' as ViewAction,
    UnarchiveChannel: '' as ViewAction,
    ConvertDmToPrivateChannel: '' as ViewAction,
    DeleteChatMessage: '' as ViewAction,
    ReplyToThread: '' as ViewAction,
<<<<<<< HEAD
    OpenInSidebar: '' as ViewAction
=======
    OpenInSidebar: '' as ViewAction,
    OpenInSidebarTab: '' as ViewAction,
    TranslateMessage: '' as ViewAction,
    ShowOriginalMessage: '' as ViewAction
>>>>>>> 8d9cebdd
  },
  category: {
    Chunter: '' as Ref<ActionCategory>
  },
  activity: {
    ChannelCreatedMessage: '' as AnyComponent
  },
  string: {
    ApplicationLabelChunter: '' as IntlString,
    MentionedIn: '' as IntlString,
    Content: '' as IntlString,
    Comment: '' as IntlString,
    Reference: '' as IntlString,
    CreateBy: '' as IntlString,
    Create: '' as IntlString,
    Edit: '' as IntlString,
    MarkUnread: '' as IntlString,
    LastMessage: '' as IntlString,
    MentionNotification: '' as IntlString,
    PinnedMessages: '' as IntlString,
    SavedMessages: '' as IntlString,
    Emoji: '' as IntlString,
    DM: '' as IntlString,
    DMNotification: '' as IntlString,
    ConfigLabel: '' as IntlString,
    ConfigDescription: '' as IntlString,
    Reacted: '' as IntlString,
    RepliedToThread: '' as IntlString,
    ChannelMessages: '' as IntlString,
    JoinChannel: '' as IntlString
  },
  viewlet: {
    Chat: '' as Ref<ViewletDescriptor>,
    Channels: '' as Ref<Viewlet>
  },
  ids: {
    ChunterNotificationGroup: '' as Ref<NotificationGroup>
  },
  space: {
    General: '' as Ref<Channel>,
    Random: '' as Ref<Channel>
  },
  function: {
    GetLink: '' as Resource<(doc: Doc, props: Record<string, any>) => Promise<string>>,
    GetFragment: '' as Resource<(doc: Doc, props: Record<string, any>) => Promise<Location>>,
    DmIdentifierProvider: '' as Resource<<T extends Doc>(client: Client, ref: Ref<T>, doc?: T) => Promise<string>>,
    CanDeleteMessage: '' as Resource<(doc?: Doc | Doc[]) => Promise<boolean>>,
    CanCopyMessageLink: '' as Resource<(doc?: Doc | Doc[]) => Promise<boolean>>,
    GetChunterSpaceLinkFragment: '' as Resource<(doc: Doc, props: Record<string, any>) => Promise<Location>>,
    GetThreadLink: '' as Resource<(doc: Doc, props: Record<string, any>) => Promise<Location>>,
    ReplyToThread: '' as Resource<(doc: ActivityMessage, event: MouseEvent) => Promise<void>>,
    CanReplyToThread: '' as Resource<(doc?: Doc | Doc[]) => Promise<boolean>>,
    GetMessageLink: '' as Resource<(doc: Doc, props: Record<string, any>) => Promise<Location>>,
    CloseChatWidgetTab: '' as Resource<(tab: WidgetTab) => Promise<void>>
  },
  filter: {
    ChatMessagesFilter: '' as Resource<(message: ActivityMessage, _class?: Ref<Doc>) => boolean>
  }
})<|MERGE_RESOLUTION|>--- conflicted
+++ resolved
@@ -51,14 +51,9 @@
     ConvertDmToPrivateChannel: '' as ViewAction,
     DeleteChatMessage: '' as ViewAction,
     ReplyToThread: '' as ViewAction,
-<<<<<<< HEAD
-    OpenInSidebar: '' as ViewAction
-=======
     OpenInSidebar: '' as ViewAction,
-    OpenInSidebarTab: '' as ViewAction,
     TranslateMessage: '' as ViewAction,
     ShowOriginalMessage: '' as ViewAction
->>>>>>> 8d9cebdd
   },
   category: {
     Chunter: '' as Ref<ActionCategory>
