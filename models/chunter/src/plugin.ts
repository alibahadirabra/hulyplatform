--- conflicted
+++ resolved
@@ -26,11 +26,8 @@
   component: {
     CommentPresenter: '' as AnyComponent,
     ChannelPresenter: '' as AnyComponent,
-<<<<<<< HEAD
+    DmPresenter: '' as AnyComponent,
     FileBrowser: '' as AnyComponent,
-=======
-    DmPresenter: '' as AnyComponent,
->>>>>>> 2efc1904
     Threads: '' as AnyComponent,
     ThreadView: '' as AnyComponent,
     SavedMessages: '' as AnyComponent
