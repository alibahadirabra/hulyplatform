--- conflicted
+++ resolved
@@ -67,13 +67,7 @@
   },
   ids: {
     TxCommentCreate: '' as Ref<TxViewlet>,
-<<<<<<< HEAD
     TxCommentRemove: '' as Ref<TxViewlet>
-=======
-    TxBacklinkCreate: '' as Ref<TxViewlet>,
-    TxCommentRemove: '' as Ref<TxViewlet>,
-    TxBacklinkRemove: '' as Ref<TxViewlet>
->>>>>>> e6a69e00
   },
   activity: {
     TxCommentCreate: '' as AnyComponent
