//
// Copyright © 2022 Hardcore Engineering Inc.
//
// Licensed under the Eclipse Public License, Version 2.0 (the "License");
// you may not use this file except in compliance with the License. You may
// obtain a copy of the License at https://www.eclipse.org/legal/epl-2.0
//
// Unless required by applicable law or agreed to in writing, software
// distributed under the License is distributed on an "AS IS" BASIS,
// WITHOUT WARRANTIES OR CONDITIONS OF ANY KIND, either express or implied.
//
// See the License for the specific language governing permissions and
// limitations under the License.
//

import core, { DOMAIN_TX, TxOperations } from '@hcengineering/core'
import { MigrateOperation, MigrationClient, MigrationUpgradeClient } from '@hcengineering/model'
import { DOMAIN_SPACE } from '@hcengineering/model-core'
import templates from './plugin'

export const templatesOperation: MigrateOperation = {
  async migrate (client: MigrationClient): Promise<void> {
    await changeClass(client)
  },
  async upgrade (client: MigrationUpgradeClient): Promise<void> {
    const tx = new TxOperations(client, core.account.System)
    const current = await tx.findOne(core.class.Space, {
      _id: templates.space.Templates
    })
    if (current === undefined) {
      await tx.createDoc(
        templates.class.TemplateGroup,
        core.space.Space,
        {
<<<<<<< HEAD
          name: 'Templates',
          description: 'Space for all templates',
=======
          name: 'Public templates',
          description: 'Space for public templates',
>>>>>>> 5a1c8004
          private: false,
          archived: false,
          members: []
        },
        templates.space.Templates
      )
    } else if (current.private) {
      await tx.update(current, { private: false })
    }
  }
}

async function changeClass (client: MigrationClient): Promise<void> {
  await client.update(
    DOMAIN_SPACE,
    {
      _id: templates.space.Templates,
      _class: core.class.Space
    },
    {
      _class: templates.class.TemplateGroup,
      private: false,
      name: 'Public templates',
      description: 'Space for public templates'
    }
  )

  await client.update(
    DOMAIN_TX,
    {
      objectId: templates.space.Templates,
      objectClass: core.class.Space,
      _class: core.class.TxCreateDoc
    },
    {
      objectClass: templates.class.TemplateGroup,
      'attirbutes.private': false,
      'attirbutes.name': 'Public templates',
      'attirbutes.description': 'Space for public templates'
    }
  )
}<|MERGE_RESOLUTION|>--- conflicted
+++ resolved
@@ -32,13 +32,8 @@
         templates.class.TemplateGroup,
         core.space.Space,
         {
-<<<<<<< HEAD
-          name: 'Templates',
-          description: 'Space for all templates',
-=======
           name: 'Public templates',
           description: 'Space for public templates',
->>>>>>> 5a1c8004
           private: false,
           archived: false,
           members: []
