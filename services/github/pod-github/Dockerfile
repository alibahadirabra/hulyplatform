
FROM node:20

WORKDIR /usr/src/app

RUN npm install --ignore-scripts=false --verbose bufferutil utf-8-validate @mongodb-js/zstd snappy --unsafe-perm
<<<<<<< HEAD
COPY bundle/bundle.js ./
COPY bundle/bundle.js.map ./
=======
>>>>>>> 84cd3b6c

RUN apt-get update
RUN apt-get install libjemalloc2

ENV LD_PRELOAD=libjemalloc.so.2
ENV MALLOC_CONF=dirty_decay_ms:1000,narenas:2,background_thread:true

COPY bundle/bundle.js ./
COPY bundle/bundle.js.map ./

EXPOSE 3078
CMD [ "node", "--inspect", "--async-stack-traces", "--enable-source-maps", "bundle.js" ]<|MERGE_RESOLUTION|>--- conflicted
+++ resolved
@@ -4,11 +4,6 @@
 WORKDIR /usr/src/app
 
 RUN npm install --ignore-scripts=false --verbose bufferutil utf-8-validate @mongodb-js/zstd snappy --unsafe-perm
-<<<<<<< HEAD
-COPY bundle/bundle.js ./
-COPY bundle/bundle.js.map ./
-=======
->>>>>>> 84cd3b6c
 
 RUN apt-get update
 RUN apt-get install libjemalloc2
