# Changelog

## 0.6.30 (upcoming)

Core:

- Allow to leave workspace
- Allow to kick employee
<<<<<<< HEAD
- Browser notifications
=======
- Allow to create employee
>>>>>>> 643544c4

HR:

- Allow to change assignee in Kanban

Tracker:
- Manual issues ordering

Workbench
- Use application aliases in URL

## 0.6.29

Platform:

- Object selector actions

Tracker:

- Remember view options
- My issues
- Names of parent issues
- Roadmap
- Context menus (Priority/Status/Assignee)
- 

Chunter:

- Reactions on messages
- Priority filter
- Context menu selector for state/assignee

HR:

- Leaves schedule

Core:

- Invite link expire from 1 hour

## 0.6.28

Core:

- Show activity line last view

Tracker:

- Issue state history.
- Subissue issue popup.
- Label support

Lead:

- Lead presentation changed to number.
- Title column for leads.
- Fix New Lead action for Organization.
- Duplicate Organization detection

## 0.6.27

Platform:

- Allow to attach from clipboard
- Updating subtask project according to parent project

Leads:

- Add filters
- Added "done state" to leads popup table and customer display

Tracker:

- Attachments support
- Board view

## 0.6.26

Platform:

- Support checkboxes in markdown
- Fixes remembering of active application/page

Tracker:

- Issue preview
- Enabled issue notifications
- Show issue ID for sub-issues
- Fix board status order
- Fix project status
- Allow to filter sub issues
- Issue reference from chat
- Notifications support

Board:

- Fix tag/labels layout
- Update popups

## 0.6.25

Tracker:

- Sub issue improvements
- Issue list fixes
- Project fixes

HR:

- Rename Candidate to Talent
- Review Participants support

## 0.6.24

Platform:

- Firefox Login
- Save last filter for page
- Project issue list view
- Performance optimizations
- Organization support Members

Tracker:

- Subissues improvements
- Tracker layout and colors update

## 0.6.23

Platform:

- Fix first filter disappear
- Adjust label editors design
- Allow to define table columns order
- Fix skills/labels selection and show real usage counter
- Fix skills/labels activity
- Project selector in issue list
- Save last filter for page
- Project issue list view

HR:

- Allow to configure vacancy table

Leads:

- Fix customer table leads column

## 0.6.22

Platform:

- Fix subscribe to updates on Task create / update
- Fix popup window layouts
- Fix table two loading spinners
- Improve full text search performance
- Updare reminders layout
- Settings for Attributes
- Enumeration custom properties
- Tags/Skills popup fixes. (Sort by usage/limits/fixes.)
- Attachments:
  - Description field and context menu editor for it
  - Allow mark attachments as important
- Fix resize glitch

Chunter:

- Jump to date functionality

Tracker:

- Parent issues in new Issue dialog.
- Fix copy to clipboard

HR:

- Vacancies filters
- Applications support labels
- Archived vacancy could be opened/edited.
- Vacancy now could be extended with custom attributes.

Board:

- Update actions
- Fix cover presenter
- Check list items D&D

## 0.6.21

Platform:

- Contact filters
- Full text search improvments
- Custom fields

Board:

- Convert checklist to to card
- Card cover suport

## 0.6.20

Platform:

- Chanell editor fixes
- Update edit states layout.
- Homepage contact information added
- Filter bar fixes

HR:

- Improve Vacancy creation

Board:

- Card layout update

## 0.6.19

Platform:

- Table filters support.
- Number/String editor layout on side edit panel update
- Tag filters
- Redesign comment input field + formatting
- Allow to set particular date for reminder
- Collection presenters update
- Update EditStates/Document Viewer
- Fix telegram messages display
- Invite workspace
- Activity layout fixes

HR:

- Skill filters
- Vacancy creation fixes, chained dialogs.

Board:

- Checkist assignee support
- Add confirmation for checlist delete
- Table view for cards

Tracker:

- Basic Projects support
- Edit mode for issues

Chunter:

- Convert direct messages to channel

## 0.6.18

Platform:

- Edit channel panel update
- Table customization support
- Focus and Keyboard management (Ctrl+K, Command + K)

HR:

- Review redesign

Board:

- Add panel with text editor
- Fix adding several cards

Chunter:

- User status support<|MERGE_RESOLUTION|>--- conflicted
+++ resolved
@@ -6,11 +6,8 @@
 
 - Allow to leave workspace
 - Allow to kick employee
-<<<<<<< HEAD
 - Browser notifications
-=======
 - Allow to create employee
->>>>>>> 643544c4
 
 HR:
 
