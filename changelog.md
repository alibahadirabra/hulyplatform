--- conflicted
+++ resolved
@@ -5,14 +5,11 @@
 Tracker:
 
 - Remember view options 
-<<<<<<< HEAD
 - Names of parent issues
-- 
-=======
 - My issues
 - Roadmap
-
->>>>>>> 82c8d70d
+- 
+
 Chunter:
 
 - Reactions on messages
