--- conflicted
+++ resolved
@@ -343,12 +343,8 @@
   object: Doc,
   originTx: TxCUD<Doc>,
   control: TriggerControl,
-<<<<<<< HEAD
-  sender: SenderInfo
-=======
-  sender: UserInfo,
+  sender: SenderInfo,
   message?: ActivityMessage
->>>>>>> b997b0c7
 ): Promise<NotificationContent> {
   const title: IntlString = notification.string.CommonNotificationTitle
   let body: IntlString = notification.string.CommonNotificationBody
