--- conflicted
+++ resolved
@@ -12,7 +12,6 @@
 // See the License for the specific language governing permissions and
 // limitations under the License.
 //
-<<<<<<< HEAD
 import notification, {
   BaseNotificationType,
   Collaborators,
@@ -22,11 +21,9 @@
   NotificationType
 } from '@hcengineering/notification'
 import type { TriggerControl } from '@hcengineering/server-core'
-=======
 import { DocUpdateMessage } from '@hcengineering/activity'
 import { Analytics } from '@hcengineering/analytics'
 import contact, { formatName, PersonAccount } from '@hcengineering/contact'
->>>>>>> 1c965209
 import core, {
   Account,
   Class,
@@ -36,11 +33,8 @@
   matchQuery,
   MixinUpdate,
   Ref,
-<<<<<<< HEAD
   Space,
-=======
   toIdMap,
->>>>>>> 1c965209
   Tx,
   TxCreateDoc,
   TxCUD,
@@ -50,15 +44,7 @@
   TxUpdateDoc,
   type MeasureContext
 } from '@hcengineering/core'
-import notification, {
-  BaseNotificationType,
-  CommonNotificationType,
-  NotificationContent,
-  NotificationProvider,
-  NotificationType
-} from '@hcengineering/notification'
 import { getResource, IntlString, translate } from '@hcengineering/platform'
-import type { TriggerControl } from '@hcengineering/server-core'
 import serverNotification, {
   getPersonAccountById,
   HTMLPresenter,
