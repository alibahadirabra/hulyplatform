//
// Copyright © 2020, 2021 Anticrm Platform Contributors.
// Copyright © 2021, 2022 Hardcore Engineering Inc.
//
// Licensed under the Eclipse Public License, Version 2.0 (the "License");
// you may not use this file except in compliance with the License. You may
// obtain a copy of the License at https://www.eclipse.org/legal/epl-2.0
//
// Unless required by applicable law or agreed to in writing, software
// distributed under the License is distributed on an "AS IS" BASIS,
// WITHOUT WARRANTIES OR CONDITIONS OF ANY KIND, either express or implied.
//
// See the License for the specific language governing permissions and
// limitations under the License.
//

import activity, { ActivityMessage, DocUpdateMessage } from '@hcengineering/activity'
import chunter, { ChatMessage } from '@hcengineering/chunter'
import contact, {
  type AvatarInfo,
  getAvatarProviderId,
  getGravatarUrl,
  Person,
  PersonAccount
} from '@hcengineering/contact'
import core, {
  Account,
  AnyAttribute,
  ArrOf,
  AttachedDoc,
  Class,
  Collection,
  concatLink,
  Data,
  Doc,
  DocumentUpdate,
  generateId,
  MeasureContext,
  MixinUpdate,
  Ref,
  RefTo,
  SortingOrder,
  Space,
  Timestamp,
  toIdMap,
  Tx,
  TxCollectionCUD,
  TxCreateDoc,
  TxCUD,
  TxMixin,
  TxProcessor,
  TxRemoveDoc,
  TxUpdateDoc
} from '@hcengineering/core'
import notification, {
  ActivityInboxNotification,
  BaseNotificationType,
  BrowserNotification,
  ClassCollaborators,
  Collaborators,
  CommonInboxNotification,
  DocNotifyContext,
  InboxNotification,
  MentionInboxNotification,
  notificationId,
  NotificationStatus,
  NotificationType,
  PushData,
  PushSubscription
} from '@hcengineering/notification'
import { getMetadata, getResource, translate } from '@hcengineering/platform'
import type { TriggerControl } from '@hcengineering/server-core'
import serverCore from '@hcengineering/server-core'
import serverNotification, {
  getPersonAccount,
  getPersonAccountById,
  NOTIFICATION_BODY_SIZE,
  NOTIFICATION_TITLE_SIZE,
  UserInfo
} from '@hcengineering/server-notification'
import serverView from '@hcengineering/server-view'
import { stripTags } from '@hcengineering/text'
import { encodeObjectURI } from '@hcengineering/view'
import { workbenchId } from '@hcengineering/workbench'
import webpush, { WebPushError } from 'web-push'

import { Content, NotifyParams, NotifyResult } from './types'
import {
  getHTMLPresenter,
  getNotificationContent,
  getTextPresenter,
  getUsersInfo,
  isAllowed,
  isMixinTx,
  isShouldNotifyTx,
  isUserEmployeeInFieldValue,
  isUserInFieldValue,
  replaceAll,
  updateNotifyContextsSpace
} from './utils'

export function getPushCollaboratorTx (
  control: TriggerControl,
  user: Ref<Account>,
  doc: Doc
): TxMixin<Doc, Doc> | undefined {
  const mixin = control.hierarchy.as(doc, notification.mixin.Collaborators)

  if (mixin.collaborators === undefined || !mixin.collaborators.includes(user)) {
    return control.txFactory.createTxMixin(doc._id, doc._class, doc.space, notification.mixin.Collaborators, {
      $push: {
        collaborators: user
      }
    })
  }

  return undefined
}

export async function getCommonNotificationTxes (
  control: TriggerControl,
  doc: Doc,
  data: Partial<Data<CommonInboxNotification>>,
  receiver: UserInfo,
  sender: UserInfo,
  attachedTo: Ref<Doc>,
  attachedToClass: Ref<Class<Doc>>,
  space: Ref<Space>,
  modifiedOn: Timestamp,
  notifyResult: NotifyResult,
  _class = notification.class.CommonInboxNotification
): Promise<Tx[]> {
  if (notifyResult.size === 0 || !notifyResult.has(notification.providers.InboxNotificationProvider)) {
    return []
  }

  const res: Tx[] = []
  const notifyContexts = await control.findAll(notification.class.DocNotifyContext, { attachedTo })

  const notificationTx = await pushInboxNotifications(
    control,
    res,
    receiver,
    attachedTo,
    attachedToClass,
    space,
    notifyContexts,
    data,
    _class,
    modifiedOn
  )

  if (notificationTx !== undefined) {
    const notificationData = TxProcessor.createDoc2Doc(notificationTx)
    await applyNotificationProviders(
      notificationData,
      notifyResult,
      attachedTo,
      attachedToClass,
      control,
      res,
      doc,
      receiver,
      sender
    )
  }

  return res
}

async function getTextPart (doc: Doc, control: TriggerControl): Promise<string | undefined> {
  const TextPresenter = getTextPresenter(doc._class, control.hierarchy)
<<<<<<< HEAD
=======

>>>>>>> 0313a730
  if (TextPresenter === undefined) return
  return await (
    await getResource(TextPresenter.presenter)
  )(doc, control)
}

async function getHtmlPart (doc: Doc, control: TriggerControl): Promise<string | undefined> {
  const HTMLPresenter = getHTMLPresenter(doc._class, control.hierarchy)
  return HTMLPresenter != null ? await (await getResource(HTMLPresenter.presenter))(doc, control) : undefined
}

function fillTemplate (
  template: string,
  sender: string,
  doc: string,
  data: string,
  params: Record<string, string> = {}
): string {
  let res = replaceAll(template, '{sender}', sender)
  res = replaceAll(res, '{doc}', doc)
  res = replaceAll(res, '{data}', data)

  for (const key in params) {
    res = replaceAll(res, `{${key}}`, params[key])
  }
  return res
}

/**
 * @public
 */
export async function getContentByTemplate (
  doc: Doc | undefined,
  sender: string,
  type: Ref<BaseNotificationType>,
  control: TriggerControl,
  data: string,
  notificationData?: InboxNotification
): Promise<Content | undefined> {
  if (doc === undefined) return
  const notificationType = control.modelDb.getObject(type)
  if (notificationType.templates === undefined) return

  const textPart = await getTextPart(doc, control)
  if (textPart === undefined) return
  const params =
    notificationData !== undefined
      ? await getTranslatedNotificationContent(notificationData, notificationData._class, control)
      : {}

  const text = fillTemplate(notificationType.templates.textTemplate, sender, textPart, data, params)
  const htmlPart = await getHtmlPart(doc, control)
  const html = fillTemplate(notificationType.templates.htmlTemplate, sender, htmlPart ?? textPart, data, params)
  const subject = fillTemplate(notificationType.templates.subjectTemplate, sender, textPart, data, params)

  if (subject === '') return

  return {
    text,
    html,
    subject
  }
}

async function getValueCollaborators (value: any, attr: AnyAttribute, control: TriggerControl): Promise<Ref<Account>[]> {
  const hierarchy = control.hierarchy
  if (attr.type._class === core.class.RefTo) {
    const to = (attr.type as RefTo<Doc>).to
    if (hierarchy.isDerived(to, contact.class.Person)) {
      const acc = await getPersonAccount(value, control)
      return acc !== undefined ? [acc._id] : []
    } else if (hierarchy.isDerived(to, core.class.Account)) {
      const acc = await getPersonAccountById(value, control)
      return acc !== undefined ? [acc._id] : []
    }
  } else if (attr.type._class === core.class.ArrOf) {
    const arrOf = (attr.type as ArrOf<RefTo<Doc>>).of
    if (arrOf._class === core.class.RefTo) {
      const to = (arrOf as RefTo<Doc>).to
      if (hierarchy.isDerived(to, contact.class.Person)) {
        const employeeAccounts = await control.modelDb.findAll(contact.class.PersonAccount, {
          person: { $in: Array.isArray(value) ? value : [value] }
        })
        return employeeAccounts.map((p) => p._id)
      } else if (hierarchy.isDerived(to, core.class.Account)) {
        const employeeAccounts = await control.modelDb.findAll(contact.class.PersonAccount, {
          _id: { $in: Array.isArray(value) ? value : [value] }
        })
        return employeeAccounts.map((p) => p._id)
      }
    }
  }
  return []
}

async function getKeyCollaborators (
  doc: Doc,
  value: any,
  field: string,
  control: TriggerControl
): Promise<Ref<Account>[] | undefined> {
  if (value !== undefined && value !== null) {
    const attr = control.hierarchy.findAttribute(doc._class, field)
    if (attr !== undefined) {
      return await getValueCollaborators(value, attr, control)
    }
  }
}

/**
 * @public
 */
export async function getDocCollaborators (
  doc: Doc,
  mixin: ClassCollaborators,
  control: TriggerControl
): Promise<Ref<Account>[]> {
  const collaborators = new Set<Ref<Account>>()
  for (const field of mixin.fields) {
    const value = (doc as any)[field]
    const newCollaborators = await getKeyCollaborators(doc, value, field, control)
    if (newCollaborators !== undefined) {
      for (const newCollaborator of newCollaborators) {
        collaborators.add(newCollaborator)
      }
    }
  }
  return Array.from(collaborators.values())
}

function getDocNotifyContext (
  docNotifyContexts: DocNotifyContext[],
  targetUser: Ref<Account>,
  attachedTo: Ref<Doc>,
  res: Tx[]
): DocNotifyContext | undefined {
  const context = docNotifyContexts.find((context) => context.user === targetUser && context.attachedTo === attachedTo)

  if (context !== undefined) {
    return context
  }

  const contextTx = (res as TxCUD<Doc>[]).find((tx) => {
    if (tx._class === core.class.TxCreateDoc && tx.objectClass === notification.class.DocNotifyContext) {
      const createTx = tx as TxCreateDoc<DocNotifyContext>

      return createTx.attributes.attachedTo === attachedTo && createTx.attributes.user === targetUser
    }

    return false
  }) as TxCreateDoc<DocNotifyContext> | undefined

  if (contextTx !== undefined) {
    return TxProcessor.createDoc2Doc(contextTx)
  }

  return undefined
}

export async function pushInboxNotifications (
  control: TriggerControl,
  res: Tx[],
  target: UserInfo,
  attachedTo: Ref<Doc>,
  attachedToClass: Ref<Class<Doc>>,
  space: Ref<Space>,
  contexts: DocNotifyContext[],
  data: Partial<Data<InboxNotification>>,
  _class: Ref<Class<InboxNotification>>,
  modifiedOn: Timestamp,
  shouldUpdateTimestamp = true
): Promise<TxCreateDoc<InboxNotification> | undefined> {
  const account = target.account

  if (account === undefined) {
    return
  }
  const context = getDocNotifyContext(contexts, account._id, attachedTo, res)

  let docNotifyContextId: Ref<DocNotifyContext>

  if (context === undefined) {
    const createContextTx = control.txFactory.createTxCreateDoc(notification.class.DocNotifyContext, space, {
      user: account._id,
      attachedTo,
      attachedToClass,
      lastUpdateTimestamp: shouldUpdateTimestamp ? modifiedOn : undefined
    })
    await control.apply([createContextTx])
    if (target.account?.email !== undefined) {
      control.operationContext.derived.targets['docNotifyContext' + createContextTx._id] = (it) => {
        if (it._id === createContextTx._id) {
          return [target.account?.email as string]
        }
      }
    }
    docNotifyContextId = createContextTx.objectId
  } else {
    docNotifyContextId = context._id
  }

  const notificationData = {
    user: account._id,
    isViewed: false,
    docNotifyContext: docNotifyContextId,
    ...data
  }
  const notificationTx = control.txFactory.createTxCreateDoc(_class, space, notificationData)
  res.push(notificationTx)

  return notificationTx
}

async function activityInboxNotificationToText (
  doc: Data<ActivityInboxNotification>
): Promise<{ title: string, body: string, [key: string]: string }> {
  let title: string = ''
  let body: string = ''

  const params = doc.intlParams ?? {}
  if (doc.intlParamsNotLocalized != null && Object.keys(doc.intlParamsNotLocalized).length > 0) {
    for (const key in doc.intlParamsNotLocalized) {
      const val = doc.intlParamsNotLocalized[key]
      params[key] = await translate(val, params)
    }
  }
  if (doc.title != null) {
    title = await translate(doc.title, params)
  }
  if (doc.body != null) {
    body = await translate(doc.body, params)
  }

  return { ...params, title: title.substring(0, NOTIFICATION_TITLE_SIZE), body }
}

async function commonInboxNotificationToText (
  doc: Data<CommonInboxNotification>
): Promise<{ title: string, body: string, [key: string]: string }> {
  let title: string = ''
  let body: string = ''

  let params = doc.intlParams ?? {}
  if (doc.props != null) {
    params = { ...params, ...doc.props }
  }
  if (doc.intlParamsNotLocalized != null && Object.keys(doc.intlParamsNotLocalized).length > 0) {
    for (const key in doc.intlParamsNotLocalized) {
      const val = doc.intlParamsNotLocalized[key]
      params[key] = await translate(val, params)
    }
  }
  if (doc.header != null) {
    title = await translate(doc.header, params)
  }
  if (doc.messageHtml != null) {
    body = stripTags(doc.messageHtml, NOTIFICATION_BODY_SIZE)
  }
  if (doc.message != null) {
    body = await translate(doc.message, params)
  }
  return { ...params, title, body }
}

async function mentionInboxNotificationToText (
  doc: Data<MentionInboxNotification>,
  control: TriggerControl
): Promise<{ title: string, body: string, [key: string]: string }> {
  let obj = (await control.findAll(doc.mentionedInClass, { _id: doc.mentionedIn }, { limit: 1 }))[0]
  if (obj !== undefined) {
    if (control.hierarchy.isDerived(obj._class, chunter.class.ChatMessage)) {
      obj = (
        await control.findAll(
          (obj as ChatMessage).attachedToClass,
          { _id: (obj as ChatMessage).attachedTo },
          { limit: 1 }
        )
      )[0]
    }
    if (obj !== undefined) {
      const textPresenter = getTextPresenter(obj._class, control.hierarchy)
      if (textPresenter !== undefined) {
        const textPresenterFunc = await getResource(textPresenter.presenter)
        const title = await textPresenterFunc(obj, control)
        doc.intlParams = {
          ...doc.intlParams,
          title
        }
      }
    }
  }
  return await commonInboxNotificationToText(doc)
}

export async function getTranslatedNotificationContent (
  data: Data<InboxNotification>,
  _class: Ref<Class<InboxNotification>>,
  control: TriggerControl
): Promise<{ title: string, body: string, [key: string]: string }> {
  if (control.hierarchy.isDerived(_class, notification.class.ActivityInboxNotification)) {
    return await activityInboxNotificationToText(data as Data<ActivityInboxNotification>)
  } else if (control.hierarchy.isDerived(_class, notification.class.MentionInboxNotification)) {
    return await mentionInboxNotificationToText(data as Data<MentionInboxNotification>, control)
  } else if (control.hierarchy.isDerived(_class, notification.class.CommonInboxNotification)) {
    return await commonInboxNotificationToText(data as Data<CommonInboxNotification>)
  }

  return { title: '', body: '' }
}

export async function createPushFromInbox (
  control: TriggerControl,
  target: UserInfo,
  attachedTo: Ref<Doc>,
  attachedToClass: Ref<Class<Doc>>,
  data: Data<InboxNotification>,
  _class: Ref<Class<InboxNotification>>,
  sender: UserInfo,
  _id: Ref<Doc>,
  cache: Map<Ref<Doc>, Doc> = new Map<Ref<Doc>, Doc>()
): Promise<Tx | undefined> {
  const { title, body } = await getTranslatedNotificationContent(data, _class, control)

  if (title === '' || body === '') {
    return
  }

  const senderPerson = sender.person
  const linkProviders = control.modelDb.findAllSync(serverView.mixin.ServerLinkIdProvider, {})
  const provider = linkProviders.find(({ _id }) => _id === attachedToClass)

  let id: string = attachedTo

  if (provider !== undefined) {
    const encodeFn = await getResource(provider.encode)
    const doc = cache.get(attachedTo) ?? (await control.findAll(attachedToClass, { _id: attachedTo }))[0]

    if (doc === undefined) {
      return
    }

    cache.set(doc._id, doc)
    id = await encodeFn(doc, control)
  }

  const path = [workbenchId, control.workspace.workspaceUrl, notificationId, encodeObjectURI(id, attachedToClass)]
  await createPushNotification(control, target._id as Ref<PersonAccount>, title, body, _id, senderPerson, path)
  return control.txFactory.createTxCreateDoc(notification.class.BrowserNotification, core.space.Workspace, {
    user: target._id,
    status: NotificationStatus.New,
    title,
    body,
    senderId: sender._id,
    tag: _id,
    onClickLocation: {
      path
    }
  })
}

export async function createPushNotification (
  control: TriggerControl,
  target: Ref<PersonAccount>,
  title: string,
  body: string,
  _id: string,
  senderAvatar?: Data<AvatarInfo>,
  path?: string[]
): Promise<void> {
  const publicKey = getMetadata(notification.metadata.PushPublicKey)
  const privateKey = getMetadata(serverNotification.metadata.PushPrivateKey)
  const subject = getMetadata(serverNotification.metadata.PushSubject) ?? 'mailto:hey@huly.io'
  if (privateKey === undefined || publicKey === undefined) return
  const subscriptions = (await control.queryFind(notification.class.PushSubscription, {})).filter(
    (p) => p.user === target
  )
  const data: PushData = {
    title,
    body
  }
  if (_id !== undefined) {
    data.tag = _id
  }
  const front = control.branding?.front ?? getMetadata(serverCore.metadata.FrontUrl) ?? ''
  const uploadUrl = getMetadata(serverCore.metadata.UploadURL) ?? ''
  const domainPath = `${workbenchId}/${control.workspace.workspaceUrl}`
  data.domain = concatLink(front, domainPath)
  if (path !== undefined) {
    data.url = concatLink(front, path.join('/'))
  }
  if (senderAvatar != null) {
    const provider = getAvatarProviderId(senderAvatar.avatarType)
    if (provider === contact.avatarProvider.Image) {
      data.icon = concatLink(uploadUrl, `?file=${senderAvatar.avatar}`)
    } else if (provider === contact.avatarProvider.Gravatar && senderAvatar.avatarProps?.url !== undefined) {
      data.icon = getGravatarUrl(senderAvatar.avatarProps?.url, 512)
    }
  }

  webpush.setVapidDetails(subject, publicKey, privateKey)

  for (const subscription of subscriptions) {
    void sendPushToSubscription(control, target, subscription, data)
  }
}

async function sendPushToSubscription (
  control: TriggerControl,
  targetUser: Ref<Account>,
  subscription: PushSubscription,
  data: PushData
): Promise<void> {
  try {
    await webpush.sendNotification(subscription, JSON.stringify(data))
  } catch (err) {
    control.ctx.info('Cannot send push notification to', { user: targetUser, err })
    if (err instanceof WebPushError && err.body.includes('expired')) {
      const tx = control.txFactory.createTxRemoveDoc(subscription._class, subscription.space, subscription._id)
      await control.apply([tx])
    }
  }
}

/**
 * @public
 */
export async function pushActivityInboxNotifications (
  originTx: TxCUD<Doc>,
  control: TriggerControl,
  res: Tx[],
  target: UserInfo,
  sender: UserInfo,
  object: Doc,
  docNotifyContexts: DocNotifyContext[],
  activityMessage: ActivityMessage,
  shouldUpdateTimestamp: boolean
): Promise<TxCreateDoc<InboxNotification> | undefined> {
  if (target.account === undefined) {
    return
  }

  const content = await getNotificationContent(originTx, target.account, sender, object, control, activityMessage)
  const data: Partial<Data<ActivityInboxNotification>> = {
    ...content,
    attachedTo: activityMessage._id,
    attachedToClass: activityMessage._class
  }

  return await pushInboxNotifications(
    control,
    res,
    target,
    activityMessage.attachedTo,
    activityMessage.attachedToClass,
    activityMessage.space,
    docNotifyContexts,
    data,
    notification.class.ActivityInboxNotification,
    activityMessage.modifiedOn,
    shouldUpdateTimestamp
  )
}

export async function applyNotificationProviders (
  data: InboxNotification,
  notifyResult: NotifyResult,
  attachedTo: Ref<Doc>,
  attachedToClass: Ref<Class<Doc>>,
  control: TriggerControl,
  res: Tx[],
  object: Doc,
  receiver: UserInfo,
  sender: UserInfo
): Promise<void> {
  const resources = await control.modelDb.findAll(serverNotification.class.NotificationProviderResources, {})
  for (const [provider, types] of notifyResult.entries()) {
    if (provider === notification.providers.PushNotificationProvider) {
      // const now = Date.now()
      const pushTx = await createPushFromInbox(
        control,
        receiver,
        attachedTo,
        attachedToClass,
        data,
        notification.class.ActivityInboxNotification,
        sender,
        data._id
      )
      // console.log('Push takes', Date.now() - now, 'ms')
      if (pushTx !== undefined) {
        res.push(pushTx)
      }

      continue
    }

    const resource = resources.find((it) => it.provider === provider)

    if (resource === undefined) continue

    const fn = await getResource(resource.fn)

    const txes = await fn(control, types, object, data, receiver, sender)
    if (txes.length > 0) {
      res.push(...txes)
    }
  }
}

export async function getNotificationTxes (
  control: TriggerControl,
  object: Doc,
  tx: TxCUD<Doc>,
  originTx: TxCUD<Doc>,
  receiver: UserInfo,
  sender: UserInfo,
  params: NotifyParams,
  docNotifyContexts: DocNotifyContext[],
  activityMessages: ActivityMessage[]
): Promise<Tx[]> {
  if (receiver.account === undefined) {
    return []
  }

  const res: Tx[] = []

  for (const message of activityMessages) {
    const docMessage = message._class === activity.class.DocUpdateMessage ? (message as DocUpdateMessage) : undefined
    const notifyResult = await isShouldNotifyTx(
      control,
      tx,
      originTx,
      object,
      receiver.account,
      params.isOwn,
      params.isSpace,
      docMessage
    )

    if (notifyResult.has(notification.providers.InboxNotificationProvider)) {
      const notificationTx = await pushActivityInboxNotifications(
        originTx,
        control,
        res,
        receiver,
        sender,
        object,
        docNotifyContexts,
        message,
        params.shouldUpdateTimestamp
      )

      if (notificationTx !== undefined) {
        const notificationData = TxProcessor.createDoc2Doc(notificationTx)

        await applyNotificationProviders(
          notificationData,
          notifyResult,
          message.attachedTo,
          message.attachedToClass,
          control,
          res,
          object,
          receiver,
          sender
        )
      }
    }
  }
  return res
}

async function updateContextsTimestamp (
  contexts: DocNotifyContext[],
  timestamp: Timestamp,
  control: TriggerControl,
  modifiedBy: Ref<Account>
): Promise<void> {
  if (contexts.length === 0) return

  const accounts = await control.modelDb.findAll(contact.class.PersonAccount, {
    _id: { $in: contexts.map((it) => it.user as Ref<PersonAccount>) }
  })
  const res: Tx[] = []

  for (const context of contexts) {
    const account = accounts.find(({ _id }) => _id === context.user)
    const isViewed =
      context.lastViewedTimestamp !== undefined && (context.lastUpdateTimestamp ?? 0) <= context.lastViewedTimestamp
    const updateTx = control.txFactory.createTxUpdateDoc(context._class, context.space, context._id, {
      lastUpdateTimestamp: timestamp,
      ...(isViewed && modifiedBy === context.user
        ? {
            lastViewedTimestamp: timestamp
          }
        : {})
    })

    res.push(updateTx)

    if (account?.email !== undefined) {
      control.operationContext.derived.targets['docNotifyContext' + updateTx._id] = (it) => {
        if (it._id === updateTx._id) {
          return [account.email]
        }
      }
    }
  }

  await control.apply(res)
}

export async function createCollabDocInfo (
  collaborators: Ref<PersonAccount>[],
  control: TriggerControl,
  tx: TxCUD<Doc>,
  originTx: TxCUD<Doc>,
  object: Doc,
  activityMessages: ActivityMessage[],
  params: NotifyParams,
  cache: Map<Ref<Doc>, Doc>
): Promise<Tx[]> {
  let res: Tx[] = []

  if (originTx.space === core.space.DerivedTx) {
    return res
  }

  const notifyContexts = await control.findAll(notification.class.DocNotifyContext, { attachedTo: object._id })

  await updateContextsTimestamp(notifyContexts, originTx.modifiedOn, control, originTx.modifiedBy)

  const docMessages = activityMessages.filter((message) => message.attachedTo === object._id)
  if (docMessages.length === 0) {
    return res
  }

  const targets = new Set(collaborators)

  // user is not collaborator of himself, but we should notify user of changes related to users account (mentions, comments etc)
  if (control.hierarchy.isDerived(object._class, contact.class.Person)) {
    const acc = await getPersonAccount(object._id as Ref<Person>, control)
    if (acc !== undefined) {
      targets.add(acc._id)
    }
  }

  if (targets.size === 0) {
    return res
  }

  const usersInfo = await getUsersInfo([...Array.from(targets), originTx.modifiedBy as Ref<PersonAccount>], control)
  const sender = usersInfo.find(({ _id }) => _id === originTx.modifiedBy) ?? {
    _id: originTx.modifiedBy
  }

  for (const target of targets) {
    const info = usersInfo.find(({ _id }) => _id === target)

    if (info === undefined) continue

    const targetRes = await getNotificationTxes(
      control,
      object,
      tx,
      originTx,
      info,
      sender,
      params,
      notifyContexts,
      docMessages
    )
    const ids = new Set(targetRes.map((it) => it._id))
    if (info.account?.email !== undefined) {
      const id = generateId() as string
      control.operationContext.derived.targets[id] = (it) => {
        if (ids.has(it._id)) {
          return [info.account?.email as string]
        }
      }
    }
    res = res.concat(targetRes)
  }
  return res
}

/**
 * @public
 */
export function getMixinTx (
  actualTx: TxCUD<Doc>,
  control: TriggerControl,
  collaborators: Ref<Account>[]
): TxMixin<Doc, Collaborators> {
  return control.txFactory.createTxMixin(
    actualTx.objectId,
    actualTx.objectClass,
    actualTx.objectSpace,
    notification.mixin.Collaborators,
    {
      collaborators
    }
  )
}

async function getSpaceCollabTxes (
  control: TriggerControl,
  doc: Doc,
  tx: TxCUD<Doc>,
  originTx: TxCUD<Doc>,
  activityMessages: ActivityMessage[],
  cache: Map<Ref<Doc>, Doc>
): Promise<Tx[]> {
  if (doc.space === core.space.Space) {
    return []
  }

  const space = cache.get(doc.space) ?? (await control.findAll(core.class.Space, { _id: doc.space }))[0]
  if (space === undefined) return []

  cache.set(space._id, space)

  const mixin = control.hierarchy.classHierarchyMixin<Doc, ClassCollaborators>(
    space._class,
    notification.mixin.ClassCollaborators
  )
  if (mixin !== undefined) {
    const collabs = control.hierarchy.as<Doc, Collaborators>(space, notification.mixin.Collaborators)
    if (collabs.collaborators !== undefined) {
      return await createCollabDocInfo(
        collabs.collaborators as Ref<PersonAccount>[],
        control,
        tx,
        originTx,
        doc,
        activityMessages,
        { isSpace: true, isOwn: false, shouldUpdateTimestamp: true },
        cache
      )
    }
  }
  return []
}

async function createCollaboratorDoc (
  tx: TxCreateDoc<Doc>,
  control: TriggerControl,
  activityMessage: ActivityMessage[],
  originTx: TxCUD<Doc>,
  cache: Map<Ref<Doc>, Doc>
): Promise<Tx[]> {
  const res: Tx[] = []
  const hierarchy = control.hierarchy
  const mixin = hierarchy.classHierarchyMixin(tx.objectClass, notification.mixin.ClassCollaborators)

  if (mixin === undefined) {
    return res
  }

  const doc = TxProcessor.createDoc2Doc(tx)
  const collaborators = await getDocCollaborators(doc, mixin, control)
  const mixinTx = getMixinTx(tx, control, collaborators)

  const notificationTxes = await createCollabDocInfo(
    collaborators as Ref<PersonAccount>[],
    control,
    tx,
    originTx,
    doc,
    activityMessage,
    { isOwn: true, isSpace: false, shouldUpdateTimestamp: true },
    cache
  )
  res.push(mixinTx)
  res.push(...notificationTxes)

  res.push(...(await getSpaceCollabTxes(control, doc, tx, originTx, activityMessage, cache)))

  return res
}

async function updateCollaboratorsMixin (
  tx: TxMixin<Doc, Collaborators>,
  control: TriggerControl,
  activityMessages: ActivityMessage[],
  originTx: TxCUD<Doc>
): Promise<Tx[]> {
  const { hierarchy } = control

  if (tx._class !== core.class.TxMixin) return []
  if (originTx.space === core.space.DerivedTx) return []
  if (!hierarchy.isDerived(tx.mixin, notification.mixin.Collaborators)) return []

  const res: Tx[] = []

  if (tx.attributes.collaborators !== undefined) {
    const createTx = hierarchy.isDerived(tx.objectClass, core.class.AttachedDoc)
      ? (
          await control.findAll(core.class.TxCollectionCUD, {
            'tx.objectId': tx.objectId,
            'tx._class': core.class.TxCreateDoc
          })
        )[0]
      : (
          await control.findAll(core.class.TxCreateDoc, {
            objectId: tx.objectId
          })
        )[0]
    const mixinTxes = await control.findAll(core.class.TxMixin, {
      objectId: tx.objectId
    })
    const prevDoc = TxProcessor.buildDoc2Doc([createTx, ...mixinTxes].filter((t) => t._id !== tx._id)) as Doc
    const newCollabs: Ref<Account>[] = []

    let prevCollabs: Set<Ref<Account>>

    if (hierarchy.hasMixin(prevDoc, notification.mixin.Collaborators)) {
      const prevDocMixin = control.hierarchy.as(prevDoc, notification.mixin.Collaborators)
      prevCollabs = new Set(prevDocMixin.collaborators ?? [])
    } else {
      const mixin = hierarchy.classHierarchyMixin(prevDoc._class, notification.mixin.ClassCollaborators)
      prevCollabs = mixin !== undefined ? new Set(await getDocCollaborators(prevDoc, mixin, control)) : new Set()
    }

    const type = await control.modelDb.findOne(notification.class.BaseNotificationType, {
      _id: notification.ids.CollaboratoAddNotification
    })

    if (type === undefined) {
      return res
    }

    const providers = await control.modelDb.findAll(notification.class.NotificationProvider, {})

    for (const collab of tx.attributes.collaborators) {
      if (!prevCollabs.has(collab) && tx.modifiedBy !== collab) {
        for (const provider of providers) {
          if (await isAllowed(control, collab as Ref<PersonAccount>, type, provider)) {
            newCollabs.push(collab)
            break
          }
        }
      }
    }

    if (newCollabs.length > 0) {
      const docNotifyContexts = await control.findAll(notification.class.DocNotifyContext, {
        user: { $in: newCollabs },
        attachedTo: tx.objectId
      })

      const infos = await getUsersInfo([...newCollabs, originTx.modifiedBy] as Ref<PersonAccount>[], control)
      const sender = infos.find(({ _id }) => _id === originTx.modifiedBy) ?? { _id: originTx.modifiedBy }

      for (const collab of newCollabs) {
        const target = infos.find(({ _id }) => _id === collab)

        if (target === undefined) continue

        for (const message of activityMessages) {
          await pushActivityInboxNotifications(
            originTx,
            control,
            res,
            target,
            sender,
            prevDoc,
            docNotifyContexts,
            message,
            true
          )
        }
      }
    }
  }
  return res
}

async function collectionCollabDoc (
  tx: TxCollectionCUD<Doc, AttachedDoc>,
  control: TriggerControl,
  activityMessages: ActivityMessage[],
  cache: Map<Ref<Doc>, Doc>
): Promise<Tx[]> {
  const actualTx = TxProcessor.extractTx(tx) as TxCUD<Doc>
  let res = await createCollaboratorNotifications(control.ctx, actualTx, control, activityMessages, tx, cache)

  if (![core.class.TxCreateDoc, core.class.TxRemoveDoc, core.class.TxUpdateDoc].includes(actualTx._class)) {
    return res
  }

  const mixin = control.hierarchy.classHierarchyMixin(tx.objectClass, notification.mixin.ClassCollaborators)

  if (mixin === undefined) {
    return res
  }

  const doc = cache.get(tx.objectId) ?? (await control.findAll(tx.objectClass, { _id: tx.objectId }, { limit: 1 }))[0]

  if (doc === undefined) {
    return res
  }

  cache.set(doc._id, doc)

  const collaborators = await getCollaborators(doc, control, tx, res)

  res = res.concat(
    await createCollabDocInfo(
      collaborators as Ref<PersonAccount>[],
      control,
      actualTx,
      tx,
      doc,
      activityMessages,
      { isOwn: false, isSpace: false, shouldUpdateTimestamp: true },
      cache
    )
  )

  return res
}

async function removeCollaboratorDoc (tx: TxRemoveDoc<Doc>, control: TriggerControl): Promise<Tx[]> {
  const hierarchy = control.hierarchy
  const mixin = hierarchy.classHierarchyMixin(tx.objectClass, notification.mixin.ClassCollaborators)

  if (mixin === undefined) {
    return []
  }

  const res: Tx[] = []
  const notifyContexts = await control.findAll(
    notification.class.DocNotifyContext,
    { attachedTo: tx.objectId },
    {
      projection: {
        _id: 1,
        _class: 1,
        space: 1
      }
    }
  )

  if (notifyContexts.length === 0) {
    return []
  }

  const notifyContextRefs = notifyContexts.map(({ _id }) => _id)

  const inboxNotifications = await control.findAll(
    notification.class.InboxNotification,
    {
      docNotifyContext: { $in: notifyContextRefs }
    },
    {
      projection: {
        _id: 1,
        _class: 1,
        space: 1
      }
    }
  )

  inboxNotifications.forEach((notification) => {
    res.push(control.txFactory.createTxRemoveDoc(notification._class, notification.space, notification._id))
  })
  notifyContexts.forEach((context) => {
    res.push(control.txFactory.createTxRemoveDoc(context._class, context.space, context._id))
  })

  return res
}

async function getNewCollaborators (
  ops: DocumentUpdate<Doc> | MixinUpdate<Doc, Doc>,
  mixin: ClassCollaborators,
  doc: Doc,
  control: TriggerControl
): Promise<Ref<Account>[]> {
  const newCollaborators = new Set<Ref<Account>>()
  if (ops.$push !== undefined) {
    for (const key in ops.$push) {
      if (mixin.fields.includes(key)) {
        let value = (ops.$push as any)[key]
        if (typeof value !== 'string') {
          value = value.$each
        }
        const newCollabs = await getKeyCollaborators(doc, value, key, control)
        if (newCollabs !== undefined) {
          for (const newCollab of newCollabs) {
            newCollaborators.add(newCollab)
          }
        }
      }
    }
  }
  for (const key in ops) {
    if (key.startsWith('$')) continue
    if (mixin.fields.includes(key)) {
      const value = (ops as any)[key]
      const newCollabs = await getKeyCollaborators(doc, value, key, control)
      if (newCollabs !== undefined) {
        for (const newCollab of newCollabs) {
          newCollaborators.add(newCollab)
        }
      }
    }
  }
  return Array.from(newCollaborators.values())
}

async function updateCollaboratorDoc (
  tx: TxUpdateDoc<Doc> | TxMixin<Doc, Doc>,
  control: TriggerControl,
  originTx: TxCUD<Doc>,
  activityMessages: ActivityMessage[],
  cache: Map<Ref<Doc>, Doc>
): Promise<Tx[]> {
  const hierarchy = control.hierarchy
  let res: Tx[] = []
  const mixin = hierarchy.classHierarchyMixin(tx.objectClass, notification.mixin.ClassCollaborators)
  if (mixin === undefined) return []
  const doc = (await control.findAll(tx.objectClass, { _id: tx.objectId }, { limit: 1 }))[0]
  if (doc === undefined) return []
  const params: NotifyParams = { isOwn: true, isSpace: false, shouldUpdateTimestamp: true }
  if (hierarchy.hasMixin(doc, notification.mixin.Collaborators)) {
    // we should handle change field and subscribe new collaborators
    const collabMixin = hierarchy.as(doc, notification.mixin.Collaborators)
    const collabs = new Set(collabMixin.collaborators)
    const ops = isMixinTx(tx) ? tx.attributes : tx.operations
    const newCollaborators = (await getNewCollaborators(ops, mixin, doc, control)).filter((p) => !collabs.has(p))

    if (newCollaborators.length > 0) {
      res.push(
        control.txFactory.createTxMixin(tx.objectId, tx.objectClass, tx.objectSpace, notification.mixin.Collaborators, {
          $push: {
            collaborators: {
              $each: newCollaborators,
              $position: 0
            }
          }
        })
      )
    }
    res = res.concat(
      await createCollabDocInfo(
        [...collabMixin.collaborators, ...newCollaborators] as Ref<PersonAccount>[],
        control,
        tx,
        originTx,
        doc,
        activityMessages,
        params,
        cache
      )
    )
  } else {
    const collaborators = await getDocCollaborators(doc, mixin, control)
    res.push(getMixinTx(tx, control, collaborators))
    res = res.concat(
      await createCollabDocInfo(
        collaborators as Ref<PersonAccount>[],
        control,
        tx,
        originTx,
        doc,
        activityMessages,
        params,
        cache
      )
    )
  }

  res = res.concat(await getSpaceCollabTxes(control, doc, tx, originTx, activityMessages, cache))
  res = res.concat(await updateNotifyContextsSpace(control, tx))

  return res
}

/**
 * @public
 */
export async function OnAttributeCreate (tx: Tx, control: TriggerControl): Promise<Tx[]> {
  const attribute = TxProcessor.createDoc2Doc(tx as TxCreateDoc<AnyAttribute>)
  const group = (
    await control.modelDb.findAll(notification.class.NotificationGroup, { objectClass: attribute.attributeOf })
  )[0]
  if (group === undefined) return []
  const isCollection: boolean = core.class.Collection === attribute.type._class
  const objectClass = !isCollection ? attribute.attributeOf : (attribute.type as Collection<AttachedDoc>).of
  const txClasses = !isCollection
    ? [control.hierarchy.isMixin(attribute.attributeOf) ? core.class.TxMixin : core.class.TxUpdateDoc]
    : [core.class.TxCreateDoc, core.class.TxRemoveDoc]
  const data: Data<NotificationType> = {
    attribute: attribute._id,
    group: group._id,
    field: attribute.name,
    generated: true,
    objectClass,
    txClasses,
    hidden: false,
    defaultEnabled: false,
    templates: {
      textTemplate: '{body}',
      htmlTemplate: '<p>{body}</p>',
      subjectTemplate: '{doc} updated'
    },
    label: attribute.label
  }
  if (isCollection) {
    data.attachedToClass = attribute.attributeOf
  }
  const id =
    `${notification.class.NotificationType}_${attribute.attributeOf}_${attribute.name}` as Ref<NotificationType>
  const res = control.txFactory.createTxCreateDoc(notification.class.NotificationType, core.space.Model, data, id)
  return [res]
}

/**
 * @public
 */
export async function OnAttributeUpdate (tx: Tx, control: TriggerControl): Promise<Tx[]> {
  const ctx = tx as TxUpdateDoc<AnyAttribute>
  if (ctx.operations.hidden === undefined) return []
  const type = (await control.findAll(notification.class.NotificationType, { attribute: ctx.objectId }))[0]
  if (type === undefined) return []
  const res = control.txFactory.createTxUpdateDoc(type._class, type.space, type._id, {
    hidden: ctx.operations.hidden
  })
  return [res]
}

async function applyUserTxes (
  control: TriggerControl,
  txes: Tx[],
  cache: Map<Ref<Doc>, Doc> = new Map<Ref<Doc>, Doc>()
): Promise<Tx[]> {
  const map: Map<Ref<Account>, Tx[]> = new Map<Ref<Account>, Tx[]>()
  const res: Tx[] = []

  for (const tx of txes) {
    const ttx = tx as TxCUD<Doc>
    if (
      control.hierarchy.isDerived(ttx.objectClass, notification.class.InboxNotification) &&
      ttx._class === core.class.TxCreateDoc
    ) {
      const notification = TxProcessor.createDoc2Doc(ttx as TxCreateDoc<InboxNotification>)

      if (map.has(notification.user)) {
        map.get(notification.user)?.push(tx)
      } else {
        map.set(notification.user, [tx])
      }
    } else if (
      control.hierarchy.isDerived(ttx.objectClass, notification.class.BrowserNotification) &&
      ttx._class === core.class.TxCreateDoc
    ) {
      const notification = TxProcessor.createDoc2Doc(ttx as TxCreateDoc<BrowserNotification>)

      if (map.has(notification.user)) {
        map.get(notification.user)?.push(tx)
      } else {
        map.set(notification.user, [tx])
      }
    } else {
      res.push(tx)
    }
  }

  for (const [user, txs] of map.entries()) {
    const account = (cache.get(user) as PersonAccount) ?? (await getPersonAccountById(user, control))

    if (account !== undefined) {
      cache.set(account._id, account)
      await control.apply(txs)

      const m1 = toIdMap(txs)
      control.operationContext.derived.targets.docNotifyContext = (it) => {
        if (m1.has(it._id)) {
          return [account.email]
        }
      }
    }
  }

  return res
}

export async function createCollaboratorNotifications (
  ctx: MeasureContext,
  tx: TxCUD<Doc>,
  control: TriggerControl,
  activityMessages: ActivityMessage[],
  originTx?: TxCUD<Doc>,
  cache: Map<Ref<Doc>, Doc> = new Map<Ref<Doc>, Doc>()
): Promise<Tx[]> {
  if (tx.space === core.space.DerivedTx) {
    return []
  }

  if (activityMessages.length === 0) {
    return []
  }

  switch (tx._class) {
    case core.class.TxCreateDoc: {
      const res = await createCollaboratorDoc(tx as TxCreateDoc<Doc>, control, activityMessages, originTx ?? tx, cache)

      return await applyUserTxes(control, res)
    }
    case core.class.TxUpdateDoc:
    case core.class.TxMixin: {
      let res = await updateCollaboratorDoc(tx as TxUpdateDoc<Doc>, control, originTx ?? tx, activityMessages, cache)
      res = res.concat(
        await updateCollaboratorsMixin(tx as TxMixin<Doc, Collaborators>, control, activityMessages, originTx ?? tx)
      )
      return await applyUserTxes(control, res)
    }
    case core.class.TxCollectionCUD: {
      const res = await collectionCollabDoc(tx as TxCollectionCUD<Doc, AttachedDoc>, control, activityMessages, cache)
      return await applyUserTxes(control, res)
    }
  }

  return []
}

/**
 * @public
 */
export async function removeDocInboxNotifications (_id: Ref<ActivityMessage>, control: TriggerControl): Promise<Tx[]> {
  const inboxNotifications = await control.findAll(notification.class.InboxNotification, { attachedTo: _id })

  return inboxNotifications.map((inboxNotification) =>
    control.txFactory.createTxRemoveDoc(
      notification.class.InboxNotification,
      inboxNotification.space,
      inboxNotification._id
    )
  )
}

async function OnActivityNotificationViewed (
  tx: TxUpdateDoc<InboxNotification>,
  control: TriggerControl
): Promise<Tx[]> {
  if (tx.objectClass !== notification.class.ActivityInboxNotification || tx.operations.isViewed !== true) {
    return []
  }

  const inboxNotification = (
    await control.findAll(
      notification.class.ActivityInboxNotification,
      {
        _id: tx.objectId as Ref<ActivityInboxNotification>
      },
      { projection: { _id: 1, attachedTo: 1, user: 1 } }
    )
  )[0]

  if (inboxNotification === undefined) {
    return []
  }

  // Read reactions notifications when message is read
  const { attachedTo, user } = inboxNotification

  const reactionMessages = await control.findAll(
    activity.class.DocUpdateMessage,
    {
      attachedTo,
      objectClass: activity.class.Reaction
    },
    { projection: { _id: 1 } }
  )

  if (reactionMessages.length === 0) {
    return []
  }

  const reactionNotifications = await control.findAll(
    notification.class.ActivityInboxNotification,
    {
      attachedTo: { $in: reactionMessages.map(({ _id }) => _id) },
      user
    },
    { projection: { _id: 1, _class: 1, space: 1 } }
  )

  return reactionNotifications.map(({ _id, _class, space }) =>
    control.txFactory.createTxUpdateDoc(_class, space, _id, { isViewed: true })
  )
}

export async function getCollaborators (
  doc: Doc,
  control: TriggerControl,
  tx: TxCUD<Doc>,
  res: Tx[]
): Promise<Ref<Account>[]> {
  const mixin = control.hierarchy.classHierarchyMixin(doc._class, notification.mixin.ClassCollaborators)

  if (mixin === undefined) {
    return []
  }

  if (control.hierarchy.hasMixin(doc, notification.mixin.Collaborators)) {
    return control.hierarchy.as(doc, notification.mixin.Collaborators).collaborators
  } else {
    const collaborators = await getDocCollaborators(doc, mixin, control)

    res.push(getMixinTx(tx, control, collaborators))
    return collaborators
  }
}

async function OnActivityMessageRemove (message: ActivityMessage, control: TriggerControl): Promise<Tx[]> {
  if (control.removedMap.has(message.attachedTo)) {
    return []
  }

  const contexts = await control.findAll(notification.class.DocNotifyContext, { attachedTo: message.attachedTo })
  if (contexts.length === 0) return []

  const isLastUpdate = contexts.some((context) => {
    const { lastUpdateTimestamp = 0, lastViewedTimestamp = 0 } = context
    return lastUpdateTimestamp === message.createdOn && lastViewedTimestamp < lastUpdateTimestamp
  })

  if (!isLastUpdate) return []

  const lastMessage = (
    await control.findAll(
      activity.class.ActivityMessage,
      { attachedTo: message.attachedTo, space: message.space },
      { sort: { createdOn: SortingOrder.Descending }, limit: 1 }
    )
  )[0]
  if (lastMessage === undefined) return []

  const res: Tx[] = []

  for (const context of contexts) {
    if (context.lastUpdateTimestamp === message.createdOn) {
      const tx = control.txFactory.createTxUpdateDoc(context._class, context.space, context._id, {
        lastUpdateTimestamp: lastMessage.createdOn ?? lastMessage.modifiedOn
      })

      res.push(tx)
    }
  }

  return res
}

async function OnDocRemove (originTx: TxCUD<Doc>, control: TriggerControl): Promise<Tx[]> {
  const tx = TxProcessor.extractTx(originTx) as TxRemoveDoc<Doc>

  if (tx._class !== core.class.TxRemoveDoc) return []

  const res: Tx[] = []

  if (control.hierarchy.isDerived(tx.objectClass, activity.class.ActivityMessage)) {
    const message = control.removedMap.get(tx.objectId) as ActivityMessage | undefined

    if (message !== undefined) {
      const txes = await OnActivityMessageRemove(message, control)
      res.push(...txes)
    }
  }

  const txes = await removeCollaboratorDoc(tx, control)

  res.push(...txes)
  return res
}

export * from './types'
export * from './utils'

// eslint-disable-next-line @typescript-eslint/explicit-function-return-type
export default async () => ({
  trigger: {
    OnAttributeCreate,
    OnAttributeUpdate,
    OnActivityNotificationViewed,
    OnDocRemove
  },
  function: {
    IsUserInFieldValue: isUserInFieldValue,
    IsUserEmployeeInFieldValue: isUserEmployeeInFieldValue
  }
})<|MERGE_RESOLUTION|>--- conflicted
+++ resolved
@@ -170,10 +170,7 @@
 
 async function getTextPart (doc: Doc, control: TriggerControl): Promise<string | undefined> {
   const TextPresenter = getTextPresenter(doc._class, control.hierarchy)
-<<<<<<< HEAD
-=======
-
->>>>>>> 0313a730
+
   if (TextPresenter === undefined) return
   return await (
     await getResource(TextPresenter.presenter)
