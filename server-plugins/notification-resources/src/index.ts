--- conflicted
+++ resolved
@@ -583,15 +583,7 @@
   activityMessage: ActivityMessage,
   shouldUpdateTimestamp: boolean
 ): Promise<TxCreateDoc<InboxNotification> | undefined> {
-<<<<<<< HEAD
-  const content = await getNotificationContent(originTx, receiver.account, sender, object, control)
-=======
-  if (target.account === undefined) {
-    return
-  }
-
-  const content = await getNotificationContent(originTx, target.account, sender, object, control, activityMessage)
->>>>>>> b997b0c7
+  const content = await getNotificationContent(originTx, receiver.account, sender, object, control, activityMessage)
   const data: Partial<Data<ActivityInboxNotification>> = {
     ...content,
     attachedTo: activityMessage._id,
