--- conflicted
+++ resolved
@@ -14,8 +14,8 @@
 //
 
 import chunter, { Backlink } from '@hcengineering/chunter'
-<<<<<<< HEAD
-import {
+
+import core, {
   AttachedDoc,
   Class,
   Data,
@@ -28,14 +28,9 @@
   TxFactory,
   TxProcessor
 } from '@hcengineering/core'
-import { extractReferences, getHTML, parseHTML, serverExtensions } from '@hcengineering/text'
+import { ServerKit, extractReferences, getHTML, parseHTML } from '@hcengineering/text'
 import { TriggerControl } from '@hcengineering/server-core'
-import core from '@hcengineering/core/lib/component'
 import notification from '@hcengineering/notification'
-=======
-import { Class, Data, Doc, Ref, Tx, TxFactory } from '@hcengineering/core'
-import { ServerKit, extractReferences, getHTML, parseHTML } from '@hcengineering/text'
->>>>>>> 8900b1e4
 
 const extensions = [ServerKit]
 
