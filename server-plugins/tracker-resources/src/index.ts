--- conflicted
+++ resolved
@@ -24,73 +24,10 @@
 ): Promise<TxUpdateDoc<Issue>[]> {
   const subIssues = await control.findAll(tracker.class.Issue, { 'parents.parentId': updateTx.objectId })
 
-<<<<<<< HEAD
-  return txes
-}
-
-async function updateSubIssues (updateTx: TxUpdateDoc<Issue>, control: TriggerControl): Promise<TxUpdateDoc<Issue>[]> {
-  const [node] = await control.findAll(
-    updateTx.objectClass,
-    { _id: updateTx.objectId, subIssues: { $gt: 0 } },
-    { limit: 1 }
-  )
-
-  if (node === undefined) {
-    return []
-  }
-
-  const projectUpdate = updateTx.operations.project !== undefined ? { project: updateTx.operations.project } : {}
-  let update: Partial<AttachedData<Issue>> | ((node: Issue) => Partial<AttachedData<Issue>>)
-
-  if (updateTx.operations.title !== undefined) {
-    update = ({ parentNames }: Issue): Partial<AttachedData<Issue>> => {
-      const NODE_OWN_NAME = 1
-      const targetIndex = parentNames.length - (node.parentNames.length + NODE_OWN_NAME)
-      const updatedNames = [...parentNames]
-
-      updatedNames[targetIndex] = updateTx.operations.title as string
-
-      return { ...projectUpdate, parentNames: updatedNames }
-    }
-  } else {
-    update = projectUpdate
-  }
-
-  return await updateSubIssuesData(control, node, update, true)
-}
-
-async function changeIssueParent (updateTx: TxUpdateDoc<Issue>, control: TriggerControl): Promise<TxUpdateDoc<Issue>[]> {
-  const [node] = await control.findAll(
-    updateTx.objectClass,
-    { _id: updateTx.objectId },
-    { limit: 1, lookup: { attachedTo: tracker.class.Issue } }
-  )
-
-  if (node === undefined) {
-    return []
-  }
-
-  const { length: oldParentNamesLength } = node.parentNames
-  const newParentIssue = node.$lookup?.attachedTo as Issue | undefined
-  const newParentNames = newParentIssue !== undefined ? [newParentIssue.title, ...newParentIssue?.parentNames] : []
-  const projectUpdate = newParentIssue !== undefined ? { project: newParentIssue.project } : {}
-
-  function update (node: Issue): Partial<AttachedData<Issue>> {
-    const updatedNames = [...node.parentNames]
-    const startIndex = oldParentNamesLength === 0 ? node.parentNames.length : -oldParentNamesLength
-
-    updatedNames.splice(startIndex, oldParentNamesLength, ...newParentNames)
-
-    return { parentNames: updatedNames, ...projectUpdate }
-  }
-
-  return await updateSubIssuesData(control, node, update)
-=======
   return subIssues.map((issue) => {
     const docUpdate = typeof update === 'function' ? update(issue) : update
     return control.txFactory.createTxUpdateDoc(issue._class, issue.space, issue._id, docUpdate)
   })
->>>>>>> 4877cae0
 }
 
 /**
