import { test } from '@playwright/test'
import { generateId, getSecondPage, PlatformSetting, PlatformURI } from '../utils'
import { allure } from 'allure-playwright'
import { NewIssue } from '../model/tracker/types'
import { IssuesPage } from '../model/tracker/issues-page'
import { LeftSideMenuPage } from '../model/left-side-menu-page'
import { IssuesDetailsPage } from '../model/tracker/issues-details-page'
import { NotificationPage } from '../model/notification-page'

test.use({
  storageState: PlatformSetting
})

test.describe('Collaborative test for issue', () => {
  test.beforeEach(async ({ page }) => {
    await allure.parentSuite('Collaborative test')
    await (await page.goto(`${PlatformURI}/workbench/sanity-ws/tracker/`))?.finished()
  })

  test('Issues can be assigned to another users', async ({ page, browser }) => {
    const newIssue: NewIssue = {
      title: 'Collaborative test for issue',
      description: 'Collaborative test for issue',
      status: 'Backlog',
      priority: 'Urgent',
      assignee: 'Appleseed John',
      createLabel: true,
      labels: `CREATE-ISSUE-${generateId()}`,
      component: 'No component',
      estimation: '2',
      milestone: 'No Milestone',
      duedate: 'today',
      filePath: 'cat.jpeg'
    }

    // open second page
    const userSecondPage = await getSecondPage(browser)
    await (await userSecondPage.goto(`${PlatformURI}/workbench/sanity-ws/tracker/`))?.finished()
<<<<<<< HEAD
    // const leftSideMenuPageSecond = new LeftSideMenuPage(userSecondPage)
    // await leftSideMenuPageSecond.buttonTracker.click()
=======
    const leftSideMenuPageSecond = new LeftSideMenuPage(userSecondPage)
    await leftSideMenuPageSecond.buttonTracker.click()
>>>>>>> 69ac2b78

    const issuesPageSecond = new IssuesPage(userSecondPage)
    await issuesPageSecond.linkSidebarAll.click()
    await issuesPageSecond.modelSelectorAll.click()

    // create a new issue by first user
    await (await page.goto(`${PlatformURI}/workbench/sanity-ws/tracker/`))?.finished()
    const leftSideMenuPage = new LeftSideMenuPage(page)
    await leftSideMenuPage.buttonTracker.click()

    const issuesPage = new IssuesPage(page)
    await issuesPage.createNewIssue(newIssue)
    await issuesPage.linkSidebarAll.click()
    await issuesPage.modelSelectorAll.click()
    await issuesPage.searchIssueByName(newIssue.title)
    await issuesPage.openIssueByName(newIssue.title)

    // check created issued by second user
    await issuesPageSecond.searchIssueByName(newIssue.title)
    await issuesPageSecond.openIssueByName(newIssue.title)

    const issuesDetailsPageSecond = new IssuesDetailsPage(userSecondPage)
    await issuesDetailsPageSecond.checkIssue({
      ...newIssue,
      milestone: 'Milestone',
      estimation: '2h'
    })
  })

  test('Issues status can be changed by another users', async ({ page, browser }) => {
    const issue: NewIssue = {
      title: 'Issues status can be changed by another users',
      description: 'Collaborative test for issue'
    }

    // open second page
    const userSecondPage = await getSecondPage(browser)
    await (await userSecondPage.goto(`${PlatformURI}/workbench/sanity-ws/tracker/`))?.finished()
<<<<<<< HEAD
    // const leftSideMenuPageSecond = new LeftSideMenuPage(userSecondPage)
    // await leftSideMenuPageSecond.buttonTracker.click()
=======
    const leftSideMenuPageSecond = new LeftSideMenuPage(userSecondPage)
    await leftSideMenuPageSecond.buttonTracker.click()
>>>>>>> 69ac2b78

    const issuesPageSecond = new IssuesPage(userSecondPage)
    await issuesPageSecond.linkSidebarAll.click()
    await issuesPageSecond.modelSelectorAll.click()

    // change status
    await (await page.goto(`${PlatformURI}/workbench/sanity-ws/tracker/`))?.finished()
    const issuesPage = new IssuesPage(page)
    await issuesPage.linkSidebarAll.click()
    await issuesPage.modelSelectorBacklog.click()
    await issuesPage.searchIssueByName(issue.title)
    await issuesPage.openIssueByName(issue.title)

    const issuesDetailsPage = new IssuesDetailsPage(page)
    await issuesDetailsPage.editIssue({ status: 'In Progress' })

    // check by another user
    await issuesPageSecond.modelSelectorBacklog.click()
    // not active for another user
    await issuesPageSecond.checkIssueNotExist(issue.title)

    await issuesPageSecond.modelSelectorActive.click()
    await issuesPageSecond.searchIssueByName(issue.title)
    await issuesPageSecond.openIssueByName(issue.title)

    const issuesDetailsPageSecond = new IssuesDetailsPage(userSecondPage)
    await issuesDetailsPageSecond.checkIssue({
      ...issue,
      status: 'In Progress'
    })
  })
<<<<<<< HEAD

  test('First user change assignee, second user should see assigned issue', async ({ page, browser }) => {
    const newAssignee: string = 'Dirak Kainin'
    const issue: NewIssue = {
      title: 'First user change assignee, second user should see assigned issue',
      description: 'Issue for collaborative test'
    }

    // open second page
    const userSecondPage = await getSecondPage(browser)
    await (await userSecondPage.goto(`${PlatformURI}/workbench/sanity-ws/tracker/`))?.finished()

    // change assignee by first user
    await (await page.goto(`${PlatformURI}/workbench/sanity-ws/tracker/`))?.finished()
    const issuesPage = new IssuesPage(page)
    await issuesPage.linkSidebarAll.click()
    await issuesPage.modelSelectorBacklog.click()
    await issuesPage.searchIssueByName(issue.title)
    await issuesPage.openIssueByName(issue.title)

    const issuesDetailsPage = new IssuesDetailsPage(page)
    await issuesDetailsPage.editIssue({ assignee: newAssignee })

    // check notification by second
    const leftSideMenuPageSecond = new LeftSideMenuPage(userSecondPage)
    await leftSideMenuPageSecond.checkExistNewNotification(userSecondPage)
    await leftSideMenuPageSecond.buttonNotification.click()

    const notificationPageSecond = new NotificationPage(userSecondPage)
    await notificationPageSecond.checkNotification(issue.title, newAssignee)

    // check issue
    await leftSideMenuPageSecond.buttonTracker.click()

    const issuesPageSecond = new IssuesPage(userSecondPage)
    await issuesPageSecond.linkSidebarMyIssue.click()
    await issuesPageSecond.modelSelectorBacklog.click()

    await issuesPageSecond.searchIssueByName(issue.title)
    await issuesPageSecond.openIssueByName(issue.title)

    const issuesDetailsPageSecond = new IssuesDetailsPage(userSecondPage)
    await issuesDetailsPageSecond.checkIssue({ ...issue })
  })
=======
>>>>>>> 69ac2b78
})<|MERGE_RESOLUTION|>--- conflicted
+++ resolved
@@ -36,13 +36,6 @@
     // open second page
     const userSecondPage = await getSecondPage(browser)
     await (await userSecondPage.goto(`${PlatformURI}/workbench/sanity-ws/tracker/`))?.finished()
-<<<<<<< HEAD
-    // const leftSideMenuPageSecond = new LeftSideMenuPage(userSecondPage)
-    // await leftSideMenuPageSecond.buttonTracker.click()
-=======
-    const leftSideMenuPageSecond = new LeftSideMenuPage(userSecondPage)
-    await leftSideMenuPageSecond.buttonTracker.click()
->>>>>>> 69ac2b78
 
     const issuesPageSecond = new IssuesPage(userSecondPage)
     await issuesPageSecond.linkSidebarAll.click()
@@ -81,13 +74,6 @@
     // open second page
     const userSecondPage = await getSecondPage(browser)
     await (await userSecondPage.goto(`${PlatformURI}/workbench/sanity-ws/tracker/`))?.finished()
-<<<<<<< HEAD
-    // const leftSideMenuPageSecond = new LeftSideMenuPage(userSecondPage)
-    // await leftSideMenuPageSecond.buttonTracker.click()
-=======
-    const leftSideMenuPageSecond = new LeftSideMenuPage(userSecondPage)
-    await leftSideMenuPageSecond.buttonTracker.click()
->>>>>>> 69ac2b78
 
     const issuesPageSecond = new IssuesPage(userSecondPage)
     await issuesPageSecond.linkSidebarAll.click()
@@ -119,7 +105,6 @@
       status: 'In Progress'
     })
   })
-<<<<<<< HEAD
 
   test('First user change assignee, second user should see assigned issue', async ({ page, browser }) => {
     const newAssignee: string = 'Dirak Kainin'
@@ -164,6 +149,4 @@
     const issuesDetailsPageSecond = new IssuesDetailsPage(userSecondPage)
     await issuesDetailsPageSecond.checkIssue({ ...issue })
   })
-=======
->>>>>>> 69ac2b78
 })