import { expect, test } from '@playwright/test'
import { generateId, iterateLocator, PlatformSetting, PlatformURI } from '../utils'
import { LeftSideMenuPage } from '../model/left-side-menu-page'
import { IssuesPage } from '../model/tracker/issues-page'
import { DateDivided, NewIssue } from '../model/tracker/types'
import { DEFAULT_STATUSES, DEFAULT_STATUSES_ID, PRIORITIES } from './tracker.utils'
import { IssuesDetailsPage } from '../model/tracker/issues-details-page'

test.use({
  storageState: PlatformSetting
})

test.describe('Tracker filters tests', () => {
  test.beforeEach(async ({ page }) => {
    await (await page.goto(`${PlatformURI}/workbench/sanity-ws`))?.finished()
  })

  test('Modified date', async ({ page }) => {
    const newIssue: NewIssue = {
      title: `Issue for the Modified filter-${generateId()}`,
      description: 'Issue for the Modified filter',
      status: 'In Progress',
      priority: 'Urgent',
      assignee: 'Appleseed John',
      createLabel: true,
      component: 'No component',
      estimation: '2',
      milestone: 'No Milestone',
      duedate: 'today',
      filePath: 'cat.jpeg'
    }

    const leftSideMenuPage = new LeftSideMenuPage(page)
    await leftSideMenuPage.buttonTracker.click()

    const issuesPage = new IssuesPage(page)
    await issuesPage.modelSelectorAll.click()
    await issuesPage.createNewIssue(newIssue)

    await test.step('Check Filter Today', async () => {
      await issuesPage.selectFilter('Modified date', 'Today')
      await issuesPage.checkFilter('Modified date', 'Today')

      await issuesPage.checkFilteredIssueExist(newIssue.title)
    })

    await test.step('Check Filter Yesterday', async () => {
      await issuesPage.updateFilterDimension('Yesterday')
      await issuesPage.checkFilter('Modified date', 'Yesterday')

      await issuesPage.checkFilteredIssueNotExist(newIssue.title)
    })

    await test.step('Check Filter This week', async () => {
      await issuesPage.updateFilterDimension('This week')
      await issuesPage.checkFilter('Modified date', 'This week')

      await issuesPage.checkFilteredIssueExist(newIssue.title)
    })

    await test.step('Check Filter This month', async () => {
      await issuesPage.updateFilterDimension('This month')
      await issuesPage.checkFilter('Modified date', 'This month')

      await issuesPage.checkFilteredIssueExist(newIssue.title)
    })

    await test.step('Check Filter Exact date - Today', async () => {
      await issuesPage.updateFilterDimension('Exact date', 'Today')
      await issuesPage.checkFilter('Modified date', 'is', 'Today')

      await issuesPage.checkFilteredIssueExist(newIssue.title)
    })

    await test.step('Check Filter Before date - Today', async () => {
      await issuesPage.updateFilterDimension('Before date')
      await issuesPage.checkFilter('Modified date', 'Before', 'Today')

      await issuesPage.checkFilteredIssueNotExist(newIssue.title)
    })

    await test.step('Check Filter After date - Today', async () => {
      await issuesPage.updateFilterDimension('After date')
      await issuesPage.checkFilter('Modified date', 'After', 'Today')

      await issuesPage.checkFilteredIssueExist(newIssue.title)
    })

    await test.step('Check Filter Between Dates', async () => {
      await issuesPage.updateFilterDimension('Between dates')
      const dateYesterday = new Date()
      dateYesterday.setDate(dateYesterday.getDate() - 1)
      const dateTomorrow = new Date()
      dateTomorrow.setDate(dateTomorrow.getDate() + 1)
      const dateYesterdayDivided: DateDivided = {
        day: dateYesterday.getDate().toString(),
        month: (dateYesterday.getMonth() + 1).toString(),
        year: dateYesterday.getFullYear().toString()
      }
      const dateTomorrowDivided: DateDivided = {
        day: dateTomorrow.getDate().toString(),
        month: (dateTomorrow.getMonth() + 1).toString(),
        year: dateTomorrow.getFullYear().toString()
      }

      await issuesPage.fillBetweenDate(dateYesterdayDivided, dateTomorrowDivided)
      await issuesPage.checkFilter('Modified date', 'is between', dateYesterday.getDate().toString())
      await issuesPage.checkFilter('Modified date', 'is between', dateTomorrow.getDate().toString())

      await issuesPage.checkFilteredIssueExist(newIssue.title)
    })
  })

  test('Created date', async ({ page }) => {
    const yesterdayIssueTitle = 'Issue for the Check Filter Yesterday'
    const newIssue: NewIssue = {
      title: `Issue for the Created filter-${generateId()}`,
      description: 'Issue for the Created filter',
      status: 'In Progress',
      priority: 'Urgent',
      assignee: 'Appleseed John',
      createLabel: true,
      component: 'No component',
      estimation: '2',
      milestone: 'No Milestone',
      duedate: 'today',
      filePath: 'cat.jpeg'
    }

    const leftSideMenuPage = new LeftSideMenuPage(page)
    await leftSideMenuPage.buttonTracker.click()

    const issuesPage = new IssuesPage(page)
    await issuesPage.modelSelectorAll.click()
    await issuesPage.createNewIssue(newIssue)

    await test.step('Check Filter Today', async () => {
      await issuesPage.selectFilter('Created date', 'Today')
      await issuesPage.checkFilter('Created date', 'Today')

      await issuesPage.checkFilteredIssueExist(newIssue.title)
      await issuesPage.checkFilteredIssueNotExist(yesterdayIssueTitle)
    })

    await test.step('Check Filter Yesterday', async () => {
      await issuesPage.updateFilterDimension('Yesterday')
      await issuesPage.checkFilter('Created date', 'Yesterday')

      await issuesPage.checkFilteredIssueExist(yesterdayIssueTitle)
      await issuesPage.checkFilteredIssueNotExist(newIssue.title)
    })

    await test.step('Check Filter This week', async () => {
      await issuesPage.updateFilterDimension('This week')
      await issuesPage.checkFilter('Created date', 'This week')

      await issuesPage.checkFilteredIssueExist(newIssue.title)
<<<<<<< HEAD
      await issuesPage.checkFilteredIssueExist(yesterdayIssueTitle)
=======

      // this week filter started on Monday, the yesterday created issue on Sunday
      if (new Date().getDay() !== 1) {
        await issuesPage.checkFilteredIssueExist(yesterdayIssueTitle)
      } else {
        await issuesPage.checkFilteredIssueNotExist(yesterdayIssueTitle)
      }
>>>>>>> 1847ae6a
    })

    await test.step('Check Filter This month', async () => {
      await issuesPage.updateFilterDimension('This month')
      await issuesPage.checkFilter('Created date', 'This month')

      await issuesPage.checkFilteredIssueExist(newIssue.title)
      await issuesPage.checkFilteredIssueExist(yesterdayIssueTitle)
    })

    await test.step('Check Filter Exact date - Yesterday', async () => {
      const dateYesterday = new Date()
      dateYesterday.setDate(dateYesterday.getDate() - 1)
      await issuesPage.updateFilterDimension('Exact date', dateYesterday.getDate().toString())
      await issuesPage.checkFilter('Created date', 'is', dateYesterday.getDate().toString())

      await issuesPage.checkFilteredIssueExist(yesterdayIssueTitle)
      await issuesPage.checkFilteredIssueNotExist(newIssue.title)
    })

    await test.step('Check Filter Exact date - Today', async () => {
      await issuesPage.updateFilterDimension('Exact date', 'Today', true)
      await issuesPage.checkFilter('Created date', 'is', 'Today')

      await issuesPage.checkFilteredIssueExist(newIssue.title)
      await issuesPage.checkFilteredIssueNotExist(yesterdayIssueTitle)
    })

    await test.step('Check Filter Before date - Today', async () => {
      await issuesPage.updateFilterDimension('Before date')
      await issuesPage.checkFilter('Created date', 'Before', 'Today')

      await issuesPage.checkFilteredIssueNotExist(newIssue.title)
    })

    await test.step('Check Filter After date - Today', async () => {
      await issuesPage.updateFilterDimension('After date')
      await issuesPage.checkFilter('Created date', 'After', 'Today')

      await issuesPage.checkFilteredIssueExist(newIssue.title)
    })

    await test.step('Check Filter Between Dates', async () => {
      await issuesPage.updateFilterDimension('Between dates')
      const dateYesterday = new Date()
      dateYesterday.setDate(dateYesterday.getDate() - 1)
      const dateTomorrow = new Date()
      dateTomorrow.setDate(dateTomorrow.getDate() + 1)
      const dateYesterdayDivided: DateDivided = {
        day: dateYesterday.getDate().toString(),
        month: (dateYesterday.getMonth() + 1).toString(),
        year: dateYesterday.getFullYear().toString()
      }
      const dateTomorrowDivided: DateDivided = {
        day: dateTomorrow.getDate().toString(),
        month: (dateTomorrow.getMonth() + 1).toString(),
        year: dateTomorrow.getFullYear().toString()
      }

      await issuesPage.fillBetweenDate(dateYesterdayDivided, dateTomorrowDivided)
      await issuesPage.checkFilter('Created date', 'is between', dateYesterday.getDate().toString())
      await issuesPage.checkFilter('Created date', 'is between', dateTomorrow.getDate().toString())

      await issuesPage.checkFilteredIssueExist(newIssue.title)
    })
  })

  test('Status filter', async ({ page }) => {
    const leftSideMenuPage = new LeftSideMenuPage(page)
    await leftSideMenuPage.buttonTracker.click()

    const issuesPage = new IssuesPage(page)
    await issuesPage.modelSelectorAll.click()

    for (const status of DEFAULT_STATUSES) {
      await test.step(`Status Filter ${status}`, async () => {
        await issuesPage.selectFilter('Status', status)
        await issuesPage.inputSearch.press('Escape')

        await issuesPage.checkFilter('Status', 'is')
        await issuesPage.checkAllIssuesInStatus(DEFAULT_STATUSES_ID.get(status), status)
        await issuesPage.buttonClearFilers.click()
      })
    }
  })

  test('Priority filter', async ({ page }) => {
    const leftSideMenuPage = new LeftSideMenuPage(page)
    await leftSideMenuPage.buttonTracker.click()

    const issuesPage = new IssuesPage(page)
    await issuesPage.modelSelectorAll.click()

    for (const priority of PRIORITIES) {
      await test.step(`Priority Filter ${priority}`, async () => {
        await issuesPage.selectFilter('Priority', priority)
        await issuesPage.inputSearch.press('Escape')

        await issuesPage.checkFilter('Priority', 'is')
        await issuesPage.checkAllIssuesByPriority(priority.toLowerCase().replaceAll(' ', ''))
        await issuesPage.buttonClearFilers.click()
      })
    }
  })

  test('Created by filter', async ({ page }) => {
    const createdBy = 'Appleseed John'
    const leftSideMenuPage = new LeftSideMenuPage(page)
    await leftSideMenuPage.buttonTracker.click()

    const issuesPage = new IssuesPage(page)
    await issuesPage.modelSelectorAll.click()

    await issuesPage.selectFilter('Created by', createdBy)
    await issuesPage.inputSearch.press('Escape')

    await issuesPage.checkFilter('Created by', 'is')
    for await (const issue of iterateLocator(issuesPage.issuesList)) {
      await issue.locator('span.list > a').click()

      const issuesDetailsPage = new IssuesDetailsPage(page)
      await expect(issuesDetailsPage.buttonCreatedBy).toHaveText(createdBy)
      await issuesDetailsPage.buttonCloseIssue.click()
    }
  })

  test('Component filter', async ({ page }) => {
    const defaultComponent = 'Default component'
    const leftSideMenuPage = new LeftSideMenuPage(page)
    await leftSideMenuPage.buttonTracker.click()

    const issuesPage = new IssuesPage(page)
    await issuesPage.modelSelectorAll.click()

    await issuesPage.selectFilter('Component', defaultComponent)
    await issuesPage.inputSearch.press('Escape')

    await issuesPage.checkFilter('Component', 'is')
    for await (const issue of iterateLocator(issuesPage.issuesList)) {
      await issue.locator('span.list > a').click()

      const issuesDetailsPage = new IssuesDetailsPage(page)
      await expect(issuesDetailsPage.buttonComponent).toHaveText(defaultComponent)

      await issuesDetailsPage.buttonCloseIssue.click()
    }
  })

  test('Title filter', async ({ page }) => {
    const firstSearch = 'issue'
    const secondSearch = 'done'
    const leftSideMenuPage = new LeftSideMenuPage(page)
    await leftSideMenuPage.buttonTracker.click()

    const issuesPage = new IssuesPage(page)
    await issuesPage.modelSelectorAll.click()

    await test.step(`Check Title filter for ${firstSearch}`, async () => {
      await issuesPage.selectFilter('Title', firstSearch)
      await issuesPage.checkFilter('Title', 'contains', firstSearch)

      for await (const issue of iterateLocator(issuesPage.issuesList)) {
        await expect(issue.locator('span.presenter-label > a')).toContainText(firstSearch, { ignoreCase: true })
      }
    })

    await test.step(`Check Title filter for ${secondSearch}`, async () => {
      await issuesPage.buttonClearFilters.click()
      await issuesPage.selectFilter('Title', secondSearch)
      await issuesPage.checkFilter('Title', 'contains', secondSearch)

      for await (const issue of iterateLocator(issuesPage.issuesList)) {
        await expect(issue.locator('span.presenter-label > a')).toContainText(secondSearch, { ignoreCase: true })
      }
    })
  })
})<|MERGE_RESOLUTION|>--- conflicted
+++ resolved
@@ -155,9 +155,7 @@
       await issuesPage.checkFilter('Created date', 'This week')
 
       await issuesPage.checkFilteredIssueExist(newIssue.title)
-<<<<<<< HEAD
       await issuesPage.checkFilteredIssueExist(yesterdayIssueTitle)
-=======
 
       // this week filter started on Monday, the yesterday created issue on Sunday
       if (new Date().getDay() !== 1) {
@@ -165,7 +163,6 @@
       } else {
         await issuesPage.checkFilteredIssueNotExist(yesterdayIssueTitle)
       }
->>>>>>> 1847ae6a
     })
 
     await test.step('Check Filter This month', async () => {
