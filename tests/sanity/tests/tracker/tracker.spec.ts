import { expect, test } from '@playwright/test'
import {
  DEFAULT_STATUSES,
  DEFAULT_USER,
  ViewletSelectors,
  checkIssue,
  checkIssueDraft,
  createIssue,
  fillIssueForm,
  navigate,
  openIssue,
  toTime
} from './tracker.utils'
import { PlatformSetting, fillSearch, generateId } from '../utils'
import { allure } from 'allure-playwright'
import { IssuesPage } from '../model/tracker/issues-page'

test.use({
  storageState: PlatformSetting
})

const getIssueName = (postfix: string = generateId(5)): string => `issue-${postfix}`

const panelStatusMap = new Map([
  ['Issues/All', DEFAULT_STATUSES],
  ['Issues/Active', ['Todo', 'In Progress']],
  ['Issues/Backlog', ['Backlog']]
])

test.describe('Tracker tests', () => {
  test.beforeEach(async ({ page }) => {
    await allure.parentSuite('Tracker tests')
  })

  test('issues-status-display', async ({ page }) => {
    const locator = page.locator('.list-container')
    await navigate(page)
    for (const status of DEFAULT_STATUSES) {
      await createIssue(page, { name: getIssueName(status), status })
    }
    for (const [panel, statuses] of panelStatusMap) {
      const pPage = panel.split('/')
      await performPanelTest(statuses, pPage[0], pPage[1])
    }

    async function performPanelTest (statuses: string[], panel: string, mode: string): Promise<void> {
      const excluded = DEFAULT_STATUSES.filter((status) => !statuses.includes(status))
      await page.locator(`.antiNav-element__dropbox > a > .antiNav-element:has-text("${panel}")`).click()
      await page.locator(`.ac-header .overflow-label:has-text("${mode}")`).click()
      await page.click(ViewletSelectors.Table)
      await expect(locator).toContainText(statuses)
      if (excluded.length > 0) {
        await expect(locator).not.toContainText(excluded)
      }
      await page.click(ViewletSelectors.Board)

      if (excluded.length > 0) {
        await expect(locator).not.toContainText(excluded)
      }
      for (const status of statuses) {
        await expect(
          page.locator('.panel-container', {
            has: page.locator(`.header:has-text("${status}")`)
          })
        ).toContainText(getIssueName(status), { timeout: 15000 })
      }
    }
  })

  test('save-view-options', async ({ page }) => {
    const panels = ['Issues', 'Active', 'Backlog']
    await navigate(page)
    for (const viewletSelector of [ViewletSelectors.Board, ViewletSelectors.Table]) {
      for (const panel of panels) {
        await page.click(`text="${panel}"`)
        await page.click(viewletSelector)
        await page.click('button:has-text("View")')
        await page.click('.antiCard >> button >> nth=0')
        await page.click('.menu-item:has-text("Assignee")')
        await page.keyboard.press('Escape')
      }
      for (const panel of panels) {
        await page.click(`text="${panel}"`)
        await expect(page.locator(viewletSelector)).toHaveClass(/selected/)
        await page.click('button:has-text("View")')
        await expect(page.locator('.antiCard >> button >> nth=0')).toContainText('Assignee')
        await page.keyboard.press('Escape')
      }
    }
  })

  test('my-issues', async ({ page }) => {
    const name = getIssueName()
    await navigate(page)
    await createIssue(page, { name })
    await page.click('text="My issues"')
    await page.click('[data-id="tab-assigned"]')
    await expect(page.locator('.antiPanel-component')).not.toContainText(name)
    await page.click('[data-id="tab-created"]')
    await expect(page.locator('.antiPanel-component')).toContainText(name)
    await page.click('[data-id="tab-subscribed"]')
    await expect(page.locator('.antiPanel-component')).toContainText(name)
    await openIssue(page, name)
    // click "Don't track"
    await page.click('button:has-text("Appleseed John") >> nth=1')
    await page.click('.selectPopup >> button:has-text("Appleseed John")')
    await page.waitForTimeout(100)
    await page.keyboard.press('Escape')
    await page.keyboard.press('Escape')
    await expect(page.locator('.antiPanel-component')).not.toContainText(name)
  })

  test('report-time-from-issue-card', async ({ page }) => {
    await navigate(page)
    const assignee = 'Chen Rosamund'
    const status = 'In Progress'
    const values = [2, 4, 6, 8]
    for (let i = 0; i < 5; i++) {
      const random = Math.floor(Math.random() * values.length)
      const time = values[random]
      const name = getIssueName()
      try {
        await page.evaluate(() => localStorage.setItem('#platform.notification.timeout', '5000'))
        await createIssue(page, { name, assignee, status })
        await page.waitForSelector(`text="${name}"`)
        await page.waitForSelector('text="View issue"')
        await page.click('text="View issue"')
      } finally {
        await page.evaluate(() => localStorage.setItem('#platform.notification.timeout', '0'))
      }

      await page.click('#ReportedTimeEditor')
      await page.waitForSelector('text="Time spent reports"')
      await page.click('#ReportsPopupAddButton')
      await page.waitForSelector('text="Add time report"')
      await expect(page.locator('button:has-text("Create")')).toBeDisabled()
      await page.fill('[placeholder="Spent time"]', `${time}`)
      await expect(page.locator('button:has-text("Create")')).toBeEnabled()
      await page.click('button:has-text("Create")')
      await page.click('#card-close')

      await expect(page.locator('#ReportedTimeEditor')).toContainText(await toTime(time))
    }
  })

  test('report-multiple-time-from-issue-card', async ({ page }) => {
    await navigate(page)
    const assignee = 'Chen Rosamund'
    const status = 'In Progress'
    const time = 0.25

    const name = getIssueName()

    try {
      await page.evaluate(() => {
        localStorage.setItem('#platform.notification.timeout', '5000')
      })
      await createIssue(page, { name, assignee, status })
      await page.waitForSelector(`text="${name}"`)
      await page.waitForSelector('text="View issue"')
      await page.click('text="View issue"')
    } finally {
      await page.evaluate(() => {
        localStorage.setItem('#platform.notification.timeout', '0')
      })
    }

    await page.click('#ReportedTimeEditor')

    for (let i = 0; i < 5; i++) {
      await expect(page.locator('.antiCard-content >> .footer')).toContainText(`Total: ${i}`)
      await page.waitForSelector('text="Time spent reports"')
      await page.click('#ReportsPopupAddButton')
      await page.waitForSelector('text="Add time report"')
      await expect(page.locator('button:has-text("Create")')).toBeDisabled()
      await page.fill('[placeholder="Spent time"]', `${time}`)
      await expect(page.locator('button:has-text("Create")')).toBeEnabled()
      await page.click('button:has-text("Create")')
      await expect(page.locator('.antiCard-content >> .footer')).toContainText(`Total: ${i + 1}`)
    }
  })

  test('report-time-from-main-view', async ({ page }) => {
    await navigate(page)

<<<<<<< HEAD
    await page.click('text="Issues"')
    await page.click('button:has-text("View")')
    await page.click('.ordering >> nth=0')
    await page.click('text="Modified date"')
    await page.keyboard.press('Escape')
=======
  try {
    await page.evaluate(() => {
      localStorage.setItem('#platform.notification.timeout', '5000')
    })
    await createIssue(page, { name, assignee, status })
    await page.waitForSelector(`text="${name}"`)
    await page.waitForSelector('text="View issue"')
    await page.click('text="View issue"')
  } finally {
    await page.evaluate(() => {
      localStorage.setItem('#platform.notification.timeout', '0')
    })
  }

  await page.click('#ReportedTimeEditor')

  for (let i = 0; i < 5; i++) {
    await expect(page.locator('.antiCard-content >> .footer')).toContainText(`Total: ${i}`)
    await page.waitForSelector('text="Time spent reports"')
    await page.click('#ReportsPopupAddButton')
    await page.waitForSelector('text="Add time report"')
    await expect(page.locator('button:has-text("Create")')).toBeDisabled()
    await page.fill('[placeholder="Spent time"]', `${time}`)
    await expect(page.locator('button:has-text("Create")')).toBeEnabled()
    await page.click('button:has-text("Create")')
    await expect(page.locator('.antiCard-content >> .footer')).toContainText(`Total: ${i + 1}`)
  }
})
>>>>>>> 7621bccf

    const values = [2, 4, 6, 8]
    const assignee = 'Chen Rosamund'
    const status = 'In Progress'
    const name = getIssueName()

    await createIssue(page, { name, assignee, status })

    // await page.click('.close-button > .antiButton')

    // We need to fait for indexer to complete indexing.
    await fillSearch(page, name)

    await page.waitForSelector(`text="${name}"`, { timeout: 15000 })

    let count = 0
    for (let j = 0; j < 5; j++) {
      const random = Math.floor(Math.random() * values.length)
      const time = values[random]
      count += time
      await page.click('text="Issues"')
      const issuesPage = new IssuesPage(page)
      await issuesPage.modelSelectorAll.click()
      await page.click('button:has-text("View")')
      await page.click('.ordering >> nth=0')
      await page.locator('button.menu-item', { hasText: 'Modified date' }).click()
      await page.keyboard.press('Escape')

      await page.locator('.estimation-container').first().click()
      await page.waitForSelector('text="Estimation"')

      await page.click('button:has-text("Add time report")')
      await page.waitForSelector('[id="tracker\\:string\\:TimeSpendReportAdd"] >> text=Add time report')
      await expect(page.locator('button:has-text("Create")')).toBeDisabled()
      await page.fill('[placeholder="Spent time"]', `${time}`)
      await expect(page.locator('button:has-text("Create")')).toBeEnabled()
      await page.click('button:has-text("Create")')
      await page.click('#card-close')

      await expect(page.locator('.estimation-container >> span').first()).toContainText(await toTime(count))
    }
  })

  test('create-issue-draft', async ({ page }) => {
    await navigate(page)

    const issueName = 'Draft issue'

    // Click text=Issues >> nth=1
    await page.locator('text=Issues').nth(2).click()
    await expect(page).toHaveURL(/.*\/workbench\/sanity-ws\/tracker\/tracker%3Aproject%3ADefaultProject\/issues/)
    await expect(page.locator('#new-issue')).toHaveText('New issue')
    // Click button:has-text("New issue")
    await page.locator('#new-issue').click()

    // Click [placeholder="Issue title"]
    await page.locator('#issue-name').click()
    // Fill [placeholder="Issue title"]
    await page.locator('#issue-name >> input').fill(issueName)
    await expect(page.locator('#new-issue')).toHaveText('Resume draft')

    await page.locator('#issue-description').click()
    await page.locator('#issue-description >> [contenteditable]').fill(issueName)

    // Click button:has-text("Backlog")
    await page.locator('#status-editor').click()
    // Click button:has-text("Todo")
    await page.locator('button:has-text("Todo")').click()

    // Click button:has-text("No priority")
    await page.locator('#priority-editor').click()
    // Click button:has-text("Urgent")
    await page.locator('button:has-text("Urgent")').click()
    // Click button:has-text("Assignee")
    await page.locator('#assignee-editor').click()
    // Click button:has-text("Appleseed John")
    await page.locator('button:has-text("Appleseed John")').click()
    // Click button:has-text("0d")
    await page.locator('#estimation-editor').click()
    // Click [placeholder="Type text\.\.\."]
    await page.locator('[placeholder="Type text\\.\\.\\."]').click()
    // Fill [placeholder="Type text\.\.\."]
    await page.locator('[placeholder="Type text\\.\\.\\."]').fill('1')
    await page.locator('.ml-2 > .antiButton').click()

    // Click button:has-text("No due date")
    await page.locator('button:has-text("Due date")').click()
    // Click text=24 >> nth=0
    await page.locator('.date-popup-container >> text=24').first().click()

    await page.keyboard.press('Escape')
    await page.keyboard.press('Escape')

    await page.locator('#new-issue').click()
    await checkIssueDraft(page, {
      name: issueName,
      description: issueName,
      status: 'Todo',
      priority: 'Urgent',
      assignee: 'Appleseed John',
      estimation: '1d',
      dueDate: '24'
    })
  })

  test('sub-issue-draft', async ({ page }) => {
    await navigate(page)

    const props = {
      name: getIssueName(),
      description: 'description',
      status: DEFAULT_STATUSES[1],
      priority: 'Urgent',
      assignee: DEFAULT_USER
    }
    await navigate(page)
    await createIssue(page, props)
    await page.click('text="Issues"')

    await fillSearch(page, props.name)

    await openIssue(page, props.name)
    await checkIssue(page, props)
    props.name = `sub${props.name}`
    await page.click('button:has-text("Add sub-issue")')
    await fillIssueForm(page, props)
    await page.keyboard.press('Escape')
    await page.keyboard.press('Escape')

    await page.locator('#new-issue').click()
    await checkIssueDraft(page, props)
  })
})<|MERGE_RESOLUTION|>--- conflicted
+++ resolved
@@ -183,49 +183,29 @@
   test('report-time-from-main-view', async ({ page }) => {
     await navigate(page)
 
-<<<<<<< HEAD
     await page.click('text="Issues"')
     await page.click('button:has-text("View")')
     await page.click('.ordering >> nth=0')
     await page.click('text="Modified date"')
     await page.keyboard.press('Escape')
-=======
-  try {
-    await page.evaluate(() => {
-      localStorage.setItem('#platform.notification.timeout', '5000')
-    })
-    await createIssue(page, { name, assignee, status })
-    await page.waitForSelector(`text="${name}"`)
-    await page.waitForSelector('text="View issue"')
-    await page.click('text="View issue"')
-  } finally {
-    await page.evaluate(() => {
-      localStorage.setItem('#platform.notification.timeout', '0')
-    })
-  }
-
-  await page.click('#ReportedTimeEditor')
-
-  for (let i = 0; i < 5; i++) {
-    await expect(page.locator('.antiCard-content >> .footer')).toContainText(`Total: ${i}`)
-    await page.waitForSelector('text="Time spent reports"')
-    await page.click('#ReportsPopupAddButton')
-    await page.waitForSelector('text="Add time report"')
-    await expect(page.locator('button:has-text("Create")')).toBeDisabled()
-    await page.fill('[placeholder="Spent time"]', `${time}`)
-    await expect(page.locator('button:has-text("Create")')).toBeEnabled()
-    await page.click('button:has-text("Create")')
-    await expect(page.locator('.antiCard-content >> .footer')).toContainText(`Total: ${i + 1}`)
-  }
-})
->>>>>>> 7621bccf
 
     const values = [2, 4, 6, 8]
     const assignee = 'Chen Rosamund'
     const status = 'In Progress'
     const name = getIssueName()
-
-    await createIssue(page, { name, assignee, status })
+    try {
+      await page.evaluate(() => {
+        localStorage.setItem('#platform.notification.timeout', '5000')
+      })
+      await createIssue(page, { name, assignee, status })
+      await page.waitForSelector(`text="${name}"`)
+      await page.waitForSelector('text="View issue"')
+      await page.click('text="View issue"')
+    } finally {
+      await page.evaluate(() => {
+        localStorage.setItem('#platform.notification.timeout', '0')
+      })
+    }
 
     // await page.click('.close-button > .antiButton')
 
