import { expect, type Locator, type Page } from '@playwright/test'
import { CommonPage } from '../common-page'

export class TrackerNavigationMenuPage extends CommonPage {
  readonly page: Page
  readonly buttonCreateProject: Locator
  readonly buttonProjectsParent: Locator

  constructor (page: Page) {
    super()
    this.page = page
    this.buttonCreateProject = page.locator('div#tree-projects').locator('xpath=..')
    this.buttonProjectsParent = page.locator('div.parent > span')
  }

  async pressCreateProjectButton (): Promise<void> {
    await this.buttonCreateProject.hover()
    await this.buttonCreateProject.locator('button.small').click()
  }

  async checkProjectExist (projectName: string): Promise<void> {
    await expect(this.buttonProjectsParent.filter({ hasText: projectName })).toHaveCount(1)
  }

  async checkProjectNotExist (projectName: string): Promise<void> {
    await expect(this.buttonProjectsParent.filter({ hasText: projectName })).toHaveCount(0)
  }

  async openProject (projectName: string): Promise<void> {
    await this.buttonProjectsParent.filter({ hasText: projectName }).click()
  }

  async openTemplateForProject (projectName: string): Promise<void> {
    await this.page.locator(`a[href$="templates"][href*="${projectName}"]`).click()
  }

  async openIssuesForProject (projectName: string): Promise<void> {
    await this.page
      .locator(
        `xpath=//div[contains(@class, "parent")]/span[text()="${projectName}"]/../following-sibling::div[1]/a[contains(@href, "issues")]`,
        {
          hasText: 'Issues'
        }
      )
      .click()
  }

  async makeActionWithProject (projectName: string, action: string): Promise<void> {
    await this.buttonProjectsParent.filter({ hasText: projectName }).hover()
    await this.buttonProjectsParent
      .filter({ hasText: projectName })
      .locator('xpath=..')
      .locator('div[class*="tool"]:not([class*="arrow"])')
      .click()
    await this.selectFromDropdown(this.page, action)
  }

  async openMilestonesForProject (projectName: string): Promise<void> {
    await this.page
      .locator(`div[class*="antiNav-element"] a[href$="milestones"][href*="${projectName}"]> div > span`, {
        hasText: 'Milestones'
      })
      .click()
  }

  async openComponentsForProject (projectName: string): Promise<void> {
    await this.page
<<<<<<< HEAD
      .locator('div[class*="antiNav-element"] a[href$="components"][href*="Default"]> div > span', {
=======
      .locator(`div[class*="antiNav-element"] a[href$="components"][href*="${projectName}"]> div > span`, {
>>>>>>> b5bb6799
        hasText: 'Components'
      })
      .click()
  }
}<|MERGE_RESOLUTION|>--- conflicted
+++ resolved
@@ -65,11 +65,7 @@
 
   async openComponentsForProject (projectName: string): Promise<void> {
     await this.page
-<<<<<<< HEAD
-      .locator('div[class*="antiNav-element"] a[href$="components"][href*="Default"]> div > span', {
-=======
       .locator(`div[class*="antiNav-element"] a[href$="components"][href*="${projectName}"]> div > span`, {
->>>>>>> b5bb6799
         hasText: 'Components'
       })
       .click()
