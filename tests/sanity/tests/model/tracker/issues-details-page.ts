--- conflicted
+++ resolved
@@ -17,11 +17,8 @@
   readonly buttonEstimation: Locator
   readonly buttonCreatedBy: Locator
   readonly buttonCloseIssue: Locator
-<<<<<<< HEAD
-=======
   readonly buttonMoreActions: Locator
   readonly textParentTitle: Locator
->>>>>>> 47b4f3f1
 
   constructor (page: Page) {
     super(page)
@@ -39,11 +36,8 @@
     this.buttonEstimation = page.locator('(//span[text()="Estimation"]/../div/button)[3]')
     this.buttonCreatedBy = page.locator('(//span[text()="Assignee"]/../div/button)[1]')
     this.buttonCloseIssue = page.locator('div.popupPanel-title > button')
-<<<<<<< HEAD
-=======
     this.buttonMoreActions = page.locator('div.popupPanel-title div.flex-row-center > button:first-child')
     this.textParentTitle = page.locator('span.issue-title')
->>>>>>> 47b4f3f1
   }
 
   async editIssue (data: Issue): Promise<void> {
