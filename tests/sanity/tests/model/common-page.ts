--- conflicted
+++ resolved
@@ -96,16 +96,15 @@
     await page.locator('form.mentionPoup div.list-item span.name', { hasText: mentionName }).click()
   }
 
-<<<<<<< HEAD
   async selectListItem (page: Page, name: string): Promise<void> {
     await page.locator('div.selectPopup div.list-item', { hasText: name }).click({ delay: 100 })
   }
 
   async selectPopupItem (page: Page, name: string): Promise<void> {
     await page.locator('div.hulyPopup-container button.hulyPopup-row', { hasText: name }).click({ delay: 100 })
-=======
+  }
+
   async closePopup (page: Page): Promise<void> {
     await page.locator('div.popup button[id="card-close"]').click()
->>>>>>> b7775cb2
   }
 }