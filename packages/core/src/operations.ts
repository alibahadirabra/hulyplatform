--- conflicted
+++ resolved
@@ -13,7 +13,6 @@
   TxResult,
   WithLookup
 } from './storage'
-<<<<<<< HEAD
 import {
   CreateAttachedData,
   CreateData,
@@ -24,10 +23,7 @@
   TxFactory,
   TxProcessor
 } from './tx'
-=======
-import { DocumentClassQuery, Tx, TxApplyResult, TxCUD, TxFactory, TxProcessor } from './tx'
 import { Analytics } from '@hcengineering/analytics'
->>>>>>> e1696fa7
 
 /**
  * @public
