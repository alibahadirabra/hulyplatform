//
// Copyright © 2020, 2021 Anticrm Platform Contributors.
//
// Licensed under the Eclipse Public License, Version 2.0 (the "License");
// you may not use this file except in compliance with the License. You may
// obtain a copy of the License at https://www.eclipse.org/legal/epl-2.0
//
// Unless required by applicable law or agreed to in writing, software
// distributed under the License is distributed on an "AS IS" BASIS,
// WITHOUT WARRANTIES OR CONDITIONS OF ANY KIND, either express or implied.
//
// See the License for the specific language governing permissions and
// limitations under the License.
//
import type { IntlString, Plugin, StatusCode } from '@anticrm/platform'
import { plugin } from '@anticrm/platform'
import { Mixin, Version } from '.'
<<<<<<< HEAD
import type { Account, AnyAttribute, ArrOf, AttachedDoc, Backlink, Class, Collection, Doc, Interface, Obj, PluginConfiguration, PropertyType, Ref, RefTo, Space, Timestamp, Type, UserStatus } from './classes'
import type { Tx, TxBulkWrite, TxCollectionCUD, TxCreateDoc, TxCUD, TxMixin, TxPutBag, TxRemoveDoc, TxUpdateDoc } from './tx'
=======
import type {
  Account,
  AnyAttribute,
  ArrOf,
  AttachedDoc,
  Class,
  Collection,
  Doc,
  Interface,
  Obj,
  PluginConfiguration,
  PropertyType,
  Ref,
  RefTo,
  Space,
  Timestamp,
  Type,
  UserStatus
} from './classes'
import type {
  Tx,
  TxBulkWrite,
  TxCollectionCUD,
  TxCreateDoc,
  TxCUD,
  TxMixin,
  TxPutBag,
  TxRemoveDoc,
  TxUpdateDoc
} from './tx'
>>>>>>> c4267cc7

/**
 * @public
 */
export const coreId = 'core' as Plugin

export default plugin(coreId, {
  class: {
    Obj: '' as Ref<Class<Obj>>,
    Doc: '' as Ref<Class<Doc>>,
    Backlink: '' as Ref<Class<Backlink>>,
    AttachedDoc: '' as Ref<Class<AttachedDoc>>,
    Class: '' as Ref<Class<Class<Obj>>>,
    Mixin: '' as Ref<Class<Mixin<Doc>>>,
    Interface: '' as Ref<Class<Interface<Doc>>>,
    Attribute: '' as Ref<Class<AnyAttribute>>,
    Tx: '' as Ref<Class<Tx>>,
    TxBulkWrite: '' as Ref<Class<TxBulkWrite>>,
    TxCUD: '' as Ref<Class<TxCUD<Doc>>>,
    TxCreateDoc: '' as Ref<Class<TxCreateDoc<Doc>>>,
    TxCollectionCUD: '' as Ref<Class<TxCollectionCUD<Doc, AttachedDoc>>>,
    TxMixin: '' as Ref<Class<TxMixin<Doc, Doc>>>,
    TxUpdateDoc: '' as Ref<Class<TxUpdateDoc<Doc>>>,
    TxRemoveDoc: '' as Ref<Class<TxRemoveDoc<Doc>>>,
    TxPutBag: '' as Ref<Class<TxPutBag<PropertyType>>>,
    Space: '' as Ref<Class<Space>>,
    Account: '' as Ref<Class<Account>>,
    TypeString: '' as Ref<Class<Type<string>>>,
    TypeIntlString: '' as Ref<Class<Type<IntlString>>>,
    TypeNumber: '' as Ref<Class<Type<string>>>,
    TypeMarkup: '' as Ref<Class<Type<string>>>,
    TypeBoolean: '' as Ref<Class<Type<boolean>>>,
    TypeTimestamp: '' as Ref<Class<Type<Timestamp>>>,
    TypeDate: '' as Ref<Class<Type<Timestamp | Date>>>,
    RefTo: '' as Ref<Class<RefTo<Doc>>>,
    ArrOf: '' as Ref<Class<ArrOf<Doc>>>,
    Collection: '' as Ref<Class<Collection<AttachedDoc>>>,
    Bag: '' as Ref<Class<Type<Record<string, PropertyType>>>>,
    Version: '' as Ref<Class<Version>>,
    PluginConfiguration: '' as Ref<Class<PluginConfiguration>>,
    UserStatus: '' as Ref<Class<UserStatus>>
  },
  space: {
    Tx: '' as Ref<Space>,
    DerivedTx: '' as Ref<Space>,
    Model: '' as Ref<Space>,
    Space: '' as Ref<Space>,
    Backlinks: '' as Ref<Space>
  },
  account: {
    System: '' as Ref<Account>
  },
  status: {
    ObjectNotFound: '' as StatusCode<{ _id: Ref<Doc> }>,
    ItemNotFound: '' as StatusCode<{ _id: Ref<Doc>, _localId: string }>
  },
  version: {
    Model: '' as Ref<Version>
  },
  string: {
    Id: '' as IntlString,
    Space: '' as IntlString,
    Modified: '' as IntlString,
    ModifiedBy: '' as IntlString,
    Class: '' as IntlString,
    AttachedTo: '' as IntlString,
    AttachedToClass: '' as IntlString
  }
})<|MERGE_RESOLUTION|>--- conflicted
+++ resolved
@@ -15,15 +15,12 @@
 import type { IntlString, Plugin, StatusCode } from '@anticrm/platform'
 import { plugin } from '@anticrm/platform'
 import { Mixin, Version } from '.'
-<<<<<<< HEAD
-import type { Account, AnyAttribute, ArrOf, AttachedDoc, Backlink, Class, Collection, Doc, Interface, Obj, PluginConfiguration, PropertyType, Ref, RefTo, Space, Timestamp, Type, UserStatus } from './classes'
-import type { Tx, TxBulkWrite, TxCollectionCUD, TxCreateDoc, TxCUD, TxMixin, TxPutBag, TxRemoveDoc, TxUpdateDoc } from './tx'
-=======
 import type {
   Account,
   AnyAttribute,
   ArrOf,
   AttachedDoc,
+  Backlink,
   Class,
   Collection,
   Doc,
@@ -49,7 +46,6 @@
   TxRemoveDoc,
   TxUpdateDoc
 } from './tx'
->>>>>>> c4267cc7
 
 /**
  * @public
