//
// Copyright © 2020 Anticrm Platform Contributors.
//
// Licensed under the Eclipse Public License, Version 2.0 (the "License");
// you may not use this file except in compliance with the License. You may
// obtain a copy of the License at https://www.eclipse.org/legal/epl-2.0
//
// Unless required by applicable law or agreed to in writing, software
// distributed under the License is distributed on an "AS IS" BASIS,
// WITHOUT WARRANTIES OR CONDITIONS OF ANY KIND, either express or implied.
//
// See the License for the specific language governing permissions and
// limitations under the License.
//

import { addLocation, addStringsLoader } from '@hcengineering/platform'
import { SvelteComponent } from 'svelte'
import { readable, writable } from 'svelte/store'
import Root from './components/internal/Root.svelte'
import { uiId, uis } from './plugin'
import type { DeviceOptions } from './types'

export type {
  AnyComponent,
  AnySvelteComponent,
  Action,
  LabelAndProps,
  ListItem,
  TooltipAlignment,
  AnySvelteComponentWithProps,
  Location,
  PopupAlignment,
  PopupPositionElement,
  ButtonKind,
  ButtonSize,
  IconSize,
  TabItem,
  DeviceOptions,
  TSeparatedItem,
  SeparatedItem,
  DefSeparators,
  SeparatedElement
} from './types'

export { themeStore } from '@hcengineering/theme'
// export { applicationShortcutKey } from './utils'
export { getCurrentLocation, locationToUrl, navigate, location, setLocationStorageKey } from './location'

export { default as EditBox } from './components/EditBox.svelte'
export { default as Label } from './components/Label.svelte'
export { default as Button } from './components/Button.svelte'
export { default as Status } from './components/Status.svelte'
export { default as Component } from './components/Component.svelte'
export { default as Icon } from './components/Icon.svelte'
export { default as ActionIcon } from './components/ActionIcon.svelte'
export { default as Toggle } from './components/Toggle.svelte'
export { default as RadioButton } from './components/RadioButton.svelte'
export { default as RadioGroup } from './components/RadioGroup.svelte'
export { default as Dialog } from './components/Dialog.svelte'
export { default as ToggleWithLabel } from './components/ToggleWithLabel.svelte'
export { default as MiniToggle } from './components/MiniToggle.svelte'
export { default as TooltipInstance } from './components/TooltipInstance.svelte'
export { default as CheckBox } from './components/CheckBox.svelte'
export { default as Progress } from './components/Progress.svelte'
export { default as ProgressCircle } from './components/ProgressCircle.svelte'
export { default as Tabs } from './components/Tabs.svelte'
export { default as TabsControl } from './components/TabsControl.svelte'
export { default as ScrollBox } from './components/ScrollBox.svelte'
export { default as PopupMenu } from './components/PopupMenu.svelte'
export { default as SelectPopup } from './components/SelectPopup.svelte'
export { default as ColorPopup } from './components/ColorPopup.svelte'
export { default as TextArea } from './components/TextArea.svelte'
export { default as TextAreaEditor } from './components/TextAreaEditor.svelte'
export { default as Section } from './components/Section.svelte'
export { default as DatePicker } from './components/calendar/DatePicker.svelte'
export { default as DateRangePicker } from './components/calendar/DateRangePicker.svelte'
export { default as DatePopup } from './components/calendar/DatePopup.svelte'
export { default as SimpleDatePopup } from './components/calendar/SimpleDatePopup.svelte'
export { default as RangeDatePopup } from './components/calendar/RangeDatePopup.svelte'
export { default as DateRangePopup } from './components/calendar/DateRangePopup.svelte'
export { default as TimePopup } from './components/calendar/TimePopup.svelte'
export { default as DateRangePresenter } from './components/calendar/DateRangePresenter.svelte'
export { default as DateTimeRangePresenter } from './components/calendar/DateTimeRangePresenter.svelte'
export { default as DatePresenter } from './components/calendar/DatePresenter.svelte'
export { default as DueDatePresenter } from './components/calendar/DueDatePresenter.svelte'
export { default as DateTimePresenter } from './components/calendar/DateTimePresenter.svelte'
export { default as TimeInputBox } from './components/calendar/TimeInputBox.svelte'
export { default as StylishEdit } from './components/StylishEdit.svelte'
export { default as Grid } from './components/Grid.svelte'
export { default as Row } from './components/Row.svelte'
// export { default as CheckBoxWithLabel } from './components/CheckBoxWithLabel.svelte'
// export { default as CheckBoxList } from './components/CheckBoxList.svelte.txt'
export { default as EditWithIcon } from './components/EditWithIcon.svelte'
export { default as SearchEdit } from './components/SearchEdit.svelte'
export { default as Loading } from './components/Loading.svelte'
export { default as Spinner } from './components/Spinner.svelte'
export { default as Popup } from './components/Popup.svelte'
export { default as CircleButton } from './components/CircleButton.svelte'
export { default as Link } from './components/Link.svelte'
export { default as LinkWrapper } from './components/LinkWrapper.svelte'
export { default as Like } from './components/Like.svelte'
export { default as TimeSince } from './components/TimeSince.svelte'
export { default as Dropdown } from './components/Dropdown.svelte'
export { default as DropdownPopup } from './components/DropdownPopup.svelte'
export { default as DropdownLabels } from './components/DropdownLabels.svelte'
export { default as DropdownLabelsPopup } from './components/DropdownLabelsPopup.svelte'
export { default as DropdownLabelsIntl } from './components/DropdownLabelsIntl.svelte'
export { default as DropdownLabelsPopupIntl } from './components/DropdownLabelsPopupIntl.svelte'
export { default as DropdownRecord } from './components/DropdownRecord.svelte'
export { default as ShowMore } from './components/ShowMore.svelte'
export { default as Menu } from './components/Menu.svelte'
export { default as Submenu } from './components/Submenu.svelte'
export { default as TimeShiftPicker } from './components/TimeShiftPicker.svelte'
export { default as ErrorPresenter } from './components/ErrorPresenter.svelte'
export { default as Scroller } from './components/Scroller.svelte'
export { default as ScrollerBar } from './components/ScrollerBar.svelte'
export { default as TabList } from './components/TabList.svelte'
export { default as Chevron } from './components/Chevron.svelte'
export { default as Timeline } from './components/Timeline.svelte'
export { default as TimeShiftPresenter } from './components/TimeShiftPresenter.svelte'
<<<<<<< HEAD
export { default as MicIcon } from './components/icons/Mic.svelte'
export { default as RecIcon } from './components/icons/Record.svelte'
=======
export { default as Separator } from './components/Separator.svelte'

>>>>>>> bb937db8
export { default as IconAdd } from './components/icons/Add.svelte'
export { default as IconCircleAdd } from './components/icons/CircleAdd.svelte'
export { default as IconCopy } from './components/icons/Copy.svelte'
export { default as IconStart } from './components/icons/Start.svelte'
export { default as IconStop } from './components/icons/Stop.svelte'
export { default as IconBack } from './components/icons/Back.svelte'
export { default as IconForward } from './components/icons/Forward.svelte'
export { default as IconClose } from './components/icons/Close.svelte'
export { default as IconSearch } from './components/icons/Search.svelte'
export { default as IconCalendar } from './components/icons/Calendar.svelte'
export { default as IconFolder } from './components/icons/Folder.svelte'
export { default as IconMoreH } from './components/icons/MoreH.svelte'
export { default as IconMoreV } from './components/icons/MoreV.svelte'
export { default as IconFile } from './components/icons/File.svelte'
export { default as IconAttachment } from './components/icons/Attachment.svelte'
export { default as IconThread } from './components/icons/Thread.svelte'
export { default as IconExpand } from './components/icons/Expand.svelte'
export { default as IconActivity } from './components/icons/Activity.svelte'
export { default as IconUp } from './components/icons/Up.svelte'
export { default as IconDown } from './components/icons/Down.svelte'
export { default as IconUpOutline } from './components/icons/UpOutline.svelte'
export { default as IconDownOutline } from './components/icons/DownOutline.svelte'
export { default as IconDropdown } from './components/icons/Dropdown.svelte'
export { default as IconShare } from './components/icons/Share.svelte'
export { default as IconDelete } from './components/icons/Delete.svelte'
export { default as IconActivityEdit } from './components/icons/ActivityEdit.svelte'
export { default as IconEdit } from './components/icons/Edit.svelte'
export { default as IconFilter } from './components/icons/Filter.svelte'
export { default as IconInfo } from './components/icons/Info.svelte'
export { default as IconBlueCheck } from './components/icons/BlueCheck.svelte'
export { default as IconCheck } from './components/icons/Check.svelte'
export { default as IconCheckAll } from './components/icons/CheckAll.svelte'
export { default as IconChevronDown } from './components/icons/ChevronDown.svelte'
export { default as IconArrowLeft } from './components/icons/ArrowLeft.svelte'
export { default as IconArrowRight } from './components/icons/ArrowRight.svelte'
export { default as IconNavPrev } from './components/icons/NavPrev.svelte'
export { default as IconNavNext } from './components/icons/NavNext.svelte'
export { default as IconDPCalendar } from './components/calendar/icons/DPCalendar.svelte'
export { default as IconDPCalendarOver } from './components/calendar/icons/DPCalendarOver.svelte'
export { default as IconOptions } from './components/icons/Options.svelte'
export { default as IconDetails } from './components/icons/Details.svelte'
export { default as IconDetailsFilled } from './components/icons/DetailsFilled.svelte'
export { default as IconScale } from './components/icons/Scale.svelte'
export { default as IconScaleFull } from './components/icons/ScaleFull.svelte'
export { default as IconOpen } from './components/icons/Open.svelte'
export { default as IconCheckCircle } from './components/icons/CheckCircle.svelte'
export { default as IconColStar } from './components/icons/ColStar.svelte'
export { default as IconMinWidth } from './components/icons/MinWidth.svelte'
export { default as IconMaxWidth } from './components/icons/MaxWidth.svelte'
export { default as IconMixin } from './components/icons/Mixin.svelte'
export { default as IconCircles } from './components/icons/Circles.svelte'
export { default as IconLike } from './components/icons/Like.svelte'
export { default as IconCollapseArrow } from './components/icons/CollapseArrow.svelte'
export { default as IconEmoji } from './components/icons/Emoji.svelte'
export { default as IconObjects } from './components/icons/Objects.svelte'

export { default as PanelInstance } from './components/PanelInstance.svelte'
export { default as Panel } from './components/Panel.svelte'

export { default as MonthCalendar } from './components/calendar/MonthCalendar.svelte'
export { default as YearCalendar } from './components/calendar/YearCalendar.svelte'
export { default as WeekCalendar } from './components/calendar/WeekCalendar.svelte'

export { default as FocusHandler } from './components/FocusHandler.svelte'
export { default as ListView } from './components/ListView.svelte'
export { default as ToggleButton } from './components/ToggleButton.svelte'
export { default as ExpandCollapse } from './components/ExpandCollapse.svelte'
export { default as BooleanIcon } from './components/BooleanIcon.svelte'
export { default as Expandable } from './components/Expandable.svelte'
export { default as BarDashboard } from './components/BarDashboard.svelte'
export { default as Notifications } from './components/notifications/Notifications.svelte'
export { default as notificationsStore } from './components/notifications/store'
export { NotificationPosition } from './components/notifications/NotificationPosition'
export { NotificationSeverity } from './components/notifications/NotificationSeverity'
export { Notification } from './components/notifications/Notification'
export { default as Wizard } from './components/wizard/Wizard.svelte'
export { default as StepsDialog } from './components/StepsDialog.svelte'
export { default as EmojiPopup } from './components/EmojiPopup.svelte'
export { default as IconWithEmoji } from './components/IconWithEmoji.svelte'
export { default as ModeSelector } from './components/ModeSelector.svelte'
export { default as SimpleTimePopup } from './components/calendar/SimpleTimePopup.svelte'
export { default as NumberInput } from './components/NumberInput.svelte'
export { default as Lazy } from './components/Lazy.svelte'

export * from './types'
export * from './location'
export * from './utils'
export * from './popups'
export * from './tooltips'
export * from './panelup'
export * from './components/calendar/internal/DateUtils'
export * from './colors'
export * from './focus'
export * from './resize'
export * from './lazy'

export function createApp (target: HTMLElement): SvelteComponent {
  return new Root({ target })
}

export const ticker = readable(Date.now(), (set) => {
  setInterval(() => {
    set(Date.now())
  }, 10000)
})

addStringsLoader(uiId, async (lang: string) => {
  return await import(`../lang/${lang}.json`)
})

addLocation(uiId, async () => ({ default: async () => ({}) }))

export const deviceOptionsStore = writable<DeviceOptions>({
  docWidth: 0,
  docHeight: 0,
  isPortrait: false,
  isMobile: false,
  fontSize: 0,
  size: null,
  sizes: { xs: false, sm: false, md: false, lg: false, xl: false, xxl: false },
  minWidth: false,
  twoRows: false
})

export default uis<|MERGE_RESOLUTION|>--- conflicted
+++ resolved
@@ -118,13 +118,12 @@
 export { default as Chevron } from './components/Chevron.svelte'
 export { default as Timeline } from './components/Timeline.svelte'
 export { default as TimeShiftPresenter } from './components/TimeShiftPresenter.svelte'
-<<<<<<< HEAD
+
 export { default as MicIcon } from './components/icons/Mic.svelte'
 export { default as RecIcon } from './components/icons/Record.svelte'
-=======
+
 export { default as Separator } from './components/Separator.svelte'
 
->>>>>>> bb937db8
 export { default as IconAdd } from './components/icons/Add.svelte'
 export { default as IconCircleAdd } from './components/icons/CircleAdd.svelte'
 export { default as IconCopy } from './components/icons/Copy.svelte'
