--- conflicted
+++ resolved
@@ -265,12 +265,9 @@
 export { default as NumberInput } from './components/NumberInput.svelte'
 export { default as Lazy } from './components/Lazy.svelte'
 export { default as TimeZonesPopup } from './components/TimeZonesPopup.svelte'
-<<<<<<< HEAD
 export { default as CodeForm } from './components/CodeForm.svelte'
-=======
 export { default as CodeInput } from './components/CodeInput.svelte'
 export { default as TimeLeft } from './components/TimeLeft.svelte'
->>>>>>> 0313a730
 
 export { default as Dock } from './components/Dock.svelte'
 
