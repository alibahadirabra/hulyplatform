<!--
// Copyright © 2020 Anticrm Platform Contributors.
//
// Licensed under the Eclipse Public License, Version 2.0 (the "License");
// you may not use this file except in compliance with the License. You may
// obtain a copy of the License at https://www.eclipse.org/legal/epl-2.0
//
// Unless required by applicable law or agreed to in writing, software
// distributed under the License is distributed on an "AS IS" BASIS,
// WITHOUT WARRANTIES OR CONDITIONS OF ANY KIND, either express or implied.
//
// See the License for the specific language governing permissions and
// limitations under the License.
-->
<script lang="ts">
  import type { IntlString } from '@hcengineering/platform'
  import { createEventDispatcher } from 'svelte'
  import { deviceOptionsStore, resizeObserver } from '..'
  import { createFocusManager } from '../focus'
  import type { SelectPopupValueType } from '../types'
  import EditWithIcon from './EditWithIcon.svelte'
  import FocusHandler from './FocusHandler.svelte'
  import Icon from './Icon.svelte'
  import Label from './Label.svelte'
  import ListView from './ListView.svelte'
  import Spinner from './Spinner.svelte'
  import IconCheck from './icons/Check.svelte'
  import IconSearch from './icons/Search.svelte'

  export let placeholder: IntlString | undefined = undefined
  export let placeholderParam: any | undefined = undefined
  export let searchable: boolean = false
  export let value: SelectPopupValueType[]
  export let width: 'medium' | 'large' | 'full' = 'medium'
  export let size: 'small' | 'medium' | 'large' = 'small'
<<<<<<< HEAD
  export let onSelect: ((value: SelectPopupValueType['id']) => void) | undefined = undefined
  export let onCreate: ((string: string) => void) | undefined = undefined
=======
  export let onSelect: ((value: SelectPopupValueType['id'], event?: Event) => void) | undefined = undefined
>>>>>>> 52d17d58
  export let showShadow: boolean = true
  export let embedded: boolean = false
  export let loading = false

  let popupElement: HTMLDivElement | undefined = undefined
  let search: string = ''

  const dispatch = createEventDispatcher()

  $: hasSelected = value.some((v) => v.isSelected)

  let selection = 0
  let list: ListView

  let selected: any

  function sendSelect (id: SelectPopupValueType['id']): void {
    selected = id
    if (onSelect) {
      onSelect(id)
    } else if (onCreate && search && !selected) {
      onCreate(search)
      dispatch('close')
      search = '';
    } else {
      dispatch('close', id)
    }
  }

  export function onKeydown (key: KeyboardEvent): boolean {
    if (key.code === 'Tab') {
      dispatch('close')
      key.preventDefault()
      key.stopPropagation()
      return true
    }
    if (key.code === 'ArrowUp') {
      key.stopPropagation()
      key.preventDefault()
      list.select(selection - 1)
      return true
    }
    if (key.code === 'ArrowDown') {
      key.stopPropagation()
      key.preventDefault()
      list.select(selection + 1)
      return true
    }
    if (key.code === 'Enter') {
      key.preventDefault()
      key.stopPropagation()
      sendSelect(value[selection].id)
      return true
    }
    return false
  }
  const manager = createFocusManager()

  $: filteredObjects = value.filter((el) => (el.label ?? el.text ?? '').toLowerCase().includes(search.toLowerCase()))

  $: huge = size === 'medium' || size === 'large'

  $: if (popupElement) {
    popupElement.focus()
  }
</script>

<FocusHandler {manager} />

<!-- svelte-ignore a11y-no-noninteractive-tabindex -->
<!-- svelte-ignore a11y-no-static-element-interactions -->
<div
  class="selectPopup"
  bind:this={popupElement}
  tabindex="0"
  class:noShadow={!showShadow}
  class:full-width={width === 'full'}
  class:max-width-40={width === 'large'}
  class:embedded
  use:resizeObserver={() => {
    dispatch('changeContent')
  }}
  on:keydown={onKeydown}
>
  {#if searchable}
    <div class="header">
      <EditWithIcon
        icon={IconSearch}
        size={'large'}
        width={'100%'}
        autoFocus={!$deviceOptionsStore.isMobile}
        bind:value={search}
        {placeholder}
        {placeholderParam}
        on:change
      />
    </div>
  {:else}
    <div class="menu-space" />
  {/if}
  <div class="scroll">
    <div class="box">
      <ListView
        bind:this={list}
        count={filteredObjects.length}
        bind:selection
        on:changeContent={() => dispatch('changeContent')}
      >
        <svelte:fragment slot="item" let:item={itemId}>
          {@const item = filteredObjects[itemId]}
          <button
            class="menu-item withList w-full"
            on:click={() => {
              sendSelect(item.id)
            }}
            disabled={loading}
          >
            <div class="flex-row-center flex-grow pointer-events-none">
              {#if item.component}
                <div class="flex-grow clear-mins"><svelte:component this={item.component} {...item.props} /></div>
              {:else}
                {#if item.icon}
                  <div class="icon mr-2">
                    <Icon icon={item.icon} iconProps={item.iconProps} fill={item.iconColor ?? 'currentColor'} {size} />
                  </div>
                {/if}
                <span class="label overflow-label flex-grow" class:text-base={huge}>
                  {#if item.label}
                    <Label label={item.label} />
                  {:else if item.text}
                    {item.text}
                  {/if}
                </span>
              {/if}
              {#if hasSelected}
                <div class="check">
                  {#if item.isSelected}
                    <Icon icon={IconCheck} size={'small'} />
                  {/if}
                </div>
              {/if}
              {#if item.id === selected && loading}
                <Spinner size={'small'} />
              {/if}
            </div>
          </button>
        </svelte:fragment>
        <svelte:fragment slot="category" let:item={row}>
          {@const obj = filteredObjects[row]}
          {#if obj.category && ((row === 0 && obj.category.label !== undefined) || obj.category.label !== filteredObjects[row - 1]?.category?.label)}
            {#if row > 0}<div class="menu-separator" />{/if}
            <div class="menu-group__header flex-row-center">
              <span class="overflow-label">
                <Label label={obj.category.label} />
              </span>
            </div>
          {/if}
        </svelte:fragment>
      </ListView>
    </div>
  </div>
  {#if !embedded}<div class="menu-space" />{/if}
</div><|MERGE_RESOLUTION|>--- conflicted
+++ resolved
@@ -33,12 +33,8 @@
   export let value: SelectPopupValueType[]
   export let width: 'medium' | 'large' | 'full' = 'medium'
   export let size: 'small' | 'medium' | 'large' = 'small'
-<<<<<<< HEAD
-  export let onSelect: ((value: SelectPopupValueType['id']) => void) | undefined = undefined
   export let onCreate: ((string: string) => void) | undefined = undefined
-=======
   export let onSelect: ((value: SelectPopupValueType['id'], event?: Event) => void) | undefined = undefined
->>>>>>> 52d17d58
   export let showShadow: boolean = true
   export let embedded: boolean = false
   export let loading = false
