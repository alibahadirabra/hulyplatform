<!--
// Copyright © 2020, 2021 Anticrm Platform Contributors.
// Copyright © 2021 Hardcore Engineering Inc.
// 
// Licensed under the Eclipse Public License, Version 2.0 (the "License");
// you may not use this file except in compliance with the License. You may
// obtain a copy of the License at https://www.eclipse.org/legal/epl-2.0
// 
// Unless required by applicable law or agreed to in writing, software
// distributed under the License is distributed on an "AS IS" BASIS,
// WITHOUT WARRANTIES OR CONDITIONS OF ANY KIND, either express or implied.
// 
// See the License for the specific language governing permissions and
// limitations under the License.
-->
<script lang="ts">
  import activity from '@anticrm/activity'
  import type { Doc } from '@anticrm/core'
  import type { Asset } from '@anticrm/platform'
  import type { AnyComponent, AnySvelteComponent } from '@anticrm/ui'
  import { Icon, IconClose, IconExpand, IconMoreH, Component, ActionIcon, Scroller } from '@anticrm/ui'
  import { createEventDispatcher } from 'svelte'

  export let title: string
  export let subtitle: string | undefined = undefined
  export let icon: Asset | AnySvelteComponent
  export let fullSize: boolean = true
  export let rightSection: AnyComponent | undefined = undefined
  export let object: Doc

  const dispatch = createEventDispatcher()
</script>

<div class="antiOverlay" on:click={() => { dispatch('close') }} />
<div class="antiDialogs antiComponent" class:fullSize>
  {#if fullSize}
    <div class="ad-section-50 divide">
      <div class="ac-header short mirror divide">
        <div class="ac-header__wrap-title">
          {#if icon }<div class="ac-header__icon"><Icon {icon} size={'large'}/></div>{/if}
          <div class="ac-header__wrap-description">
            <span class="ac-header__title">{title}</span>
            {#if subtitle }<span class="ac-header__description">{subtitle}</span>{/if}
          </div>
        </div>
        <!-- <ActionIcon icon={IconMoreH} size={'medium'} /> -->
      </div>
      {#if $$slots.subtitle}
        <div class="ac-subtitle">
          <div class="ac-subtitle-content">
            <slot name="subtitle" />
          </div>
        </div>
      {/if}
      <Scroller>
        <div class="p-10"><slot /></div>
      </Scroller>
    </div>
    <div class="ad-section-50">
      <Component is={rightSection ?? activity.component.Activity} props={{ object, fullSize }} />
    </div>
  {:else}
    <div class="ac-header short mirror-tool divide">
      <div class="ac-header__wrap-title">
        {#if icon }<div class="ac-header__icon"><Icon {icon} size={'large'}/></div>{/if}
        <div class="ac-header__wrap-description">
          <span class="ac-header__title">{title}</span>
          {#if subtitle }<span class="ac-header__description">{subtitle}</span>{/if}
        </div>
<<<<<<< HEAD
=======
        <!-- <ActionIcon icon={IconMoreH} size={'medium'} /> -->
>>>>>>> 53713d8c
      </div>
      <ActionIcon icon={IconMoreH} size={'medium'} />
    </div>
    {#if $$slots.subtitle}
      <div class="ac-subtitle">
        <div class="ac-subtitle-content">
          <slot name="subtitle" />
        </div>
      </div>
    {/if}
    <Component is={activity.component.Activity} props={{ object, fullSize }}>
      <slot />
    </Component>
  {/if}

  <div class="ad-tools">
    <div class="tool">
      <ActionIcon icon={IconExpand} size={'medium'} action={() => { fullSize = !fullSize }} />
    </div>
    <div class="tool">
      <ActionIcon icon={IconClose} size={'medium'} action={() => { dispatch('close') }} />
    </div>
  </div>
</div><|MERGE_RESOLUTION|>--- conflicted
+++ resolved
@@ -67,10 +67,6 @@
           <span class="ac-header__title">{title}</span>
           {#if subtitle }<span class="ac-header__description">{subtitle}</span>{/if}
         </div>
-<<<<<<< HEAD
-=======
-        <!-- <ActionIcon icon={IconMoreH} size={'medium'} /> -->
->>>>>>> 53713d8c
       </div>
       <ActionIcon icon={IconMoreH} size={'medium'} />
     </div>
