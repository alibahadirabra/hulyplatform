//
// Copyright © 2020, 2021 Anticrm Platform Contributors.
// Copyright © 2021 Hardcore Engineering Inc.
//
// Licensed under the Eclipse Public License, Version 2.0 (the "License");
// you may not use this file except in compliance with the License. You may
// obtain a copy of the License at https://www.eclipse.org/legal/epl-2.0
//
// Unless required by applicable law or agreed to in writing, software
// distributed under the License is distributed on an "AS IS" BASIS,
// WITHOUT WARRANTIES OR CONDITIONS OF ANY KIND, either express or implied.
//
// See the License for the specific language governing permissions and
// limitations under the License.
//

import { Class, Ref } from '@anticrm/core'
import { IntlString, Plugin, plugin } from '@anticrm/platform'
import { RefInputActionItem } from './types'

/**
 * @public
 */
export const textEditorId = 'text-editor' as Plugin

export default plugin(textEditorId, {
  class: {
    RefInputActionItem: '' as Ref<Class<RefInputActionItem>>
  },
  string: {
    Suggested: '' as IntlString,
<<<<<<< HEAD
    NoItems: '' as IntlString
=======
    Attach: '' as IntlString,
    TextStyle: '' as IntlString,
    Emoji: '' as IntlString,
    GIF: '' as IntlString
>>>>>>> ed155083
  }
})<|MERGE_RESOLUTION|>--- conflicted
+++ resolved
@@ -29,13 +29,10 @@
   },
   string: {
     Suggested: '' as IntlString,
-<<<<<<< HEAD
     NoItems: '' as IntlString
-=======
     Attach: '' as IntlString,
     TextStyle: '' as IntlString,
     Emoji: '' as IntlString,
     GIF: '' as IntlString
->>>>>>> ed155083
   }
 })