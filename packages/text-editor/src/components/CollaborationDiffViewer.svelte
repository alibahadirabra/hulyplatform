<!--
//
// Copyright © 2022 Hardcore Engineering Inc.
//
// Licensed under the Eclipse Public License, Version 2.0 (the "License");
// you may not use this file except in compliance with the License. You may
// obtain a copy of the License at https://www.eclipse.org/legal/epl-2.0
//
// Unless required by applicable law or agreed to in writing, software
// distributed under the License is distributed on an "AS IS" BASIS,
// WITHOUT WARRANTIES OR CONDITIONS OF ANY KIND, either express or implied.
//
// See the License for the specific language governing permissions and
// limitations under the License.
//
-->
<script lang="ts">
  import { Editor, Extension } from '@tiptap/core'

  import { Plugin, PluginKey } from 'prosemirror-state'
  import { onDestroy, onMount } from 'svelte'

  import { Markup } from '@hcengineering/core'
  import { IconSize } from '@hcengineering/ui'
  import StyleButton from './StyleButton.svelte'

  import { DecorationSet } from 'prosemirror-view'
  import textEditorPlugin from '../plugin'

  import { calculateDecorations } from './diff/decorations'
  import { defaultExtensions } from './extensions'
  import Objects from './icons/Objects.svelte'

  export let content: Markup
  export let buttonSize: IconSize = 'small'
  export let comparedVersion: Markup | undefined = undefined

  let element: HTMLElement
  let editor: Editor

  let _decoration = DecorationSet.empty
  let oldContent = ''

  function updateEditor (editor?: Editor, comparedVersion?: Markup): void {
    const r = calculateDecorations(editor, oldContent, comparedVersion)
    if (r !== undefined) {
      oldContent = r.oldContent
      _decoration = r.decorations
    }
  }

  const updateDecorations = () => {
    if (editor && editor.schema) {
      updateEditor(editor, comparedVersion)
    }
  }

  const DecorationExtension = Extension.create({
    addProseMirrorPlugins () {
      return [
        new Plugin({
          key: new PluginKey('diffs'),
          props: {
            decorations (state) {
              updateDecorations()
              if (showDiff) {
                return _decoration
              }
              return undefined
            }
          }
        })
      ]
    }
  })

  $: updateEditor(editor, comparedVersion)

  onMount(() => {
    editor = new Editor({
      element,
      content,
      editable: true,
      extensions: [...defaultExtensions, DecorationExtension],
      onTransaction: () => {
        // force re-render so `editor.isActive` works as expected
        editor = editor
      }
    })
  })

  onDestroy(() => {
    if (editor) {
      editor.destroy()
    }
  })
  let showDiff = true
</script>

<div class="ref-container">
  {#if comparedVersion !== undefined}
    <div class="flex">
      <div class="flex-grow" />
      <div class="formatPanel buttons-group xsmall-gap mb-4">
        <StyleButton
          icon={Objects}
          size={buttonSize}
          selected={showDiff}
          showTooltip={{ label: textEditorPlugin.string.EnableDiffMode }}
          on:click={() => {
            showDiff = !showDiff
            editor.chain().focus()
          }}
        />
      </div>
    </div>
  {/if}
  <div class="textInput">
    <div class="select-text" style="width: 100%;" bind:this={element} />
  </div>
</div>

<style lang="scss" global>
  .ProseMirror {
    flex-grow: 1;
    overflow: auto;
<<<<<<< HEAD
    min-height: 1.25rem;
=======
    min-height: inherit !important;
>>>>>>> 46b70a2e
    max-height: inherit !important;
    outline: none;
    line-height: 150%;
    color: var(--accent-color);

    p:not(:last-child) {
      margin-block-end: 1em;
    }

    pre {
      white-space: pre !important;
    }

    > * + * {
      margin-top: 0.75em;
    }

    /* Placeholder (at the top) */
    p.is-editor-empty:first-child::before {
      content: attr(data-placeholder);
      float: left;
      color: var(--dark-color);
      pointer-events: none;
      height: 0;
    }

    &::-webkit-scrollbar-thumb {
      background-color: var(--theme-bg-accent-hover);
    }
    &::-webkit-scrollbar-corner {
      background-color: var(--theme-bg-accent-hover);
    }
    &::-webkit-scrollbar-track {
      margin: 0;
    }
  }
  /* Placeholder (at the top) */
  .ProseMirror p.is-editor-empty:first-child::before {
    color: #adb5bd;
    content: attr(data-placeholder);
    float: left;
    height: 0;
    pointer-events: none;
  }

  .lint-icon {
    display: inline-block;
    position: absolute;
    right: 2px;
    cursor: pointer;
    border-radius: 100px;
    // background: #f22;
    color: white;
    font-family: times, georgia, serif;
    font-size: 15px;
    font-weight: bold;
    width: 0.7em;
    height: 0.7em;
    text-align: center;
    padding-left: 0.5px;
    line-height: 1.1em;
    &.add {
      background: lightblue;
    }
    &.delete {
      background: orange;
    }
  }

  /* Give a remote user a caret */
  .collaboration-cursor__caret {
    border-left: 1px solid #0d0d0d;
    border-right: 1px solid #0d0d0d;
    margin-left: -1px;
    margin-right: -1px;
    pointer-events: none;
    position: relative;
    word-break: normal;
  }

  /* Render the username above the caret */
  .collaboration-cursor__label {
    border-radius: 3px 3px 3px 0;
    color: #0d0d0d;
    font-size: 12px;
    font-style: normal;
    font-weight: 600;
    left: -1px;
    line-height: normal;
    padding: 0.1rem 0.3rem;
    position: absolute;
    top: -1.4em;
    user-select: none;
    white-space: nowrap;
  }

  .code-block {
    border: 1px solid var(--divider-color);
    border-radius: 4px;
    padding: 0.5rem;
  }

  cmark {
    border-top: 1px solid lightblue;
    border-bottom: 1px solid lightblue;
    border-radius: 2px;
  }

  span.insertion {
    border-top: 1px solid lightblue;
    border-bottom: 1px solid lightblue;
    border-radius: 2px;
  }
  span.deletion {
    text-decoration: line-through;
  }
</style><|MERGE_RESOLUTION|>--- conflicted
+++ resolved
@@ -124,11 +124,7 @@
   .ProseMirror {
     flex-grow: 1;
     overflow: auto;
-<<<<<<< HEAD
-    min-height: 1.25rem;
-=======
     min-height: inherit !important;
->>>>>>> 46b70a2e
     max-height: inherit !important;
     outline: none;
     line-height: 150%;
