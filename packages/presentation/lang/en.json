{
  "string": {
    "Create": "Create",
    "Cancel": "Cancel",
    "Ok": "Ok",
    "Save": "Save",
    "Download": "Download",
    "Close": "Close",
    "NotSelected": "Not selected",
    "Deselect": "Deselect",
    "AddSocialLinks": "Add social links",
    "Change": "Change",
    "Remove": "Remove",
<<<<<<< HEAD
    "Members": "Members"
=======
    "Search": "Search...",
    "Unassigned": "Unassigned"
>>>>>>> 2938013a
  }
}<|MERGE_RESOLUTION|>--- conflicted
+++ resolved
@@ -11,11 +11,8 @@
     "AddSocialLinks": "Add social links",
     "Change": "Change",
     "Remove": "Remove",
-<<<<<<< HEAD
-    "Members": "Members"
-=======
+    "Members": "Members",
     "Search": "Search...",
     "Unassigned": "Unassigned"
->>>>>>> 2938013a
   }
 }