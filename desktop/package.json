--- conflicted
+++ resolved
@@ -42,13 +42,8 @@
     "compression-webpack-plugin": "^10.0.0",
     "html-webpack-plugin": "^5.5.0",
     "fork-ts-checker-webpack-plugin": "~7.3.0",
-<<<<<<< HEAD
-    "update-browserslist-db": "~1.1.0",
-    "browserslist": "4.23.3",
-=======
     "update-browserslist-db": "^1.1.0",
     "browserslist": "^4.23.3",
->>>>>>> e1696fa7
     "typescript": "^5.3.3",
     "ts-node": "^10.8.0",
     "ts-node-dev": "^2.0.0",
