--- conflicted
+++ resolved
@@ -300,37 +300,12 @@
     if ((operations as any)['%hash%'] === undefined) {
       ;(operations as any)['%hash%'] = null
     }
-<<<<<<< HEAD
-    const conn = await this.client.reserve()
-    try {
-      await this.retryTxn(conn, async (client) => {
-        const res = await client.unsafe(`SELECT * FROM ${translateDomain(domain)} WHERE ${translatedQuery} FOR UPDATE`)
-        const docs = res.map((p) => parseDoc(p as any, domain))
-        for (const doc of docs) {
-          if (doc === undefined) continue
-          const prevAttachedTo = (doc as any).attachedTo
-          TxProcessor.applyUpdate(doc, operations)
-          const converted = convertDoc(domain, doc, this.workspaceId.name)
-          let paramsIndex = 3
-          const params: any[] = [doc._id, this.workspaceId.name]
-          const updates: string[] = []
-          const { extractedFields, remainingData } = parseUpdate(domain, operations)
-          const newAttachedTo = (doc as any).attachedTo
-          if (Object.keys(extractedFields).length > 0) {
-            for (const key in extractedFields) {
-              const val = (extractedFields as any)[key]
-              if (key === 'attachedTo' && val === prevAttachedTo) continue
-              updates.push(`"${key}" = $${paramsIndex++}`)
-              params.push(val)
-=======
     if (isOps) {
       const conn = await this.client.reserve()
       try {
         await this.retryTxn(conn, async (client) => {
-          const res = await client.unsafe(
-            `SELECT * FROM ${translateDomain(domain)} WHERE ${translatedQuery} FOR UPDATE`
-          )
-          const docs = res.map((p) => parseDoc(p as any))
+          const res = await client.unsafe(`SELECT * FROM ${translateDomain(domain)} WHERE ${translatedQuery} FOR UPDATE`)
+          const docs = res.map((p) => parseDoc(p as any, domain))
           for (const doc of docs) {
             if (doc === undefined) continue
             const prevAttachedTo = (doc as any).attachedTo
@@ -351,7 +326,6 @@
             } else if (prevAttachedTo !== undefined && prevAttachedTo !== newAttachedTo) {
               updates.push(`"attachedTo" = $${paramsIndex++}`)
               params.push(newAttachedTo)
->>>>>>> a220fac2
             }
 
             if (Object.keys(remainingData).length > 0) {
