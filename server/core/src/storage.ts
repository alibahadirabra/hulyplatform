//
// Copyright © 2020, 2021 Anticrm Platform Contributors.
// Copyright © 2021 Hardcore Engineering Inc.
//
// Licensed under the Eclipse Public License, Version 2.0 (the "License");
// you may not use this file except in compliance with the License. You may
// obtain a copy of the License at https://www.eclipse.org/legal/epl-2.0
//
// Unless required by applicable law or agreed to in writing, software
// distributed under the License is distributed on an "AS IS" BASIS,
// WITHOUT WARRANTIES OR CONDITIONS OF ANY KIND, either express or implied.
//
// See the License for the specific language governing permissions and
// limitations under the License.
//

import core, {
  AnyAttribute,
  AttachedDoc,
  Backlink,
  BACKLINK_COLLECTION,
  Class,
  ClassifierKind,
  Collection,
  Data,
  Doc,
  DocumentQuery,
  Domain,
  DOMAIN_MODEL,
  DOMAIN_TX,
  extractBacklinks,
  FindOptions,
  FindResult,
  Hierarchy,
  MeasureContext,
  Mixin,
  ModelDb,
  Ref,
  ServerStorage,
  Tx,
  TxBulkWrite,
  TxCollectionCUD,
  TxCreateDoc,
  TxCUD,
  TxFactory,
  TxMixin,
  TxProcessor,
  TxRemoveDoc,
  TxResult,
  TxUpdateDoc
} from '@anticrm/core'
import { getResource } from '@anticrm/platform'
import type { Client as MinioClient } from 'minio'
import { DbAdapter, DbAdapterConfiguration, TxAdapter } from './adapter'
import { FullTextIndex } from './fulltext'
import serverCore from './plugin'
import { Triggers } from './triggers'
import type { FullTextAdapter, FullTextAdapterFactory, ObjectDDParticipant } from './types'

/**
 * @public
 */
export interface DbConfiguration {
  adapters: Record<string, DbAdapterConfiguration>
  domains: Record<string, string>
  defaultAdapter: string
  workspace: string
  fulltextAdapter: {
    factory: FullTextAdapterFactory
    url: string
  }
  storageFactory?: () => MinioClient
}

class TServerStorage implements ServerStorage {
  private readonly fulltext: FullTextIndex
  hierarchy: Hierarchy

  constructor (
    private readonly domains: Record<string, string>,
    private readonly defaultAdapter: string,
    private readonly adapters: Map<string, DbAdapter>,
    hierarchy: Hierarchy,
    private readonly triggers: Triggers,
    private readonly fulltextAdapter: FullTextAdapter,
    private readonly storageAdapter: MinioClient | undefined,
    readonly modelDb: ModelDb,
    private readonly workspace: string,
    options?: ServerStorageOptions
  ) {
    this.hierarchy = hierarchy
    this.fulltext = new FullTextIndex(hierarchy, fulltextAdapter, this, options?.skipUpdateAttached ?? false)
  }

  async close (): Promise<void> {
    for (const o of this.adapters.values()) {
      await o.close()
    }
    await this.fulltextAdapter.close()
  }

  private getAdapter (domain: Domain): DbAdapter {
    const name = this.domains[domain] ?? this.defaultAdapter
    const adapter = this.adapters.get(name)
    if (adapter === undefined) {
      throw new Error('adapter not provided: ' + name)
    }
    return adapter
  }

  private async routeTx (ctx: MeasureContext, tx: Tx): Promise<TxResult> {
    if (this.hierarchy.isDerived(tx._class, core.class.TxCUD)) {
      const txCUD = tx as TxCUD<Doc>
      const domain = this.hierarchy.getDomain(txCUD.objectClass)
      const adapter = this.getAdapter(domain)
      const res = await adapter.tx(txCUD)
      return res
    } else {
      if (this.hierarchy.isDerived(tx._class, core.class.TxBulkWrite)) {
        const bulkWrite = tx as TxBulkWrite
        for (const tx of bulkWrite.txes) {
          await this.tx(ctx, tx)
        }
      } else {
        throw new Error('not implemented (routeTx)')
      }
      return [{}, false]
    }
  }

  async processCollection (ctx: MeasureContext, tx: Tx): Promise<Tx[]> {
    if (tx._class === core.class.TxCollectionCUD) {
      const colTx = tx as TxCollectionCUD<Doc, AttachedDoc>
      const _id = colTx.objectId
      const _class = colTx.objectClass
      let attachedTo: Doc | undefined

      // Skip model operations
      if (this.hierarchy.getDomain(_class) === DOMAIN_MODEL) {
        // We could not update increments for model classes
        return []
      }

      const isCreateTx = colTx.tx._class === core.class.TxCreateDoc
      if (isCreateTx || colTx.tx._class === core.class.TxRemoveDoc) {
        attachedTo = (await this.findAll(ctx, _class, { _id }, { limit: 1 }))[0]
        if (attachedTo !== undefined) {
          const txFactory = new TxFactory(tx.modifiedBy)
          const baseClass = this.hierarchy.getBaseClass(_class)
          if (baseClass !== _class) {
            // Mixin opeeration is required.
            const tx = txFactory.createTxMixin(_id, attachedTo._class, attachedTo.space, _class, {
              $inc: { [colTx.collection]: isCreateTx ? 1 : -1 }
            })
            tx.modifiedOn = colTx.modifiedOn

            return [tx]
          } else {
            const tx = txFactory.createTxUpdateDoc(_class, attachedTo.space, _id, {
              $inc: { [colTx.collection]: isCreateTx ? 1 : -1 }
            })
            tx.modifiedOn = colTx.modifiedOn

            return [tx]
          }
        }
      }
    }
    return []
  }

  async findAll<T extends Doc>(
    ctx: MeasureContext,
    clazz: Ref<Class<T>>,
    query: DocumentQuery<T>,
    options?: FindOptions<T>
  ): Promise<FindResult<T>> {
    return await ctx.with('find-all', {}, (ctx) => {
      const domain = this.hierarchy.getDomain(clazz)
      if (query.$search !== undefined) {
        return ctx.with('full-text-find-all', {}, (ctx) => this.fulltext.findAll(ctx, clazz, query, options))
      }
      return ctx.with('db-find-all', { _class: clazz, domain }, () =>
        this.getAdapter(domain).findAll(clazz, query, options)
      )
    })
  }

  getParentClass (_class: Ref<Class<Doc>>): Ref<Class<Doc>> {
    const baseDomain = this.hierarchy.getDomain(_class)
    const ancestors = this.hierarchy.getAncestors(_class)
    let result: Ref<Class<Doc>> = _class
    for (const ancestor of ancestors) {
      try {
        const domain = this.hierarchy.getClass(ancestor).domain
        if (domain === baseDomain) {
          result = ancestor
        }
      } catch {}
    }
    return result
  }

  getMixins (_class: Ref<Class<Doc>>, object: Doc): Array<Ref<Mixin<Doc>>> {
    const parentClass = this.getParentClass(_class)
    const descendants = this.hierarchy.getDescendants(parentClass)
    return descendants.filter(
      (m) => this.hierarchy.getClass(m).kind === ClassifierKind.MIXIN && this.hierarchy.hasMixin(object, m)
    )
  }

  async buildDoc <T extends Doc> (ctx: MeasureContext, tx: TxRemoveDoc<T> | TxUpdateDoc<T>): Promise<T | undefined> {
    const txes = await this.findAll(ctx, core.class.TxCUD, { objectId: tx.objectId }, { sort: { modifiedOn: 1 } })
    let doc: T
    let createTx = txes.find((tx) => tx._class === core.class.TxCreateDoc)
    if (createTx === undefined) {
<<<<<<< HEAD
      const collectionTxes = txes.filter((tx) => tx._class === core.class.TxCollectionCUD) as TxCollectionCUD<T, AttachedDoc>[]
=======
      const collectionTxes = txes.filter((tx) => tx._class === core.class.TxCollectionCUD) as TxCollectionCUD<
      Doc,
      AttachedDoc
      >[]
>>>>>>> 33e036f6
      createTx = collectionTxes.find((p) => p.tx._class === core.class.TxCreateDoc)
    }
    if (createTx === undefined) return
    doc = TxProcessor.createDoc2Doc(createTx as TxCreateDoc<T>)
    for (const tx of txes) {
      if (tx._class === core.class.TxUpdateDoc) {
        doc = TxProcessor.updateDoc2Doc(doc, tx as TxUpdateDoc<T>)
      } else if (tx._class === core.class.TxMixin) {
        const mixinTx = tx as TxMixin<T, T>
        doc = TxProcessor.updateMixin4Doc(doc, mixinTx.mixin, mixinTx.attributes)
      }
    }

    return doc
  }

  extractTx (tx: Tx): Tx {
    if (tx._class === core.class.TxCollectionCUD) {
      const ctx = tx as TxCollectionCUD<Doc, AttachedDoc>
      return ctx.tx
    }

    return tx
  }

  async processRemove (ctx: MeasureContext, tx: Tx): Promise<Tx[]> {
    const actualTx = this.extractTx(tx)
    if (!this.hierarchy.isDerived(actualTx._class, core.class.TxRemoveDoc)) return []
    const rtx = actualTx as TxRemoveDoc<Doc>
    const result: Tx[] = []
    const object = await this.buildDoc(ctx, rtx)
    if (object === undefined) return []
    result.push(...(await this.deleteClassCollections(ctx, object._class, rtx.objectId)))
    const mixins = this.getMixins(object._class, object)
    for (const mixin of mixins) {
      result.push(...(await this.deleteClassCollections(ctx, mixin, rtx.objectId)))
    }
    result.push(...(await this.deleteRelatedDocuments(ctx, object)))
    return result
  }

  async deleteClassCollections (ctx: MeasureContext, _class: Ref<Class<Doc>>, objectId: Ref<Doc>): Promise<Tx[]> {
    const attributes = this.hierarchy.getAllAttributes(_class)
    const result: Tx[] = []
    for (const attribute of attributes) {
      if (this.hierarchy.isDerived(attribute[1].type._class, core.class.Collection)) {
        const collection = attribute[1].type as Collection<AttachedDoc>
        const allAttached = await this.findAll(ctx, collection.of, { attachedTo: objectId })
        for (const attached of allAttached) {
          result.push(...(await this.deleteObject(ctx, attached)))
        }
      }
    }
    return result
  }

  async deleteObject (ctx: MeasureContext, object: Doc): Promise<Tx[]> {
    const result: Tx[] = []
    const factory = new TxFactory(core.account.System)
    if (this.hierarchy.isDerived(object._class, core.class.AttachedDoc)) {
      const adoc = object as AttachedDoc
      const nestedTx = factory.createTxRemoveDoc(object._class, object.space, adoc._id) as TxRemoveDoc<AttachedDoc>
      const tx = factory.createTxCollectionCUD(
        adoc.attachedToClass,
        adoc.attachedTo,
        object.space,
        adoc.collection,
        nestedTx
      )
      result.push(tx)
    } else {
      result.push(factory.createTxRemoveDoc(object._class, object.space, object._id))
    }
    result.push(...(await this.deleteClassCollections(ctx, object._class, object._id)))
    const mixins = this.getMixins(object._class, object)
    for (const mixin of mixins) {
      result.push(...(await this.deleteClassCollections(ctx, mixin, object._id)))
    }
    result.push(...(await this.deleteRelatedDocuments(ctx, object)))
    return result
  }

  async deleteRelatedDocuments (ctx: MeasureContext, object: Doc): Promise<Tx[]> {
    const result: Tx[] = []
    const objectClass = this.hierarchy.getClass(object._class)
    if (this.hierarchy.hasMixin(objectClass, serverCore.mixin.ObjectDDParticipant)) {
      const removeParticipand: ObjectDDParticipant = this.hierarchy.as(
        objectClass,
        serverCore.mixin.ObjectDDParticipant
      )
      const collector = await getResource(removeParticipand.collectDocs)
      const docs = await collector(object, this.hierarchy, async (_class, query, options) => {
        return await this.findAll(ctx, _class, query, options)
      })
      for (const d of docs) {
        result.push(...(await this.deleteObject(ctx, d)))
      }
    }
    return result
  }

  async processMove (ctx: MeasureContext, tx: Tx): Promise<Tx[]> {
    console.log('processMove')
    const actualTx = this.extractTx(tx)
    if (!this.hierarchy.isDerived(actualTx._class, core.class.TxUpdateDoc)) return []
    const rtx = actualTx as TxUpdateDoc<Doc>
    if (rtx.operations.space === undefined || rtx.operations.space === rtx.objectSpace) return []
    const result: Tx[] = []
    const factory = new TxFactory(core.account.System)
    for (const [, attribute] of this.hierarchy.getAllAttributes(rtx.objectClass)) {
      if (!this.hierarchy.isDerived(attribute.type._class, core.class.Collection)) continue
      const collection = attribute.type as Collection<AttachedDoc>
      const allAttached = await this.findAll(ctx, collection.of, { attachedTo: rtx.objectId, space: rtx.objectSpace })
      const allTx = allAttached.map(({ _class, space, _id }) =>
        factory.createTxUpdateDoc(_class, space, _id, { space: rtx.operations.space })
      )
      result.push(...allTx)
    }
    return result
  }

  async processBacklinks (ctx: MeasureContext, tx: Tx): Promise<Tx[]> {
    const actualTx = this.extractTx(tx)
    const result: Tx[] = []
    if (!this.hierarchy.isDerived(actualTx._class, core.class.TxUpdateDoc) && !this.hierarchy.isDerived(actualTx._class, core.class.TxCreateDoc)) return result
    const rtx = actualTx as (TxCreateDoc<Doc> | TxUpdateDoc<Doc> | TxCollectionCUD<Doc, AttachedDoc>)
    if (!this.hierarchy.isDerived(rtx.objectClass, core.class.AttachedDoc)) return result
    const attributes = this.hierarchy.getAllAttributes(rtx.objectClass)
    const markupAttributes: AnyAttribute[] = []
    for (const [, attribute] of attributes) {
      if (this.hierarchy.isDerived(attribute.type._class, core.class.TypeMarkup)) {
        markupAttributes.push(attribute)
      }
    }
    if (markupAttributes.length <= 0) return result
    let attachedDoc: AttachedDoc | undefined
    let isNew = false
    if (this.hierarchy.isDerived(actualTx._class, core.class.TxCreateDoc)) {
      isNew = true
      attachedDoc = TxProcessor.createDoc2Doc(actualTx as TxCreateDoc<AttachedDoc>)
    }
    if (this.hierarchy.isDerived(actualTx._class, core.class.TxUpdateDoc)) {
      attachedDoc = await this.buildDoc(ctx, actualTx as TxUpdateDoc<AttachedDoc>)
    }

    if (attachedDoc === undefined) return []
    let backlinkId = attachedDoc.attachedTo
    let backlinkClass = attachedDoc.attachedToClass
    const attachedDocId = attachedDoc._id ?? rtx.objectId

    // Update backlink info for collection operations
    if (this.hierarchy.isDerived(tx._class, core.class.TxCollectionCUD)) {
      const collectionTx = tx as TxCollectionCUD<Doc, AttachedDoc>
      backlinkId = collectionTx.objectId
      backlinkClass = collectionTx.objectClass
    }

    if (backlinkId === undefined || backlinkClass === undefined) return []
    const existingBacklinks = isNew ? [] : await this.findAll<Backlink>(ctx, core.class.Backlink, { backlinkId, backlinkClass, attachedDocId })
    const factory = new TxFactory(tx.modifiedBy)

    for (const attribute of markupAttributes) {
      const attrValue = (attachedDoc as Data<any>)[attribute.name]
      const backlinks: Array<Data<Backlink>> = extractBacklinks(backlinkId, backlinkClass, attachedDocId, attrValue)
      if (backlinks.length <= 0) continue
      for (const backlink of backlinks) {
        const { attachedTo, attachedToClass, message } = backlink
        let exists = false
        let withDiffMessage: Backlink | undefined
        for (const existingBacklink of existingBacklinks) {
          if (existingBacklink.attachedTo === attachedTo && existingBacklink.attachedToClass === attachedToClass) {
            if (existingBacklink.message === message) {
              exists = true
            } else {
              withDiffMessage = existingBacklink
            }
          }
        }
        if (!exists) {
          if (withDiffMessage !== undefined) {
            // update existing backlink message
            result.push(factory.createTxUpdateDoc(withDiffMessage._class, withDiffMessage.space, withDiffMessage._id, { message }))
          } else {
            // create a new
            const newBacklink = factory.createTxCreateDoc<Backlink>(core.class.Backlink, core.space.Backlinks, { ...backlink, attachedDocId })
            result.push(factory.createTxCollectionCUD(attachedToClass, attachedTo, core.space.Backlinks, BACKLINK_COLLECTION, newBacklink))
          }
        }
      }
    }
    return result
  }

  async tx (ctx: MeasureContext, tx: Tx): Promise<[TxResult, Tx[]]> {
    // store tx
    const _class = txClass(tx)
    const objClass = txObjectClass(tx)
    return await ctx.with('tx', { _class, objClass }, async (ctx) => {
      if (tx.space !== core.space.DerivedTx) {
        await ctx.with('domain-tx', { _class, objClass }, async () => await this.getAdapter(DOMAIN_TX).tx(tx))
      }

      if (tx.objectSpace === core.space.Model) {
        // maintain hiearachy and triggers
        this.hierarchy.tx(tx)
        await this.triggers.tx(tx)
        await this.modelDb.tx(tx)
      }

      const fAll =
        (mctx: MeasureContext) =>
        <T extends Doc>(
            clazz: Ref<Class<T>>,
            query: DocumentQuery<T>,
            options?: FindOptions<T>
          ): Promise<FindResult<T>> =>
            this.findAll(mctx, clazz, query, options)

      const triggerFx = new Effects()
      let derived: Tx[] = []
      // store object
      const result = await ctx.with('route-tx', { _class, objClass }, (ctx) => this.routeTx(ctx, tx))
      // invoke triggers and store derived objects
      derived = [
        ...(await ctx.with('process-collection', { _class }, () => this.processCollection(ctx, tx))),
        ...(await ctx.with('process-remove', { _class }, () => this.processRemove(ctx, tx))),
        ...(await ctx.with('process-move', { _class }, () => this.processMove(ctx, tx))),
        ...(await ctx.with('process-backlinks', { _class }, () => this.processBacklinks(ctx, tx))),
        ...(await ctx.with('process-triggers', {}, (ctx) =>
          this.triggers.apply(tx.modifiedBy, tx, {
            fx: triggerFx.fx,
            fulltextFx: (f) => triggerFx.fx(() => f(this.fulltextAdapter)),
            storageFx: (f) => {
              const adapter = this.storageAdapter
              if (adapter === undefined) {
                return
              }

              triggerFx.fx(() => f(adapter, this.workspace))
            },
            findAll: fAll(ctx),
            modelDb: this.modelDb,
            hierarchy: this.hierarchy
          })
        ))
      ]

      for (const tx of derived) {
        await ctx.with('derived-route-tx', { _class: txClass(tx) }, (ctx) => this.routeTx(ctx, tx))
      }

      // index object
      await ctx.with('fulltext', { _class, objClass }, (ctx) => this.fulltext.tx(ctx, tx))
      // index derived objects
      for (const tx of derived) {
        await ctx.with('derived-fulltext', { _class: txClass(tx) }, (ctx) => this.fulltext.tx(ctx, tx))
      }

      for (const fx of triggerFx.effects) {
        await fx()
      }

      return [result, derived]
    })
  }
}

type Effect = () => Promise<void>
class Effects {
  private readonly _effects: Effect[] = []

  public fx = (f: Effect): void => {
    this._effects.push(f)
  }

  get effects (): Effect[] {
    return [...this._effects]
  }
}

function txObjectClass (tx: Tx): string {
  return tx._class === core.class.TxCollectionCUD
    ? (tx as TxCollectionCUD<Doc, AttachedDoc>).tx.objectClass
    : (tx as TxCUD<Doc>).objectClass
}

function txClass (tx: Tx): string {
  return tx._class === core.class.TxCollectionCUD ? (tx as TxCollectionCUD<Doc, AttachedDoc>).tx._class : tx._class
}

/**
 * @public
 */
export interface ServerStorageOptions {
  // If defined, will skip update of attached documents on document update.
  skipUpdateAttached?: boolean
}
/**
 * @public
 */
export async function createServerStorage (
  conf: DbConfiguration,
  options?: ServerStorageOptions
): Promise<ServerStorage> {
  const hierarchy = new Hierarchy()
  const triggers = new Triggers()
  const adapters = new Map<string, DbAdapter>()
  const modelDb = new ModelDb(hierarchy)

  for (const key in conf.adapters) {
    const adapterConf = conf.adapters[key]
    adapters.set(key, await adapterConf.factory(hierarchy, adapterConf.url, conf.workspace, modelDb))
  }

  const txAdapter = adapters.get(conf.domains[DOMAIN_TX]) as TxAdapter
  if (txAdapter === undefined) {
    console.log('no txadapter found')
  }

  const model = await txAdapter.getModel()

  for (const tx of model) {
    try {
      hierarchy.tx(tx)
      await triggers.tx(tx)
    } catch (err: any) {
      console.error('failed to apply model transaction, skipping', JSON.stringify(tx), err)
    }
  }

  for (const tx of model) {
    try {
      await modelDb.tx(tx)
    } catch (err: any) {
      console.error('failed to apply model transaction, skipping', JSON.stringify(tx), err)
    }
  }

  for (const [, adapter] of adapters) {
    await adapter.init(model)
  }

  const fulltextAdapter = await conf.fulltextAdapter.factory(conf.fulltextAdapter.url, conf.workspace)
  const storageAdapter = conf.storageFactory?.()

  return new TServerStorage(
    conf.domains,
    conf.defaultAdapter,
    adapters,
    hierarchy,
    triggers,
    fulltextAdapter,
    storageAdapter,
    modelDb,
    conf.workspace,
    options
  )
}<|MERGE_RESOLUTION|>--- conflicted
+++ resolved
@@ -214,14 +214,10 @@
     let doc: T
     let createTx = txes.find((tx) => tx._class === core.class.TxCreateDoc)
     if (createTx === undefined) {
-<<<<<<< HEAD
-      const collectionTxes = txes.filter((tx) => tx._class === core.class.TxCollectionCUD) as TxCollectionCUD<T, AttachedDoc>[]
-=======
       const collectionTxes = txes.filter((tx) => tx._class === core.class.TxCollectionCUD) as TxCollectionCUD<
-      Doc,
+      T,
       AttachedDoc
       >[]
->>>>>>> 33e036f6
       createTx = collectionTxes.find((p) => p.tx._class === core.class.TxCreateDoc)
     }
     if (createTx === undefined) return
