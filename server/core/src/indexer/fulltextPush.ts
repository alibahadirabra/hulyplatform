--- conflicted
+++ resolved
@@ -346,22 +346,6 @@
       })
     }
     try {
-<<<<<<< HEAD
-      const attribute = hierarchy?.getAttribute(_class ?? doc._class[0], attr)
-      if (attribute !== undefined && vv != null) {
-        if (
-          isFullTextAttribute(attribute) ||
-          (isChildOrParentDoc === true &&
-            !(
-              attribute.type._class === core.class.RefTo ||
-              (attribute.type._class === core.class.ArrOf &&
-                (attribute.type as ArrOf<any>).of._class === core.class.RefTo)
-            ))
-        ) {
-          let vvv = vv
-          if (attribute.type._class === core.class.TypeMarkup) {
-            vvv = jsonToText(markupToJSON(vv))
-=======
       if (vv != null) {
         const cachedClass = _class ?? doc._class[0]
         if (hierarchy?.hasClass(cachedClass) ?? false) {
@@ -373,7 +357,6 @@
             if (attrs !== undefined) {
               allAttrs.set(cl, attrs)
             }
->>>>>>> e1696fa7
           }
           const attribute = attrs?.get(attr) ?? hierarchy?.findAttribute(cachedClass, attr)
           if (attribute !== undefined && attrs !== undefined) {
@@ -391,10 +374,7 @@
                 ))
             ) {
               let vvv = vv
-              if (
-                attribute.type._class === core.class.TypeMarkup ||
-                attribute.type._class === core.class.TypeCollaborativeMarkup
-              ) {
+              if (attribute.type._class === core.class.TypeMarkup) {
                 ctx.withSync('markup-to-json-text', {}, () => {
                   vvv = jsonToText(markupToJSON(vv))
                 })
