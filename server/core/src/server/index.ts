//
// Copyright © 2020, 2021 Anticrm Platform Contributors.
// Copyright © 2021 Hardcore Engineering Inc.
//
// Licensed under the Eclipse Public License, Version 2.0 (the "License");
// you may not use this file except in compliance with the License. You may
// obtain a copy of the License at https://www.eclipse.org/legal/epl-2.0
//
// Unless required by applicable law or agreed to in writing, software
// distributed under the License is distributed on an "AS IS" BASIS,
// WITHOUT WARRANTIES OR CONDITIONS OF ANY KIND, either express or implied.
//
// See the License for the specific language governing permissions and
// limitations under the License.
//

import { DummyStorageAdapter, type StorageAdapter } from '../storage'
<<<<<<< HEAD
import { Triggers } from '../triggers'
import { type ServerStorage, type ServerStorageOptions } from '../types'
import { DomainIndexHelperImpl } from './domainHelper'
import { TServerStorage } from './storage'

/**
 * @public
 */
export async function createServerStorage (
  ctx: MeasureContext,
  conf: DbConfiguration,
  options: ServerStorageOptions
): Promise<ServerStorage> {
  const hierarchy = new Hierarchy()
  const triggers = new Triggers(hierarchy)
  const adapters = new Map<string, DbAdapter>()
  const modelDb = new ModelDb(hierarchy)

  const storageAdapter = conf.storageFactory

  await ctx.with('create-adapters', {}, async (ctx) => {
    for (const key in conf.adapters) {
      const adapterConf = conf.adapters[key]
      adapters.set(
        key,
        await adapterConf.factory(ctx, hierarchy, adapterConf.url, conf.workspace, modelDb, storageAdapter)
      )
    }
  })

  const txAdapterName = conf.domains[DOMAIN_TX]
  const txAdapter = adapters.get(txAdapterName) as TxAdapter
  const txAdapterDomains: string[] = []
  for (const key in conf.domains) {
    if (conf.domains[key] === txAdapterName) {
      txAdapterDomains.push(key)
    }
  }
  await txAdapter.init?.(txAdapterDomains)

  const model = await ctx.with('get model', {}, async (ctx) => {
    const model = await ctx.with('fetch-model', {}, async (ctx) => await txAdapter.getModel(ctx))
    for (const tx of model) {
      try {
        hierarchy.tx(tx)
      } catch (err: any) {
        ctx.warn('failed to apply model transaction, skipping', { tx: JSON.stringify(tx), err })
      }
    }
    modelDb.addTxes(ctx, model, false)
    return model
  })

  await ctx.with('init-adapters', {}, async (ctx) => {
    for (const [key, adapter] of adapters) {
      // already initialized
      if (key !== conf.domains[DOMAIN_TX]) {
        let excludeDomains: string[] | undefined
        let domains: string[] | undefined
        if (conf.defaultAdapter === key) {
          excludeDomains = []
          for (const domain in conf.domains) {
            if (conf.domains[domain] !== key) {
              excludeDomains.push(domain)
            }
          }
        } else {
          domains = []
          for (const domain in conf.domains) {
            if (conf.domains[domain] === key) {
              domains.push(domain)
            }
          }
        }
        await adapter.init?.(domains, excludeDomains)
      }
    }
  })

  const fulltextAdapter = await ctx.with(
    'create full text adapter',
    {},
    async (ctx) =>
      await conf.fulltextAdapter.factory(
        conf.fulltextAdapter.url,
        conf.workspace,
        conf.metrics.newChild('🗒️ fulltext', {})
      )
  )

  const metrics = conf.metrics.newChild('📔 server-storage', {})

  const contentAdapter = await ctx.with(
    'create content adapter',
    {},
    async (ctx) =>
      await createContentAdapter(
        conf.contentAdapters,
        conf.defaultContentAdapter,
        conf.workspace,
        metrics.newChild('content', {})
      )
  )

  if (options.disableTriggers !== true) {
    for (const tx of model) {
      try {
        await triggers.tx(tx)
      } catch (err: any) {
        ctx.warn('failed to apply model transaction, skipping', { tx: JSON.stringify(tx), err })
      }
    }
  }

  const defaultAdapter = adapters.get(conf.defaultAdapter)
  if (defaultAdapter === undefined) {
    throw new Error(`No Adapter for ${DOMAIN_DOC_INDEX_STATE}`)
  }

  const serviceAdaptersManager = await createServiceAdaptersManager(
    conf.serviceAdapters,
    conf.metrics.newChild('🔌 service adapters', {})
  )

  const indexFactory = (storage: ServerStorage): FullTextIndex => {
    if (storageAdapter === undefined) {
      throw new Error('No storage adapter')
    }
    const stages = conf.fulltextAdapter.stages(fulltextAdapter, storage, storageAdapter, contentAdapter)

    const indexer = new FullTextIndexPipeline(
      defaultAdapter,
      stages,
      hierarchy,
      conf.workspace,
      metrics.newChild('fulltext', {}),
      modelDb,
      (classes: Ref<Class<Doc>>[]) => {
        ctx.info('broadcast indexing update', { classes, workspace: conf.workspace })
        const evt: IndexingUpdateEvent = {
          _class: classes
        }
        const tx: TxWorkspaceEvent = {
          _class: core.class.TxWorkspaceEvent,
          _id: generateId(),
          event: WorkspaceEvent.IndexingUpdate,
          modifiedBy: core.account.System,
          modifiedOn: Date.now(),
          objectSpace: core.space.DerivedTx,
          space: core.space.DerivedTx,
          params: evt
        }
        options.broadcast([tx])
      }
    )
    return new FullTextIndex(
      hierarchy,
      fulltextAdapter,
      storage,
      storageAdapter,
      conf.workspace,
      indexer,
      options.upgrade ?? false
    )
  }

  const domainHelper = new DomainIndexHelperImpl(metrics, hierarchy, modelDb, conf.workspace)

  const serverStorage = new TServerStorage(
    conf.domains,
    conf.defaultAdapter,
    adapters,
    hierarchy,
    triggers,
    fulltextAdapter,
    storageAdapter,
    serviceAdaptersManager,
    modelDb,
    conf.workspace,
    indexFactory,
    options,
    metrics,
    model,
    domainHelper
  )
  await ctx.with('init-domain-info', {}, async () => {
    await serverStorage.initDomainInfo()
  })
  return serverStorage
}
=======
>>>>>>> 55b51b0f

/**
 * @public
 */
export function createNullStorageFactory (): StorageAdapter {
  return new DummyStorageAdapter()
}

export { AggregatorStorageAdapter, buildStorage } from './aggregator'
export { QueryJoiner } from './utils'<|MERGE_RESOLUTION|>--- conflicted
+++ resolved
@@ -15,199 +15,6 @@
 //
 
 import { DummyStorageAdapter, type StorageAdapter } from '../storage'
-<<<<<<< HEAD
-import { Triggers } from '../triggers'
-import { type ServerStorage, type ServerStorageOptions } from '../types'
-import { DomainIndexHelperImpl } from './domainHelper'
-import { TServerStorage } from './storage'
-
-/**
- * @public
- */
-export async function createServerStorage (
-  ctx: MeasureContext,
-  conf: DbConfiguration,
-  options: ServerStorageOptions
-): Promise<ServerStorage> {
-  const hierarchy = new Hierarchy()
-  const triggers = new Triggers(hierarchy)
-  const adapters = new Map<string, DbAdapter>()
-  const modelDb = new ModelDb(hierarchy)
-
-  const storageAdapter = conf.storageFactory
-
-  await ctx.with('create-adapters', {}, async (ctx) => {
-    for (const key in conf.adapters) {
-      const adapterConf = conf.adapters[key]
-      adapters.set(
-        key,
-        await adapterConf.factory(ctx, hierarchy, adapterConf.url, conf.workspace, modelDb, storageAdapter)
-      )
-    }
-  })
-
-  const txAdapterName = conf.domains[DOMAIN_TX]
-  const txAdapter = adapters.get(txAdapterName) as TxAdapter
-  const txAdapterDomains: string[] = []
-  for (const key in conf.domains) {
-    if (conf.domains[key] === txAdapterName) {
-      txAdapterDomains.push(key)
-    }
-  }
-  await txAdapter.init?.(txAdapterDomains)
-
-  const model = await ctx.with('get model', {}, async (ctx) => {
-    const model = await ctx.with('fetch-model', {}, async (ctx) => await txAdapter.getModel(ctx))
-    for (const tx of model) {
-      try {
-        hierarchy.tx(tx)
-      } catch (err: any) {
-        ctx.warn('failed to apply model transaction, skipping', { tx: JSON.stringify(tx), err })
-      }
-    }
-    modelDb.addTxes(ctx, model, false)
-    return model
-  })
-
-  await ctx.with('init-adapters', {}, async (ctx) => {
-    for (const [key, adapter] of adapters) {
-      // already initialized
-      if (key !== conf.domains[DOMAIN_TX]) {
-        let excludeDomains: string[] | undefined
-        let domains: string[] | undefined
-        if (conf.defaultAdapter === key) {
-          excludeDomains = []
-          for (const domain in conf.domains) {
-            if (conf.domains[domain] !== key) {
-              excludeDomains.push(domain)
-            }
-          }
-        } else {
-          domains = []
-          for (const domain in conf.domains) {
-            if (conf.domains[domain] === key) {
-              domains.push(domain)
-            }
-          }
-        }
-        await adapter.init?.(domains, excludeDomains)
-      }
-    }
-  })
-
-  const fulltextAdapter = await ctx.with(
-    'create full text adapter',
-    {},
-    async (ctx) =>
-      await conf.fulltextAdapter.factory(
-        conf.fulltextAdapter.url,
-        conf.workspace,
-        conf.metrics.newChild('🗒️ fulltext', {})
-      )
-  )
-
-  const metrics = conf.metrics.newChild('📔 server-storage', {})
-
-  const contentAdapter = await ctx.with(
-    'create content adapter',
-    {},
-    async (ctx) =>
-      await createContentAdapter(
-        conf.contentAdapters,
-        conf.defaultContentAdapter,
-        conf.workspace,
-        metrics.newChild('content', {})
-      )
-  )
-
-  if (options.disableTriggers !== true) {
-    for (const tx of model) {
-      try {
-        await triggers.tx(tx)
-      } catch (err: any) {
-        ctx.warn('failed to apply model transaction, skipping', { tx: JSON.stringify(tx), err })
-      }
-    }
-  }
-
-  const defaultAdapter = adapters.get(conf.defaultAdapter)
-  if (defaultAdapter === undefined) {
-    throw new Error(`No Adapter for ${DOMAIN_DOC_INDEX_STATE}`)
-  }
-
-  const serviceAdaptersManager = await createServiceAdaptersManager(
-    conf.serviceAdapters,
-    conf.metrics.newChild('🔌 service adapters', {})
-  )
-
-  const indexFactory = (storage: ServerStorage): FullTextIndex => {
-    if (storageAdapter === undefined) {
-      throw new Error('No storage adapter')
-    }
-    const stages = conf.fulltextAdapter.stages(fulltextAdapter, storage, storageAdapter, contentAdapter)
-
-    const indexer = new FullTextIndexPipeline(
-      defaultAdapter,
-      stages,
-      hierarchy,
-      conf.workspace,
-      metrics.newChild('fulltext', {}),
-      modelDb,
-      (classes: Ref<Class<Doc>>[]) => {
-        ctx.info('broadcast indexing update', { classes, workspace: conf.workspace })
-        const evt: IndexingUpdateEvent = {
-          _class: classes
-        }
-        const tx: TxWorkspaceEvent = {
-          _class: core.class.TxWorkspaceEvent,
-          _id: generateId(),
-          event: WorkspaceEvent.IndexingUpdate,
-          modifiedBy: core.account.System,
-          modifiedOn: Date.now(),
-          objectSpace: core.space.DerivedTx,
-          space: core.space.DerivedTx,
-          params: evt
-        }
-        options.broadcast([tx])
-      }
-    )
-    return new FullTextIndex(
-      hierarchy,
-      fulltextAdapter,
-      storage,
-      storageAdapter,
-      conf.workspace,
-      indexer,
-      options.upgrade ?? false
-    )
-  }
-
-  const domainHelper = new DomainIndexHelperImpl(metrics, hierarchy, modelDb, conf.workspace)
-
-  const serverStorage = new TServerStorage(
-    conf.domains,
-    conf.defaultAdapter,
-    adapters,
-    hierarchy,
-    triggers,
-    fulltextAdapter,
-    storageAdapter,
-    serviceAdaptersManager,
-    modelDb,
-    conf.workspace,
-    indexFactory,
-    options,
-    metrics,
-    model,
-    domainHelper
-  )
-  await ctx.with('init-domain-info', {}, async () => {
-    await serverStorage.initDomainInfo()
-  })
-  return serverStorage
-}
-=======
->>>>>>> 55b51b0f
 
 /**
  * @public
