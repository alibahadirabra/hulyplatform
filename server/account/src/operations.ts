--- conflicted
+++ resolved
@@ -33,13 +33,8 @@
   generateId,
   getWorkspaceId,
   groupByArray,
-  Hierarchy,
+  isWorkspaceCreating,
   MeasureContext,
-<<<<<<< HEAD
-  MeasureMetricsContext,
-  ModelDb,
-=======
->>>>>>> 579caad2
   RateLimiter,
   Ref,
   roleOrder,
@@ -48,34 +43,12 @@
   TxOperations,
   Version,
   versionToString,
-  isWorkspaceCreating,
   WorkspaceId,
   type Branding,
   type WorkspaceMode
 } from '@hcengineering/core'
 import platform, { getMetadata, PlatformError, Severity, Status, translate } from '@hcengineering/platform'
-<<<<<<< HEAD
-import {
-  DummyFullTextAdapter,
-  Pipeline,
-  PipelineFactory,
-  SessionContextImpl,
-  StorageConfiguration,
-  type StorageAdapter
-} from '@hcengineering/server-core'
-import {
-  createIndexStages,
-  createServerPipeline,
-  getServerPipeline,
-  getTxAdapterFactory,
-  registerServerPlugins,
-  registerStringLoaders
-} from '@hcengineering/server-pipeline'
-import { buildStorageFromConfig, storageConfigFromEnv } from '@hcengineering/server-storage'
-=======
-
 import { type StorageAdapter } from '@hcengineering/server-core'
->>>>>>> 579caad2
 import { decodeToken as decodeTokenRaw, generateToken, type Token } from '@hcengineering/server-token'
 import toolPlugin, { connect } from '@hcengineering/server-tool'
 import { pbkdf2Sync, randomBytes } from 'crypto'
@@ -1279,79 +1252,6 @@
     return
   }
 
-<<<<<<< HEAD
-      const { mongodbUri, dbUrl } = prepareTools([])
-      const dbUrls = dbUrl !== undefined ? `${dbUrl};${mongodbUri}` : mongodbUri
-
-      const hierarchy = new Hierarchy()
-      const modelDb = new ModelDb(hierarchy)
-
-      const storageConfig: StorageConfiguration = storageConfigFromEnv()
-      const storageAdapter = buildStorageFromConfig(storageConfig, mongodbUri)
-
-      const factory = getTxAdapterFactory(ctx, dbUrls, wsUrl, null, {
-        externalStorage: storageAdapter,
-        fullTextUrl: 'http://localhost:9200',
-        indexParallel: 0,
-        indexProcessing: 0,
-        rekoniUrl: '',
-        usePassedCtx: true
-      })
-      const txAdapter = await factory(ctx, hierarchy, dbUrl ?? mongodbUri, wsId, modelDb, storageAdapter)
-
-      await childLogger.withLog('init-workspace', {}, async (ctx) => {
-        await initModel(ctx, wsId, txes, txAdapter, storageAdapter, ctxModellogger, async (value) => {
-          await updateInfo({ createProgress: 10 + Math.round((Math.min(value, 100) / 100) * 10) })
-        })
-      })
-      registerServerPlugins()
-      registerStringLoaders()
-      const pipelineFactory: PipelineFactory = createServerPipeline(
-        ctx,
-        dbUrls,
-        {
-          externalStorage: storageAdapter,
-          fullTextUrl: 'http://localhost:9200',
-          indexParallel: 0,
-          indexProcessing: 0,
-          rekoniUrl: '',
-          usePassedCtx: true
-        },
-        {
-          fulltextAdapter: {
-            factory: async () => new DummyFullTextAdapter(),
-            url: '',
-            stages: (adapter, storage, storageAdapter, contentAdapter) =>
-              createIndexStages(
-                ctx.newChild('stages', {}),
-                wsUrl,
-                branding,
-                adapter,
-                storage,
-                storageAdapter,
-                contentAdapter,
-                0,
-                0
-              )
-          }
-        }
-      )
-
-      const pipeline = await pipelineFactory(ctx, wsUrl, true, () => {}, null)
-      try {
-        const client = new TxOperations(wrapPipeline(ctx, pipeline, wsUrl), core.account.System)
-
-        await updateModel(ctx, wsId, migrationOperation, client, pipeline, ctxModellogger, async (value) => {
-          await updateInfo({ createProgress: 20 + Math.round((Math.min(value, 100) / 100) * 10) })
-        })
-
-        await initializeWorkspace(ctx, branding, wsUrl, storageAdapter, client, ctxModellogger, async (value) => {
-          await updateInfo({ createProgress: 30 + Math.round((Math.min(value, 100) / 100) * 70) })
-        })
-      } finally {
-        await pipeline.close()
-        await storageAdapter.close()
-=======
   const workspacesCnt = await ctx.with(
     'count-workspaces-in-region',
     {},
@@ -1451,7 +1351,6 @@
       $set: {
         ...update,
         lastProcessingTime: Date.now()
->>>>>>> 579caad2
       }
     }
   )
@@ -1527,12 +1426,6 @@
  */
 export async function getPendingWorkspace (
   ctx: MeasureContext,
-<<<<<<< HEAD
-  version: Data<Version>,
-  rawTxes: Tx[],
-  migrationOperation: [string, MigrateOperation][],
-=======
->>>>>>> 579caad2
   db: Db,
   branding: Branding | null,
   token: string,
@@ -1548,48 +1441,7 @@
   // Move to config?
   const processingTimeoutMs = 30 * 1000
 
-<<<<<<< HEAD
-  if (ws?.version !== undefined && !forceUpdate && versionStr === versionToString(ws.version)) {
-    return versionStr
-  }
-  ctx.info('upgrading', {
-    force: forceUpdate,
-    currentVersion: ws?.version !== undefined ? versionToString(ws.version) : '',
-    toVersion: versionStr,
-    workspace: ws.workspace
-  })
-
-  const { mongodbUri, dbUrl, txes } = prepareTools(rawTxes)
-
-  const wsUrl: WorkspaceIdWithUrl = {
-    name: ws.workspace,
-    workspaceName: ws.workspaceName ?? '',
-    workspaceUrl: ws.workspaceUrl ?? ''
-  }
-
-  const { pipeline, storageAdapter } = await getServerPipeline(ctx, mongodbUri, dbUrl, wsUrl)
-
-  try {
-    await upgradeModel(
-      ctx,
-      getEndpoint(ctx, ws, EndpointKind.Internal),
-      wsUrl,
-      txes,
-      pipeline,
-      storageAdapter,
-      migrationOperation,
-      logger,
-      false,
-      async (value) => {},
-      forceIndexes
-    )
-  } finally {
-    await storageAdapter.close()
-    await pipeline.close()
-  }
-=======
   const pendingCreationQuery: Filter<Workspace>['$or'] = [{ mode: { $in: ['pending-creation', 'creating'] } }]
->>>>>>> 579caad2
 
   const versionQuery = {
     $or: [
