//
// Copyright © 2022-2023 Hardcore Engineering Inc.
//
// Licensed under the Eclipse Public License, Version 2.0 (the "License");
// you may not use this file except in compliance with the License. You may
// obtain a copy of the License at https://www.eclipse.org/legal/epl-2.0
//
// Unless required by applicable law or agreed to in writing, software
// distributed under the License is distributed on an "AS IS" BASIS,
// WITHOUT WARRANTIES OR CONDITIONS OF ANY KIND, either express or implied.
//
// See the License for the specific language governing permissions and
// limitations under the f.
//

import { Analytics } from '@hcengineering/analytics'
import contact, {
  AvatarType,
  buildGravatarId,
  checkHasGravatar,
  combineName,
  Employee,
  getAvatarColorForId,
  Person,
  PersonAccount
} from '@hcengineering/contact'
import core, {
  AccountRole,
  BaseWorkspaceInfo,
  Client,
  concatLink,
  Data,
  generateId,
  getWorkspaceId,
  groupByArray,
  Hierarchy,
  MeasureContext,
  MeasureMetricsContext,
  ModelDb,
  RateLimiter,
  Ref,
  roleOrder,
  systemAccountEmail,
  Timestamp,
  Tx,
  TxOperations,
  Version,
  versionToString,
  WorkspaceId,
  WorkspaceIdWithUrl,
  type Branding
} from '@hcengineering/core'
import { consoleModelLogger, MigrateOperation, ModelLogger } from '@hcengineering/model'
import platform, { getMetadata, PlatformError, Severity, Status, translate } from '@hcengineering/platform'
import {
  DummyFullTextAdapter,
  Pipeline,
  PipelineFactory,
  SessionContextImpl,
  StorageConfiguration,
  type StorageAdapter
} from '@hcengineering/server-core'
import {
  createIndexStages,
  createServerPipeline,
  getTxAdapterFactory,
  registerServerPlugins,
  registerStringLoaders
} from '@hcengineering/server-pipeline'
import { buildStorageFromConfig, storageConfigFromEnv } from '@hcengineering/server-storage'
import { decodeToken as decodeTokenRaw, generateToken, type Token } from '@hcengineering/server-token'
import toolPlugin, {
  connect,
  initializeWorkspace,
  initModel,
  prepareTools,
  updateModel,
  upgradeModel
} from '@hcengineering/server-tool'
import { pbkdf2Sync, randomBytes } from 'crypto'
import { Binary, Db, Filter, ObjectId, type MongoClient } from 'mongodb'
import fetch from 'node-fetch'
import otpGenerator from 'otp-generator'

import { accountPlugin } from './plugin'

const WORKSPACE_COLLECTION = 'workspace'
const ACCOUNT_COLLECTION = 'account'
const OTP_COLLECTION = 'otp'
const INVITE_COLLECTION = 'invite'
/**
 * @public
 */
export const ACCOUNT_DB = 'account'

/**
 * Returns a hash code for a string.
 * (Compatible to Java's String.hashCode())
 *
 * The hash code for a string object is computed as
 *     s[0]*31^(n-1) + s[1]*31^(n-2) + ... + s[n-1]
 * using number arithmetic, where s[i] is the i th character
 * of the given string, n is the length of the string,
 * and ^ indicates exponentiation.
 * (The hash value of the empty string is zero.)
 *
 */
function hashWorkspace (workspace: Workspace): number {
  return [...workspace.workspace].reduce((hash, c) => (Math.imul(31, hash) + c.charCodeAt(0)) | 0, 0)
}

export enum EndpointKind {
  Internal,
  External
}

const getEndpoint = (ctx: MeasureContext, workspaceInfo: Workspace, kind: EndpointKind): string => {
  const transactorsUrl = getMetadata(accountPlugin.metadata.Transactors)
  if (transactorsUrl === undefined) {
    throw new Error('Please provide transactor endpoint url')
  }
  const endpoints = transactorsUrl
    .split(',')
    .map((it) => it.trim())
    .filter((it) => it.length > 0)

  if (endpoints.length === 0) {
    throw new Error('Please provide transactor endpoint url')
  }

  const toTransactor = (line: string): { internalUrl: string, group: string, externalUrl: string } => {
    const [internalUrl, externalUrl, group] = line.split(';')
    return { internalUrl, group: group ?? '', externalUrl: externalUrl ?? internalUrl }
  }

  const groups = groupByArray(endpoints.map(toTransactor), (it) => it.group)
  let transactors = (groups.get(workspaceInfo.transactor ?? '') ?? [])
    .map((it) => (kind === EndpointKind.Internal ? it.internalUrl : it.externalUrl))
    .flat()

  // This is really bad
  if (transactors.length === 0) {
    ctx.error('No transactors for group, will use default group', { group: workspaceInfo.transactor })
  }
  transactors = (groups.get('') ?? [])
    .map((it) => (kind === EndpointKind.Internal ? it.internalUrl : it.externalUrl))
    .flat()

  if (transactors.length === 0) {
    ctx.error('No transactors for default group', { group: workspaceInfo.transactor })
    throw new Error('Please provide transactor endpoint url')
  }

  const hash = hashWorkspace(workspaceInfo)
  return transactors[Math.abs(hash % transactors.length)]
}

export function getAllTransactors (kind: EndpointKind): string[] {
  const transactorsUrl = getMetadata(accountPlugin.metadata.Transactors)
  if (transactorsUrl === undefined) {
    throw new Error('Please provide transactor endpoint url')
  }
  const endpoints = transactorsUrl
    .split(',')
    .map((it) => it.trim())
    .filter((it) => it.length > 0)

  if (endpoints.length === 0) {
    throw new Error('Please provide transactor endpoint url')
  }

  const toTransactor = (line: string): { internalUrl: string, group: string, externalUrl: string } => {
    const [internalUrl, externalUrl, group] = line.split(';')
    return { internalUrl, group: group ?? '', externalUrl: externalUrl ?? internalUrl }
  }

  return endpoints.map(toTransactor).map((it) => (kind === EndpointKind.External ? it.externalUrl : it.internalUrl))
}

/**
 * @public
 */
export interface Account {
  _id: ObjectId
  email: string
  // null if auth provider was used
  hash: Binary | null
  salt: Binary
  workspaces: ObjectId[]
  first: string
  last: string
  // Defined for server admins only
  admin?: boolean
  confirmed?: boolean
  lastWorkspace?: number
  createdOn: number
  lastVisit: number
}

/**
 * @public
 */
export interface Workspace extends BaseWorkspaceInfo {
  _id: ObjectId
  accounts: ObjectId[]

  transactor?: string // Transactor group name
}

export interface OtpRecord {
  account: ObjectId
  otp: string
  expires: Timestamp
  createdOn: Timestamp
}

export interface OtpInfo {
  sent: boolean
  retryOn: Timestamp
}

/**
 * @public
 */
export interface LoginInfo {
  email: string
  token: string
  endpoint: string
}

/**
 * @public
 */
export interface WorkspaceLoginInfo extends LoginInfo {
  workspace: string

  workspaceId: string

  creating?: boolean
  createProgress?: number
}

/**
 * @public
 */
export interface Invite {
  _id: ObjectId
  workspace: WorkspaceId
  exp: number
  emailMask: string
  limit: number
  role?: AccountRole
  personId?: Ref<Person>
}

/**
 * @public
 */
export type AccountInfo = Omit<Account, 'hash' | 'salt'>

function hashWithSalt (password: string, salt: Buffer): Buffer {
  return pbkdf2Sync(password, salt, 1000, 32, 'sha256')
}

function verifyPassword (password: string, hash: Buffer, salt: Buffer): boolean {
  return Buffer.compare(hash, hashWithSalt(password, salt)) === 0
}

function cleanEmail (email: string): string {
  return email.toLowerCase().trim()
}

function isEmail (email: string): boolean {
  const EMAIL_REGEX =
    /(([^<>()[\]\\.,;:\s@"]+(\.[^<>()[\]\\.,;:\s@"]+)*)|(".+"))@((\[[0-9]{1,3}\.[0-9]{1,3}\.[0-9]{1,3}\.[0-9]{1,3}])|(([a-zA-Z\-0-9]+\.)+[a-zA-Z]{2,}))/
  return EMAIL_REGEX.test(email)
}

/**
 * @public
 */
export async function getAccount (db: Db, email: string): Promise<Account | null> {
  return await db.collection(ACCOUNT_COLLECTION).findOne<Account>({ email: cleanEmail(email) })
}

async function getAccountByQuery (db: Db, query: Record<string, string>): Promise<Account | null> {
  return await db.collection(ACCOUNT_COLLECTION).findOne<Account>(query)
}

/**
 * @public
 */
export async function setAccountAdmin (db: Db, email: string, admin: boolean): Promise<void> {
  const account = await getAccount(db, email)
  if (account === null) {
    return
  }
  // Add workspace to account
  await db.collection(ACCOUNT_COLLECTION).updateOne({ _id: account._id }, { $set: { admin } })
}

/**
 * @public
 * @param db -
 * @param workspaceUrl -
 * @returns
 */
export async function getWorkspaceByUrl (db: Db, workspaceUrl: string): Promise<Workspace | null> {
  const res = await db.collection<Workspace>(WORKSPACE_COLLECTION).findOne({ workspaceUrl })
  if (res != null) {
    return res
  }
  // Fallback to old workspaces.
  return await db
    .collection<Workspace>(WORKSPACE_COLLECTION)
    .findOne({ workspace: workspaceUrl, workspaceUrl: { $exists: false } })
}

/**
 * @public
 * @param db -
 * @param workspace -
 * @returns
 */
export async function getWorkspaceById (db: Db, workspace: string): Promise<Workspace | null> {
  return await db.collection<Workspace>(WORKSPACE_COLLECTION).findOne({ workspace })
}

function toAccountInfo (account: Account): AccountInfo {
  // eslint-disable-next-line @typescript-eslint/no-unused-vars
  const { hash, salt, ...result } = account
  return result
}

async function getAccountInfo (
  ctx: MeasureContext,
  db: Db,
  branding: Branding | null,
  email: string,
  password: string
): Promise<AccountInfo> {
  const account = await getAccount(db, email)
  if (account === null) {
    throw new PlatformError(new Status(Severity.ERROR, platform.status.AccountNotFound, { account: email }))
  }
  if (account.hash === null) {
    throw new PlatformError(new Status(Severity.ERROR, platform.status.InvalidPassword, { account: email }))
  }
  if (!verifyPassword(password, Buffer.from(account.hash.buffer), Buffer.from(account.salt.buffer))) {
    throw new PlatformError(new Status(Severity.ERROR, platform.status.InvalidPassword, { account: email }))
  }
  return toAccountInfo(account)
}

async function sendOtpEmail (branding: Branding | null, otp: string, email: string): Promise<void> {
  const sesURL = getMetadata(accountPlugin.metadata.SES_URL)
  if (sesURL === undefined || sesURL === '') {
    console.info('Please provide email service url to enable email otp.')
    return
  }

  const lang = branding?.language
  const app = branding?.title ?? getMetadata(accountPlugin.metadata.ProductName)

  const text = await translate(accountPlugin.string.OtpText, { code: otp, app }, lang)
  const html = await translate(accountPlugin.string.OtpHTML, { code: otp, app }, lang)
  const subject = await translate(accountPlugin.string.OtpSubject, { code: otp, app }, lang)

  const to = email
  await fetch(concatLink(sesURL, '/send'), {
    method: 'POST',
    headers: {
      'Content-Type': 'application/json'
    },
    body: JSON.stringify({
      text,
      html,
      subject,
      to
    })
  })
}

export async function getAccountInfoByToken (
  ctx: MeasureContext,
  db: Db,
  branding: Branding | null,
  token: string
): Promise<LoginInfo> {
  let email: string = ''
  let workspace: WorkspaceId
  try {
    ;({ email, workspace } = decodeToken(ctx, token))
  } catch (err: any) {
    Analytics.handleError(err)
    ctx.error('Invalid token', { token })
    throw new PlatformError(new Status(Severity.ERROR, platform.status.Unauthorized, {}))
  }
  const account = await getAccount(db, email)
  if (account === null) {
    throw new PlatformError(new Status(Severity.ERROR, platform.status.AccountNotFound, { account: email }))
  }
  const info = toAccountInfo(account)

  const workspaceInfo = await getWorkspaceById(db, workspace.name)
  const result = {
    endpoint: workspaceInfo != null ? getEndpoint(ctx, workspaceInfo, EndpointKind.External) : '',
    email,
    confirmed: info.confirmed ?? true,
    token: generateToken(email, getWorkspaceId(''), getExtra(info))
  }
  return result
}

/**
 * @public
 * @param db -
 * @param email -
 * @param password -
 * @param workspace -
 * @returns
 */
export async function login (
  ctx: MeasureContext,
  db: Db,
  branding: Branding | null,
  _email: string,
  password: string
): Promise<LoginInfo> {
  const email = cleanEmail(_email)
  try {
    const info = await getAccountInfo(ctx, db, branding, email, password)
    const result = {
      endpoint: '',
      email,
      confirmed: info.confirmed ?? true,
      token: generateToken(email, getWorkspaceId(''), getExtra(info))
    }
    ctx.info('login success', { email })
    return result
  } catch (err: any) {
    Analytics.handleError(err)
    ctx.error('login failed', { email, _email, err })
    throw err
  }
}

async function getNewOtp (db: Db): Promise<string> {
  let otp = otpGenerator.generate(6, {
    upperCaseAlphabets: false,
    lowerCaseAlphabets: false,
    specialChars: false
  })

  let exist = await db.collection<OtpRecord>(OTP_COLLECTION).findOne({ otp })

  while (exist != null) {
    otp = otpGenerator.generate(6, {
      lowerCaseAlphabets: false
    })
    exist = await db.collection<OtpRecord>(OTP_COLLECTION).findOne({ otp })
  }

  return otp
}

export async function sendOtp (
  ctx: MeasureContext,
  db: Db,
  branding: Branding | null,
  _email: string
): Promise<OtpInfo> {
  const email = cleanEmail(_email)
  const account = await getAccount(db, email)

  if (account == null) {
    throw new PlatformError(new Status(Severity.ERROR, platform.status.AccountNotFound, { account: email }))
  }

  const now = Date.now()
  const otpData = (
    await db
      .collection<OtpRecord>(OTP_COLLECTION)
      .find({ account: account._id })
      .sort({ createdOn: -1 })
      .limit(1)
      .toArray()
  )[0]

  const retryDelay = getMetadata(accountPlugin.metadata.OtpRetryDelaySec) ?? 30
  const isValid = otpData !== undefined && otpData.expires > now && otpData.createdOn + retryDelay * 1000 > now

  if (isValid) {
    return { sent: true, retryOn: otpData.createdOn + retryDelay * 1000 }
  }
  const secs = getMetadata(accountPlugin.metadata.OtpTimeToLiveSec) ?? 60
  const timeToLive = secs * 1000
  const expires = now + timeToLive
  const otp = await getNewOtp(db)

  await sendOtpEmail(branding, otp, email)
  await db.collection<OtpRecord>(OTP_COLLECTION).insertOne({ account: account._id, otp, expires, createdOn: now })

  return { sent: true, retryOn: now + retryDelay * 1000 }
}

async function isOtpValid (db: Db, account: Account, otp: string): Promise<boolean> {
  const now = Date.now()
  const otpData = (await db.collection<OtpRecord>(OTP_COLLECTION).findOne({ account: account._id, otp })) ?? undefined

  return otpData !== undefined && otpData.expires > now
}

export async function validateOtp (
  ctx: MeasureContext,
  db: Db,
  branding: Branding | null,
  _email: string,
  otp: string
): Promise<LoginInfo> {
  const email = cleanEmail(_email)
  const account = await getAccount(db, email)

  if (account == null) {
    throw new PlatformError(new Status(Severity.ERROR, platform.status.AccountNotFound, { account: email }))
  }

  const isValid = await isOtpValid(db, account, otp)

  if (!isValid) {
    throw new PlatformError(new Status(Severity.ERROR, platform.status.InvalidOtp, {}))
  }

  try {
    const info = toAccountInfo(account)

    if (account.confirmed !== true) {
      await db.collection(ACCOUNT_COLLECTION).updateOne({ _id: account._id }, { $set: { confirmed: true } })
    }

    const result = {
      endpoint: '',
      email,
      confirmed: true,
      token: generateToken(email, getWorkspaceId(''), getExtra(info))
    }
    await db.collection<OtpRecord>(OTP_COLLECTION).deleteMany({ account: account._id })
    ctx.info('otp login success', { email })
    return result
  } catch (err: any) {
    Analytics.handleError(err)
    ctx.error('otp login failed', { email, _email, err })
    throw err
  }
}

/**
 * Will add extra props
 */
function getExtra (info: Account | AccountInfo | null, rec?: Record<string, any>): Record<string, any> | undefined {
  const res = rec ?? {}
  if (info?.admin === true) {
    res.admin = 'true'
  }
  res.confirmed = info?.confirmed ?? true
  return res
}

export const guestAccountEmail = '#guest@hc.engineering'

const failedEmails = new Set()

function decodeToken (ctx: MeasureContext, token: string): Token {
  // eslint-disable-next-line no-useless-catch
  try {
    return decodeTokenRaw(token)
  } catch (err: any) {
    try {
      const decode = decodeTokenRaw(token, false)
      const has = failedEmails.has(decode.email)
      if (!has) {
        failedEmails.add(decode.email)
        // Ok we have error, but we need to log a proper message
        ctx.warn('failed to verify token', { ...decode })
      }
      if (failedEmails.size > 1000) {
        failedEmails.clear()
      }
    } catch (err2: any) {
      // Ignore
    }
    throw err
  }
}

/**
 * @public
 */
export async function selectWorkspace (
  ctx: MeasureContext,
  db: Db,
  branding: Branding | null,
  token: string,
  workspaceUrl: string,
  kind: 'external' | 'internal',
  allowAdmin: boolean = true
): Promise<WorkspaceLoginInfo> {
  const decodedToken = decodeToken(ctx, token)
  const email = cleanEmail(decodedToken.email)

  const endpointKind = kind === 'external' ? EndpointKind.External : EndpointKind.Internal

  if (email === guestAccountEmail && decodedToken.extra?.guest === 'true') {
    const workspaceInfo = await getWorkspaceByUrl(db, workspaceUrl)
    if (workspaceInfo == null) {
      throw new PlatformError(
        new Status(Severity.ERROR, platform.status.WorkspaceNotFound, { workspace: workspaceUrl })
      )
    }
    // Guest mode select workspace
    return {
      endpoint: getEndpoint(ctx, workspaceInfo, kind === 'external' ? EndpointKind.External : EndpointKind.Internal),
      email,
      token,
      workspace: workspaceUrl,
      workspaceId: workspaceInfo.workspace,
      creating: workspaceInfo.creating,
      createProgress: workspaceInfo.createProgress
    }
  }

  let accountInfo: Account | null = null
  if (email !== systemAccountEmail) {
    accountInfo = await getAccount(db, email)

    if (accountInfo === null) {
      throw new PlatformError(new Status(Severity.ERROR, platform.status.AccountNotFound, { account: email }))
    }
  }

  let workspaceInfo: Workspace | null
  if (workspaceUrl === '') {
    // Find from token
    workspaceInfo = await getWorkspaceById(db, decodedToken.workspace.name)
  } else {
    workspaceInfo = await getWorkspaceByUrl(db, workspaceUrl)
  }
  if (workspaceInfo == null) {
    throw new PlatformError(new Status(Severity.ERROR, platform.status.WorkspaceNotFound, { workspace: workspaceUrl }))
  }

  if ((accountInfo?.admin === true || email === systemAccountEmail) && allowAdmin) {
    return {
      endpoint: getEndpoint(ctx, workspaceInfo, endpointKind),
      email,
      token: generateToken(email, getWorkspaceId(workspaceInfo.workspace), getExtra(accountInfo)),
      workspace: workspaceUrl,
      workspaceId: workspaceInfo.workspace,
      creating: workspaceInfo.creating,
      createProgress: workspaceInfo.createProgress
    }
  }

  if (workspaceInfo !== null) {
    if (workspaceInfo.disabled === true && workspaceInfo.creating !== true) {
      ctx.error('workspace disabled', { workspaceUrl, email })
      throw new PlatformError(
        new Status(Severity.ERROR, platform.status.WorkspaceNotFound, { workspace: workspaceUrl })
      )
    }
    const workspaces = accountInfo?.workspaces ?? []

    for (const w of workspaces) {
      if (w.equals(workspaceInfo._id)) {
        const result = {
          endpoint: getEndpoint(ctx, workspaceInfo, endpointKind),
          email,
          token: generateToken(email, getWorkspaceId(workspaceInfo.workspace), getExtra(accountInfo)),
          workspace: workspaceUrl,
          workspaceId: workspaceInfo.workspace,
          creating: workspaceInfo.creating,
          createProgress: workspaceInfo.createProgress
        }
        return result
      }
    }
  }
  ctx.error('workspace error', { workspaceUrl, email })
  throw new PlatformError(new Status(Severity.ERROR, platform.status.Forbidden, {}))
}

/**
 * @public
 */
export async function getInvite (db: Db, inviteId: ObjectId): Promise<Invite | null> {
  return await db.collection(INVITE_COLLECTION).findOne<Invite>({ _id: new ObjectId(inviteId) })
}

/**
 * @public
 */
export async function checkInvite (ctx: MeasureContext, invite: Invite | null, email: string): Promise<WorkspaceId> {
  if (invite === null || invite.limit === 0) {
    ctx.error('invite', { email, state: 'no invite or limit exceed' })
    Analytics.handleError(new Error(`no invite or invite limit exceed ${email}`))
    throw new PlatformError(new Status(Severity.ERROR, platform.status.Forbidden, {}))
  }
  if (invite.exp !== -1 && invite.exp < Date.now()) {
    ctx.error('invite', { email, state: 'link expired' })
    Analytics.handleError(new Error(`invite link expired ${invite._id.toString()} ${email}`))
    throw new PlatformError(new Status(Severity.ERROR, platform.status.ExpiredLink, {}))
  }
  if (invite.emailMask != null && invite.emailMask.trim().length > 0 && !new RegExp(invite.emailMask).test(email)) {
    ctx.error('invite', { email, state: 'mask to match', mask: invite.emailMask })
    Analytics.handleError(new Error(`invite link mask failed ${invite._id.toString()} ${email} ${invite.emailMask}`))
    throw new PlatformError(new Status(Severity.ERROR, platform.status.Forbidden, {}))
  }

  return invite.workspace
}

/**
 * @public
 */
export async function useInvite (db: Db, inviteId: ObjectId): Promise<void> {
  await db.collection(INVITE_COLLECTION).updateOne({ _id: inviteId }, { $inc: { limit: -1 } })
}

/**
 * @public
 */
export async function join (
  ctx: MeasureContext,
  db: Db,
  branding: Branding | null,
  _email: string,
  password: string,
  inviteId: ObjectId
): Promise<WorkspaceLoginInfo> {
  const email = cleanEmail(_email)
  const invite = await getInvite(db, inviteId)
  const workspace = await checkInvite(ctx, invite, email)
  ctx.info(`join attempt:${email}, ${workspace.name}`)
  const ws = await assignWorkspace(
    ctx,
    db,
    branding,
    email,
    workspace.name,
    invite?.role ?? AccountRole.User,
    invite?.personId
  )

  const token = (await login(ctx, db, branding, email, password)).token
  const result = await selectWorkspace(ctx, db, branding, token, ws.workspaceUrl ?? ws.workspace, 'external')
  await useInvite(db, inviteId)
  return result
}

/**
 * @public
 */
export async function confirmEmail (db: Db, _email: string): Promise<Account> {
  const email = cleanEmail(_email)
  const account = await getAccount(db, email)
  console.log(`confirm email:${email}`)

  if (account === null) {
    throw new PlatformError(new Status(Severity.ERROR, platform.status.AccountNotFound, { account: _email }))
  }
  if (account.confirmed === true) {
    throw new PlatformError(new Status(Severity.ERROR, platform.status.AccountAlreadyConfirmed, { account: _email }))
  }

  await db.collection(ACCOUNT_COLLECTION).updateOne({ _id: account._id }, { $set: { confirmed: true } })
  account.confirmed = true
  return account
}

/**
 * @public
 */
export async function confirm (
  ctx: MeasureContext,
  db: Db,
  branding: Branding | null,
  token: string
): Promise<LoginInfo> {
  const decode = decodeToken(ctx, token)
  const _email = decode.extra?.confirm
  if (_email === undefined) {
    ctx.error('confirm email invalid', { token: decode })
    throw new PlatformError(new Status(Severity.ERROR, platform.status.AccountNotFound, { account: _email }))
  }
  const email = cleanEmail(_email)
  const account = await confirmEmail(db, email)
  const workspaceInfo = await getWorkspaceById(db, decode.workspace.name)
  const result = {
    endpoint: workspaceInfo != null ? getEndpoint(ctx, workspaceInfo, EndpointKind.External) : '',
    email,
    token: generateToken(email, getWorkspaceId(''), getExtra(account))
  }
  ctx.info('confirm success', { email })
  return result
}

async function sendConfirmation (branding: Branding | null, account: Account): Promise<void> {
  const sesURL = getMetadata(accountPlugin.metadata.SES_URL)
  if (sesURL === undefined || sesURL === '') {
    console.info('Please provide email service url to enable email confirmations.')
    return
  }
  const front = branding?.front ?? getMetadata(accountPlugin.metadata.FrontURL)
  if (front === undefined || front === '') {
    throw new Error('Please provide front url')
  }

  const token = generateToken(
    '@confirm',
    getWorkspaceId(''),
    getExtra(account, {
      confirm: account.email
    })
  )

  const link = concatLink(front, `/login/confirm?id=${token}`)

  const name = branding?.title ?? getMetadata(accountPlugin.metadata.ProductName)
  const lang = branding?.language
  const text = await translate(accountPlugin.string.ConfirmationText, { name, link }, lang)
  const html = await translate(accountPlugin.string.ConfirmationHTML, { name, link }, lang)
  const subject = await translate(accountPlugin.string.ConfirmationSubject, { name }, lang)

  if (sesURL !== undefined && sesURL !== '') {
    const to = account.email
    await fetch(concatLink(sesURL, '/send'), {
      method: 'post',
      headers: {
        'Content-Type': 'application/json'
      },
      body: JSON.stringify({
        text,
        html,
        subject,
        to
      })
    })
  }
}

/**
 * @public
 */
export async function signUpJoin (
  ctx: MeasureContext,
  db: Db,
  branding: Branding | null,
  _email: string,
  password: string,
  first: string,
  last: string,
  inviteId: ObjectId
): Promise<WorkspaceLoginInfo> {
  const email = cleanEmail(_email)
  console.log(`signup join:${email} ${first} ${last}`)
  const invite = await getInvite(db, inviteId)
  const workspace = await checkInvite(ctx, invite, email)
  const sesURL = getMetadata(accountPlugin.metadata.SES_URL)
  await createAcc(
    ctx,
    db,
    branding,
    email,
    password,
    first,
    last,
    invite?.emailMask === email || invite?.personId !== undefined || sesURL === undefined || sesURL === ''
  )
  const ws = await assignWorkspace(
    ctx,
    db,
    branding,
    email,
    workspace.name,
    invite?.role ?? AccountRole.User,
    invite?.personId
  )

  const token = (await login(ctx, db, branding, email, password)).token
  const result = await selectWorkspace(ctx, db, branding, token, ws.workspaceUrl ?? ws.workspace, 'external')
  await useInvite(db, inviteId)
  return result
}

/**
 * @public
 */
export async function createAcc (
  ctx: MeasureContext,
  db: Db,
  branding: Branding | null,
  _email: string,
  password: string | null,
  first: string,
  last: string,
  confirmed: boolean = false,
  shouldConfirm: boolean = true,
  extra?: Record<string, string>
): Promise<Account> {
  const email = cleanEmail(_email)
  const salt = randomBytes(32)
  const hash = password !== null ? hashWithSalt(password, salt) : null

  const systemEmails = [systemAccountEmail]
  if (systemEmails.includes(email)) {
    ctx.error('system email used for account', { email })
    throw new PlatformError(new Status(Severity.ERROR, platform.status.AccountAlreadyExists, { account: email }))
  }

  const account = await getAccount(db, email)
  if (account !== null) {
    throw new PlatformError(new Status(Severity.ERROR, platform.status.AccountAlreadyExists, { account: email }))
  }

  await db.collection(ACCOUNT_COLLECTION).insertOne({
    email,
    hash,
    salt,
    first,
    last,
    confirmed,
    workspaces: [],
    createdOn: Date.now(),
    lastVisit: Date.now(),
    ...(extra ?? {})
  })

  const newAccount = await getAccount(db, email)
  if (newAccount === null) {
    throw new PlatformError(new Status(Severity.ERROR, platform.status.AccountAlreadyExists, { account: email }))
  }
  const sesURL = getMetadata(accountPlugin.metadata.SES_URL)
  if (!confirmed && shouldConfirm) {
    if (sesURL !== undefined && sesURL !== '') {
      await sendConfirmation(branding, newAccount)
    } else {
      ctx.info('Please provide email service url to enable email confirmations.')
      await confirmEmail(db, email)
    }
  }
  ctx.info('account created', { account: email })
  return newAccount
}

/**
 * @public
 */
export async function createAccount (
  ctx: MeasureContext,
  db: Db,
  branding: Branding | null,
  _email: string,
  password: string,
  first: string,
  last: string
): Promise<LoginInfo> {
  const email = cleanEmail(_email)
  const sesURL = getMetadata(accountPlugin.metadata.SES_URL)
  const account = await createAcc(
    ctx,
    db,
    branding,
    email,
    password,
    first,
    last,
    sesURL === undefined || sesURL === ''
  )

  const result = {
    endpoint: '',
    email,
    token: generateToken(email, getWorkspaceId(''), getExtra(account))
  }
  return result
}

/**
 * @public
 */
export async function signUpOtp (
  ctx: MeasureContext,
  db: Db,
  branding: Branding | null,
  _email: string
): Promise<OtpInfo> {
  const email = cleanEmail(_email)
  const first = email.split('@', 1)[0] ?? ''
  const last = ''

  await createAcc(ctx, db, branding, email, null, first, last, false, false)

  return await sendOtp(ctx, db, branding, _email)
}

/**
 * @public
 */
export async function listWorkspaces (
  ctx: MeasureContext,
  db: Db,
  branding: Branding | null,
  token: string
): Promise<WorkspaceInfo[]> {
  decodeToken(ctx, token) // Just verify token is valid
  return (await db.collection<Workspace>(WORKSPACE_COLLECTION).find({}).toArray())
    .filter((it) => it.disabled !== true)
    .map(trimWorkspaceInfo)
}

/**
 * @public
 */
export async function listWorkspacesByAccount (db: Db, email: string): Promise<WorkspaceInfo[]> {
  const account = await getAccount(db, email)
  return (
    await db
      .collection<Workspace>(WORKSPACE_COLLECTION)
      .find({ _id: { $in: account?.workspaces } })
      .toArray()
  )
    .filter((it) => it.disabled !== true)
    .map(trimWorkspaceInfo)
}

/**
 * @public
 */
export async function listWorkspacesRaw (db: Db): Promise<Workspace[]> {
  return (await db.collection<Workspace>(WORKSPACE_COLLECTION).find({}).toArray()).filter((it) => it.disabled !== true)
}

/**
 * @public
 */
export async function listWorkspacesPure (db: Db): Promise<Workspace[]> {
  return await db.collection<Workspace>(WORKSPACE_COLLECTION).find({}).toArray()
}
/**
 * @public
 */
export async function setWorkspaceDisabled (db: Db, workspaceId: Workspace['_id'], disabled: boolean): Promise<void> {
  await db.collection<Workspace>(WORKSPACE_COLLECTION).updateOne({ _id: workspaceId }, { $set: { disabled } })
}

export async function cleanInProgressWorkspaces (db: Db): Promise<void> {
  const toDelete = await db.collection<Workspace>(WORKSPACE_COLLECTION).find({ creating: true }).toArray()

  const ctx = new MeasureMetricsContext('clean', {})
  for (const d of toDelete) {
    await dropWorkspace(ctx, db, null, d.workspace)
  }
}

export async function cleanExpiredOtp (db: Db): Promise<void> {
  await db.collection<OtpRecord>(OTP_COLLECTION).deleteMany({ expires: { $lte: Date.now() } })
}

/**
 * @public
 */
export async function updateWorkspace (db: Db, info: Workspace, ops: Partial<Workspace>): Promise<void> {
  await db.collection<Workspace>(WORKSPACE_COLLECTION).updateOne({ _id: info._id }, { $set: { ...info, ...ops } })
}

/**
 * @public
 */
export async function clearWorkspaceProductId (db: Db, info: Workspace): Promise<void> {
  await db.collection<Workspace>(WORKSPACE_COLLECTION).updateOne({ _id: info._id }, { $unset: { productId: '' } })
}

/**
 * @public
 */
export async function listAccounts (db: Db): Promise<Account[]> {
  return await db.collection<Account>(ACCOUNT_COLLECTION).find({}).toArray()
}

const workspaceReg = /[a-z0-9]/
const workspaceRegDigit = /[0-9]/

function stripId (name: string): string {
  let workspaceId = ''
  for (const c of name.toLowerCase()) {
    if (workspaceReg.test(c) || c === '-') {
      if (workspaceId.length > 0 || !workspaceRegDigit.test(c)) {
        workspaceId += c
      }
    }
  }
  return workspaceId
}

function getEmailName (email: string): string {
  return email.split('@')[0]
}

async function generateWorkspaceRecord (
  db: Db,
  email: string,
  version: Data<Version>,
  branding: Branding | null,
  workspaceName: string,
  fixedWorkspace?: string
): Promise<Workspace> {
  const coll = db.collection<Omit<Workspace, '_id' | 'endpoint'>>(WORKSPACE_COLLECTION)
  const brandingKey = branding?.key ?? 'huly'
  if (fixedWorkspace !== undefined) {
    const ws = await coll.find<Workspace>({ workspaceUrl: fixedWorkspace }).toArray()
    if ((await getWorkspaceById(db, fixedWorkspace)) !== null || ws.length > 0) {
      throw new PlatformError(
        new Status(Severity.ERROR, platform.status.WorkspaceAlreadyExists, { workspace: fixedWorkspace })
      )
    }
    const data = {
      workspace: fixedWorkspace,
      workspaceUrl: fixedWorkspace,
      version,
      branding: brandingKey,
      workspaceName,
      accounts: [],
      disabled: true,
      creating: true,
      createProgress: 0,
      createdOn: Date.now(),
      lastVisit: Date.now(),
      createdBy: email
    }
    // Add fixed workspace
    const id = await coll.insertOne(data)
    return { _id: id.insertedId, ...data, endpoint: '' }
  }
  const workspaceUrlPrefix = stripId(workspaceName)
  const workspaceIdPrefix = stripId(getEmailName(email)).slice(0, 12) + '-' + workspaceUrlPrefix.slice(0, 12)
  let iteration = 0
  let idPostfix = generateId('-')
  let urlPostfix = ''
  while (true) {
    const workspace = 'w-' + workspaceIdPrefix + '-' + idPostfix
    let workspaceUrl =
      workspaceUrlPrefix + (workspaceUrlPrefix.length > 0 && urlPostfix.length > 0 ? '-' : '') + urlPostfix
    if (workspaceUrl.trim().length === 0) {
      workspaceUrl = generateId('-')
    }
    const ws = await coll.find<Workspace>({ $or: [{ workspaceUrl }, { workspace }] }).toArray()
    if (ws.length === 0) {
      const data = {
        workspace,
        workspaceUrl,
        version,
        branding: brandingKey,
        workspaceName,
        accounts: [],
        disabled: true,
        creating: true,
        createProgress: 0,
        createdOn: Date.now(),
        lastVisit: Date.now(),
        createdBy: email
      }
      // Nice we do not have a workspace or workspaceUrl duplicated.
      const id = await coll.insertOne(data)
      return { _id: id.insertedId, ...data, endpoint: '' }
    }
    for (const w of ws) {
      if (w.workspace === workspaceUrl) {
        idPostfix = generateId('-')
      }
      if (w.workspaceUrl === workspaceUrl) {
        urlPostfix = generateId('-')
      }
    }
    iteration++

    // A stupid check, but for sure we not hang.
    if (iteration > 10000) {
      throw new PlatformError(new Status(Severity.ERROR, platform.status.WorkspaceRateLimit, { workspace }))
    }
  }
}

let searchPromise: Promise<Workspace> | undefined

const rateLimiter = new RateLimiter(parseInt(process.env.RATELIMIT ?? '10'))

/**
 * @public
 */
export async function createWorkspace (
  ctx: MeasureContext,
  version: Data<Version>,
  txes: Tx[],
  migrationOperation: [string, MigrateOperation][],
  db: Db,
  branding: Branding | null,
  email: string,
  workspaceName: string,
  workspace?: string,
  notifyHandler?: (workspace: Workspace) => void,
  postInitHandler?: (workspace: Workspace, model: Tx[]) => Promise<void>
): Promise<{ workspaceInfo: Workspace, err?: any, model?: Tx[] }> {
  // We need to search for duplicate workspaceUrl
  await searchPromise

  // Safe generate workspace record.
  searchPromise = generateWorkspaceRecord(db, email, version, branding, workspaceName, workspace)

  const workspaceInfo = await searchPromise

  notifyHandler?.(workspaceInfo)

  const wsColl = db.collection<Omit<Workspace, '_id'>>(WORKSPACE_COLLECTION)

  async function updateInfo (ops: Partial<Workspace>): Promise<void> {
    await wsColl.updateOne({ _id: workspaceInfo._id }, { $set: ops })
    console.log('update', ops)
  }

  await updateInfo({ createProgress: 10 })

  return await rateLimiter.exec(async () => {
    const childLogger = ctx.newChild('createUserWorkspace', {}, { workspace: workspaceInfo.workspace })
    const ctxModellogger: ModelLogger = {
      log: (msg, data) => {
        childLogger.info(msg, data)
      },
      error: (msg, data) => {
        childLogger.error(msg, data)
      }
    }
    const model: Tx[] = []
    try {
      const wsUrl: WorkspaceIdWithUrl = {
        name: workspaceInfo.workspace,
        workspaceName: workspaceInfo.workspaceName ?? '',
        workspaceUrl: workspaceInfo.workspaceUrl ?? ''
      }

      const wsId = getWorkspaceId(workspaceInfo.workspace)

      const { mongodbUri, dbUrl } = prepareTools([])
      const dbUrls = dbUrl !== undefined ? `${dbUrl};${mongodbUri}` : mongodbUri

      const hierarchy = new Hierarchy()
      const modelDb = new ModelDb(hierarchy)

      const storageConfig: StorageConfiguration = storageConfigFromEnv()
      const storageAdapter = buildStorageFromConfig(storageConfig, mongodbUri)

      const factory = getTxAdapterFactory(ctx, dbUrls, wsUrl, null, {
        externalStorage: storageAdapter,
        fullTextUrl: 'http://localhost:9200',
        indexParallel: 0,
        indexProcessing: 0,
        rekoniUrl: '',
        usePassedCtx: true
      })
      const txAdapter = await factory(ctx, hierarchy, dbUrl ?? mongodbUri, wsId, modelDb, storageAdapter)

      await childLogger.withLog('init-workspace', {}, async (ctx) => {
        await initModel(ctx, wsId, txes, txAdapter, storageAdapter, ctxModellogger, async (value) => {
          await updateInfo({ createProgress: 10 + Math.round((Math.min(value, 100) / 100) * 10) })
        })
      })
      registerServerPlugins()
      registerStringLoaders()
      const pipelineFactory: PipelineFactory = createServerPipeline(
        ctx,
        dbUrls,
        {
          externalStorage: storageAdapter,
          fullTextUrl: 'http://localhost:9200',
          indexParallel: 0,
          indexProcessing: 0,
          rekoniUrl: '',
          usePassedCtx: true
        },
        {
          fulltextAdapter: {
            factory: async () => new DummyFullTextAdapter(),
            url: '',
            stages: (adapter, storage, storageAdapter, contentAdapter) =>
              createIndexStages(
                ctx.newChild('stages', {}),
                wsUrl,
                branding,
                adapter,
                storage,
                storageAdapter,
                contentAdapter,
                0,
                0
              )
          }
        }
      )

      const pipeline = await pipelineFactory(ctx, wsUrl, true, () => {}, null)
      try {
        const client = new TxOperations(wrapPipeline(ctx, pipeline, wsUrl), core.account.System)

        await updateModel(ctx, wsId, migrationOperation, client, pipeline, ctxModellogger, async (value) => {
          await updateInfo({ createProgress: 20 + Math.round((Math.min(value, 100) / 100) * 10) })
        })

        await initializeWorkspace(ctx, branding, wsUrl, storageAdapter, client, ctxModellogger, async (value) => {
          await updateInfo({ createProgress: 30 + Math.round((Math.min(value, 100) / 100) * 70) })
        })
      } finally {
        await pipeline.close()
        await storageAdapter.close()
      }
    } catch (err: any) {
      Analytics.handleError(err)
      return { workspaceInfo, err, client: null as any }
    }

    if (postInitHandler !== undefined) {
      await ctx.withLog('post-handler', {}, async (ctx) => {
        await postInitHandler?.(workspaceInfo, model)
      })
    }

    childLogger.end()
    // Workspace is created, we need to clear disabled flag.
    await updateInfo({ createProgress: 100, disabled: false, creating: false })
    return { workspaceInfo, model }
  })
}

function wrapPipeline (ctx: MeasureContext, pipeline: Pipeline, wsUrl: WorkspaceIdWithUrl): Client {
  const sctx = new SessionContextImpl(
    ctx,
    systemAccountEmail,
    'backup',
    true,
    { targets: {}, txes: [] },
    wsUrl,
    null,
    false,
    new Map(),
    new Map()
  )

  return {
    findAll: async (_class, query, options) => {
      return await pipeline.findAll(sctx, _class, query, options)
    },
    findOne: async (_class, query, options) => {
      return (await pipeline.findAll(sctx, _class, query, { ...options, limit: 1 })).shift()
    },
    close: async () => {
      await pipeline.close()
    },
    getHierarchy: () => {
      return pipeline.storage.hierarchy
    },
    getModel: () => {
      return pipeline.storage.modelDb
    },
    searchFulltext: async (query, options) => {
      return {
        docs: [],
        total: 0
      }
    },
    tx: async (tx) => {
      return await pipeline.tx(sctx, tx)
    },
    notify: (...tx) => {}
  }
}

/**
 * @public
 */
export async function upgradeWorkspace (
  ctx: MeasureContext,
  version: Data<Version>,
  rawTxes: Tx[],
  migrationOperation: [string, MigrateOperation][],
  db: Db,
  workspaceUrl: string,
  logger: ModelLogger = consoleModelLogger,
  forceUpdate: boolean = true,
  forceIndexes: boolean = false
): Promise<string> {
  const ws = await getWorkspaceByUrl(db, workspaceUrl)
  if (ws === null) {
    throw new PlatformError(new Status(Severity.ERROR, platform.status.WorkspaceNotFound, { workspace: workspaceUrl }))
  }
  const versionStr = versionToString(version)

  if (ws?.version !== undefined && !forceUpdate && versionStr === versionToString(ws.version)) {
    return versionStr
  }
  ctx.info('upgrading', {
    force: forceUpdate,
    currentVersion: ws?.version !== undefined ? versionToString(ws.version) : '',
    toVersion: versionStr,
    workspace: ws.workspace
  })

  const { mongodbUri, dbUrl, txes } = prepareTools(rawTxes)
  const dbUrls = dbUrl !== undefined ? `${dbUrl};${mongodbUri}` : mongodbUri

  const wsUrl: WorkspaceIdWithUrl = {
    name: ws.workspace,
    productId: ws.productId,
    workspaceName: ws.workspaceName ?? '',
    workspaceUrl: ws.workspaceUrl ?? ''
  }

  const storageConfig: StorageConfiguration = storageConfigFromEnv()
  const storageAdapter = buildStorageFromConfig(storageConfig, mongodbUri)

  const pipelineFactory: PipelineFactory = createServerPipeline(
    ctx,
<<<<<<< HEAD
    dbUrls,
    {
      externalStorage: storageAdapter,
      fullTextUrl: 'http://localhost:9200',
      indexParallel: 0,
      indexProcessing: 0,
      rekoniUrl: '',
      usePassedCtx: true,
      disableTriggers: true
    },
    {
      fulltextAdapter: {
        factory: async () => new DummyFullTextAdapter(),
        url: '',
        stages: (adapter, storage, storageAdapter, contentAdapter) =>
          createIndexStages(
            ctx.newChild('stages', {}),
            wsUrl,
            null,
            adapter,
            storage,
            storageAdapter,
            contentAdapter,
            0,
            0
          )
      }
    }
=======
    getEndpoint(ctx, ws, EndpointKind.Internal),
    getWorkspaceId(ws.workspace),
    txes,
    migrationOperation,
    logger,
    false,
    async (value) => {},
    forceIndexes
>>>>>>> 4dd9aef5
  )

  const pipeline = await pipelineFactory(ctx, wsUrl, true, () => {}, null)

  try {
    await upgradeModel(
      ctx,
      getEndpoint(ctx, ws, EndpointKind.Internal),
      wsUrl,
      txes,
      pipeline,
      storageAdapter,
      migrationOperation,
      logger,
      false,
      async (value) => {},
      forceIndexes
    )
  } finally {
    await storageAdapter.close()
    await pipeline.close()
  }

  await db.collection(WORKSPACE_COLLECTION).updateOne(
    { _id: ws._id },
    {
      $set: { version }
    }
  )
  return versionStr
}

/**
 * @public
 */
export const createUserWorkspace =
  (version: Data<Version>, txes: Tx[], migrationOperation: [string, MigrateOperation][]) =>
    async (
      ctx: MeasureContext,
      db: Db,
      branding: Branding | null,
      token: string,
      workspaceName: string
    ): Promise<LoginInfo> => {
      const { email } = decodeToken(ctx, token)

      ctx.info('Creating workspace', { workspaceName, email })

      const info = await getAccount(db, email)

      if (info === null) {
        throw new PlatformError(new Status(Severity.ERROR, platform.status.AccountNotFound, { account: email }))
      }
      if (info.confirmed === false) {
        throw new PlatformError(new Status(Severity.ERROR, platform.status.AccountNotConfirmed, { account: email }))
      }

      if (info.lastWorkspace !== undefined && info.admin === false) {
        if (Date.now() - info.lastWorkspace < 60 * 1000) {
          throw new PlatformError(
            new Status(Severity.ERROR, platform.status.WorkspaceRateLimit, { workspace: workspaceName })
          )
        }
      }

      async function doCreate (info: Account, notifyHandler: (workspace: Workspace) => void): Promise<void> {
        const { workspaceInfo, err } = await createWorkspace(
          ctx,
          version,
          txes,
          migrationOperation,
          db,
          branding,
          email,
          workspaceName,
          undefined,
          notifyHandler,
          async (workspace, model) => {
            const initWS = branding?.initWorkspace ?? getMetadata(toolPlugin.metadata.InitWorkspace)
            const shouldUpdateAccount = initWS !== undefined
            const client = await connect(
              getEndpoint(ctx, workspace, EndpointKind.Internal),
              getWorkspaceId(workspace.workspace),
              undefined,
              {
                admin: 'true'
              },
              model
            )
            try {
              await assignWorkspace(
                ctx,
                db,
                branding,
                email,
                workspace.workspace,
                AccountRole.Owner,
                undefined,
                shouldUpdateAccount,
                client
              )
              ctx.info('Creating server side done', { workspaceName, email })
            } catch (err: any) {
              Analytics.handleError(err)
            } finally {
              await client.close()
            }
          }
        )

        if (err != null) {
          ctx.error('failed to create workspace', { err, workspaceName, email })
          // We need to drop workspace, to prevent wrong data usage.

          await db.collection(WORKSPACE_COLLECTION).updateOne(
            {
              _id: workspaceInfo._id
            },
            { $set: { disabled: true, message: JSON.stringify(err?.message ?? ''), err: JSON.stringify(err) } }
          )
          throw err
        }
        info.lastWorkspace = Date.now()

        // Update last workspace time.
        await db.collection(ACCOUNT_COLLECTION).updateOne({ _id: info._id }, { $set: { lastWorkspace: Date.now() } })
      }

      const workspaceInfo = await new Promise<Workspace>((resolve) => {
        void doCreate(info, (info: Workspace) => {
          resolve(info)
        })
      })

      await assignWorkspaceRaw(db, { account: info, workspace: workspaceInfo })

      const result = {
        endpoint: getEndpoint(ctx, workspaceInfo, EndpointKind.External),
        email,
        token: generateToken(email, getWorkspaceId(workspaceInfo.workspace), getExtra(info)),
        workspace: workspaceInfo.workspaceUrl
      }
      ctx.info('Creating user side done', { workspaceName, email })
      return result
    }

/**
 * @public
 */
export async function getInviteLink (
  ctx: MeasureContext,
  db: Db,
  branding: Branding | null,
  token: string,
  exp: number,
  emailMask: string,
  limit: number,
  role?: AccountRole,
  personId?: Ref<Person>
): Promise<ObjectId> {
  const { workspace, email } = decodeToken(ctx, token)
  const wsPromise = await getWorkspaceById(db, workspace.name)
  if (wsPromise === null) {
    ctx.error('workspace not found', { workspace, email })
    throw new PlatformError(
      new Status(Severity.ERROR, platform.status.WorkspaceNotFound, { workspace: workspace.name })
    )
  }
  ctx.info('Getting invite link', { workspace: workspace.name, emailMask, limit })
  const data: Omit<Invite, '_id'> = {
    workspace,
    exp: exp < 0 ? -1 : Date.now() + exp,
    emailMask,
    limit,
    role: role ?? AccountRole.User
  }
  if (personId !== undefined) {
    data.personId = personId
  }
  const result = await db.collection(INVITE_COLLECTION).insertOne(data)
  return result.insertedId
}

/**
 * @public
 */
export type ClientWorkspaceInfo = Omit<Workspace, '_id' | 'accounts' | 'workspaceUrl'> & { workspaceId: string }

/**
 * @public
 */
export type WorkspaceInfo = Omit<Workspace, '_id' | 'accounts'>

function mapToClientWorkspace (ws: Workspace): ClientWorkspaceInfo {
  const { _id, accounts, ...data } = ws
  return { ...data, workspace: ws.workspaceUrl ?? ws.workspace, workspaceId: ws.workspace }
}

function trimWorkspaceInfo (ws: Workspace): WorkspaceInfo {
  const { _id, accounts, ...data } = ws
  return { ...data }
}

/**
 * @public
 */
export async function getUserWorkspaces (
  ctx: MeasureContext,
  db: Db,
  branding: Branding | null,
  token: string
): Promise<ClientWorkspaceInfo[]> {
  const { email } = decodeToken(ctx, token)
  const account = await getAccount(db, email)
  if (account === null) {
    ctx.error('account not found', { email })
    return []
  }
  return (
    await db
      .collection<Workspace>(WORKSPACE_COLLECTION)
      .find(account.admin === true ? {} : { _id: { $in: account.workspaces } })
      .sort({ lastVisit: -1 })
      .toArray()
  )
    .filter((it) => it.disabled !== true || it.creating === true)
    .map(mapToClientWorkspace)
}

/**
 * @public
 */
export async function getWorkspaceInfo (
  ctx: MeasureContext,
  db: Db,
  branding: Branding | null,
  token: string,
  _updateLastVisit: boolean = false
): Promise<ClientWorkspaceInfo> {
  const { email, workspace, extra } = decodeToken(ctx, token)
  const guest = extra?.guest === 'true'
  let account: Pick<Account, 'admin' | 'workspaces'> | Account | null = null
  const query: Filter<Workspace> = {
    workspace: workspace.name
  }
  if (email !== systemAccountEmail && !guest) {
    account = await ctx.with('get-account', {}, async () => await getAccount(db, email))
    if (account === null) {
      ctx.error('no account', { email, token })
      throw new PlatformError(new Status(Severity.ERROR, platform.status.Forbidden, {}))
    }
  } else if (guest) {
    account = {
      admin: false,
      workspaces: []
    }
  } else {
    account = {
      admin: true,
      workspaces: []
    }
  }

  if (account.admin !== true && !guest) {
    query._id = { $in: account.workspaces }
  }

  const [ws] = await ctx.with('get-workspace', {}, async () =>
    (await db.collection<Workspace>(WORKSPACE_COLLECTION).find(query).toArray()).filter(
      (it) => it.disabled !== true || account?.admin === true || it.creating === true
    )
  )
  if (ws == null) {
    ctx.error('no workspace', { workspace: workspace.name, email })
    throw new PlatformError(new Status(Severity.ERROR, platform.status.Forbidden, {}))
  }
  if (_updateLastVisit && isAccount(account)) {
    void ctx.with('update-last-visit', {}, async () => {
      await updateLastVisit(db, ws, account as Account)
    })
  }
  return mapToClientWorkspace(ws)
}

function isAccount (data: Pick<Account, 'admin' | 'workspaces'> | Account | null): data is Account {
  return (data as Account)._id !== undefined
}

async function updateLastVisit (db: Db, ws: Workspace, account: Account): Promise<void> {
  const now = Date.now()
  await db.collection(WORKSPACE_COLLECTION).updateOne({ _id: ws._id }, { $set: { lastVisit: now } })

  // Add workspace to account
  await db.collection(ACCOUNT_COLLECTION).updateOne({ _id: account._id }, { $set: { lastVisit: now } })
}

async function getWorkspaceAndAccount (
  ctx: MeasureContext,
  db: Db,
  _email: string,
  workspaceUrl: string
): Promise<{ account: Account, workspace: Workspace }> {
  const email = cleanEmail(_email)
  const wsPromise = await getWorkspaceById(db, workspaceUrl)
  if (wsPromise === null) {
    throw new PlatformError(new Status(Severity.ERROR, platform.status.WorkspaceNotFound, { workspace: workspaceUrl }))
  }
  const account = await getAccount(db, email)
  if (account === null) {
    throw new PlatformError(new Status(Severity.ERROR, platform.status.AccountNotFound, { account: email }))
  }
  return { account, workspace: wsPromise }
}

/**
 * @public
 */
export async function setRole (
  ctx: MeasureContext,
  db: Db,
  _email: string,
  workspace: string,
  role: AccountRole,
  client?: Client
): Promise<void> {
  if (!Object.values(AccountRole).includes(role)) return
  const email = cleanEmail(_email)
  const workspaceInfo = await getWorkspaceById(db, workspace)
  if (workspaceInfo == null) {
    throw new PlatformError(new Status(Severity.ERROR, platform.status.WorkspaceNotFound, { workspace }))
  }
  const connection =
    client ?? (await connect(getEndpoint(ctx, workspaceInfo, EndpointKind.Internal), getWorkspaceId(workspace)))
  try {
    const ops = new TxOperations(connection, core.account.System)

    const existingAccount = await ops.findOne(contact.class.PersonAccount, { email })

    if (existingAccount !== undefined) {
      await ops.update(existingAccount, {
        role
      })
    }
  } finally {
    if (client === undefined) {
      await connection.close()
    }
  }
}

/**
 * @public
 */
export async function createMissingEmployee (
  ctx: MeasureContext,
  db: Db,
  branding: Branding | null,
  token: string
): Promise<void> {
  const { email } = decodeToken(ctx, token)
  const wsInfo = await getWorkspaceInfo(ctx, db, branding, token)
  const account = await getAccount(db, email)

  if (account === null) {
    throw new PlatformError(new Status(Severity.ERROR, platform.status.AccountNotFound, { account: email }))
  }

  await createPersonAccount(ctx, db, account, wsInfo.workspaceId, AccountRole.Guest)
}

/**
 * @public
 */
export async function assignWorkspace (
  ctx: MeasureContext,
  db: Db,
  branding: Branding | null,
  _email: string,
  workspaceId: string,
  role: AccountRole,
  personId?: Ref<Person>,
  shouldReplaceAccount: boolean = false,
  client?: Client,
  personAccountId?: Ref<PersonAccount>
): Promise<Workspace> {
  const email = cleanEmail(_email)
  const initWS = branding?.initWorkspace ?? getMetadata(toolPlugin.metadata.InitWorkspace)
  if (initWS !== undefined && initWS === workspaceId) {
    Analytics.handleError(new Error(`assign-workspace failed ${email} ${workspaceId}`))
    ctx.error('assign-workspace failed', { email, workspaceId, reason: 'initWs === workspaceId' })
    throw new PlatformError(new Status(Severity.ERROR, platform.status.Forbidden, {}))
  }
  const workspaceInfo = await getWorkspaceAndAccount(ctx, db, email, workspaceId)

  if (workspaceInfo.account !== null) {
    await createPersonAccount(
      ctx,
      db,
      workspaceInfo.account,
      workspaceId,
      role,
      personId,
      shouldReplaceAccount,
      client,
      personAccountId
    )
  }

  // Add account into workspace.
  await assignWorkspaceRaw(db, workspaceInfo)

  ctx.info('assign-workspace success', { email, workspaceId })
  return workspaceInfo.workspace
}

async function assignWorkspaceRaw (db: Db, workspaceInfo: { account: Account, workspace: Workspace }): Promise<void> {
  await db
    .collection(WORKSPACE_COLLECTION)
    .updateOne({ _id: workspaceInfo.workspace._id }, { $addToSet: { accounts: workspaceInfo.account._id } })

  // Add workspace to account
  await db
    .collection(ACCOUNT_COLLECTION)
    .updateOne({ _id: workspaceInfo.account._id }, { $addToSet: { workspaces: workspaceInfo.workspace._id } })
}

async function createPerson (
  ops: TxOperations,
  name: string,
  _email: string,
  withEmployee: boolean
): Promise<Ref<Person>> {
  const id = generateId<Person>()
  const email = cleanEmail(_email)
  let hasGravatar = false
  let gravatarId = ''
  if (isEmail(email)) {
    gravatarId = buildGravatarId(email)
    hasGravatar = await checkHasGravatar(gravatarId)
  }

  await ops.createDoc(
    contact.class.Person,
    contact.space.Contacts,
    {
      name,
      city: '',
      avatarType: hasGravatar ? AvatarType.GRAVATAR : AvatarType.COLOR,
      avatarProps: hasGravatar ? { url: gravatarId } : { color: getAvatarColorForId(id) }
    },
    id
  )
  if (withEmployee) {
    await ops.createMixin(id, contact.class.Person, contact.space.Contacts, contact.mixin.Employee, {
      active: true
    })
  }
  if (isEmail(email)) {
    await ops.addCollection(contact.class.Channel, contact.space.Contacts, id, contact.mixin.Employee, 'channels', {
      provider: contact.channelProvider.Email,
      value: email
    })
  }

  return id
}

async function replaceCurrentAccount (
  ops: TxOperations,
  account: Account,
  currentAccount: PersonAccount,
  name: string
): Promise<void> {
  await ops.update(currentAccount, { email: account.email })
  const employee = await ops.findOne(contact.mixin.Employee, { _id: currentAccount.person as Ref<Employee> })
  if (employee === undefined) {
    // Employee was deleted, let's restore it.
    const employeeId = await createPerson(ops, name, account.email, true)

    await ops.updateDoc(contact.class.PersonAccount, currentAccount.space, currentAccount._id, {
      person: employeeId
    })
  } else {
    const email = cleanEmail(account.email)
    const gravatarId = buildGravatarId(email)
    const hasGravatar = await checkHasGravatar(gravatarId)

    await ops.update(employee, {
      name,
      avatarType: hasGravatar ? AvatarType.GRAVATAR : AvatarType.COLOR,
      avatarProps: hasGravatar ? { url: gravatarId } : { color: getAvatarColorForId(employee._id) },

      ...(employee.active ? {} : { active: true })
    })
    const currentChannel = await ops.findOne(contact.class.Channel, {
      attachedTo: employee._id,
      provider: contact.channelProvider.Email
    })
    if (currentChannel === undefined) {
      await ops.addCollection(
        contact.class.Channel,
        contact.space.Contacts,
        employee._id,
        contact.mixin.Employee,
        'channels',
        {
          provider: contact.channelProvider.Email,
          value: email
        }
      )
    } else if (currentChannel.value !== email) {
      await ops.update(currentChannel, { value: email })
    }
  }
}

async function createPersonAccount (
  ctx: MeasureContext,
  db: Db,
  account: Account,
  workspace: string,
  role: AccountRole,
  personId?: Ref<Person>,
  shouldReplaceCurrent: boolean = false,
  client?: Client,
  personAccountId?: Ref<PersonAccount>
): Promise<void> {
  const workspaceInfo = await getWorkspaceById(db, workspace)
  if (workspaceInfo == null) {
    throw new PlatformError(new Status(Severity.ERROR, platform.status.WorkspaceNotFound, { workspace }))
  }
  const connection =
    client ?? (await connect(getEndpoint(ctx, workspaceInfo, EndpointKind.Internal), getWorkspaceId(workspace)))
  try {
    const ops = new TxOperations(connection, core.account.System).apply('create-person' + generateId())

    const name = combineName(account.first, account.last)
    // Check if PersonAccount is not exists
    if (shouldReplaceCurrent) {
      const currentAccount = await ops.findOne(contact.class.PersonAccount, {})
      if (currentAccount !== undefined) {
        await replaceCurrentAccount(ops, account, currentAccount, name)
        return
      }
    }
    const shouldCreateEmployee = roleOrder[role] >= roleOrder[AccountRole.User]
    const existingAccount = await ops.findOne(contact.class.PersonAccount, { email: account.email })
    if (existingAccount === undefined) {
      let person: Ref<Person> | undefined
      if (personId !== undefined) {
        person = (await ops.findOne(contact.class.Person, { _id: personId }))?._id
      }
      if (person === undefined) {
        person = await createPerson(ops, name, account.email, shouldCreateEmployee)
      }

      await ops.createDoc(
        contact.class.PersonAccount,
        core.space.Model,
        {
          email: account.email,
          person,
          role
        },
        personAccountId
      )
    } else {
      const person = await ops.findOne(contact.class.Person, { _id: existingAccount.person })
      if (person === undefined) {
        // Employee was deleted, let's restore it.
        const employeeId = await createPerson(ops, name, account.email, shouldCreateEmployee)

        await ops.updateDoc(contact.class.PersonAccount, existingAccount.space, existingAccount._id, {
          person: employeeId
        })
      } else if (ops.getHierarchy().hasMixin(person, contact.mixin.Employee)) {
        const employee = ops.getHierarchy().as(person, contact.mixin.Employee)
        if (!employee.active) {
          await ops.update(employee, {
            active: true
          })
        }
      }
    }
    await ops.commit()
  } finally {
    if (client === undefined) {
      await connection.close()
    }
  }
}

/**
 * @public
 */
export async function changePassword (
  ctx: MeasureContext,
  db: Db,
  branding: Branding | null,
  token: string,
  oldPassword: string,
  password: string
): Promise<void> {
  const { email } = decodeToken(ctx, token)
  const account = await getAccountInfo(ctx, db, branding, email, oldPassword)

  const salt = randomBytes(32)
  const hash = hashWithSalt(password, salt)

  await db.collection(ACCOUNT_COLLECTION).updateOne({ _id: account._id }, { $set: { salt, hash } })
  ctx.info('change-password success', { email })
}

/**
 * @public
 */
export async function changeEmail (ctx: MeasureContext, db: Db, account: Account, newEmail: string): Promise<void> {
  await db.collection<Account>(ACCOUNT_COLLECTION).updateOne({ _id: account._id }, { $set: { email: newEmail } })
  ctx.info('change-email success', { email: newEmail })
}

/**
 * @public
 */
export async function replacePassword (db: Db, email: string, password: string): Promise<void> {
  const account = await getAccount(db, email)

  if (account === null) {
    throw new PlatformError(new Status(Severity.ERROR, platform.status.AccountNotFound, { account: email }))
  }
  const salt = randomBytes(32)
  const hash = hashWithSalt(password, salt)

  await db.collection(ACCOUNT_COLLECTION).updateOne({ _id: account._id }, { $set: { salt, hash } })
}

/**
 * @public
 */
export async function requestPassword (
  ctx: MeasureContext,
  db: Db,
  branding: Branding | null,
  _email: string
): Promise<void> {
  const email = cleanEmail(_email)
  const account = await getAccount(db, email)

  if (account === null) {
    ctx.info('account not found', { email })
    throw new PlatformError(new Status(Severity.ERROR, platform.status.AccountNotFound, { account: email }))
  }

  const sesURL = getMetadata(accountPlugin.metadata.SES_URL)
  if (sesURL === undefined || sesURL === '') {
    throw new Error('Please provide email service url')
  }
  const front = branding?.front ?? getMetadata(accountPlugin.metadata.FrontURL)
  if (front === undefined || front === '') {
    throw new Error('Please provide front url')
  }

  const token = generateToken(
    '@restore',
    getWorkspaceId(''),
    getExtra(account, {
      restore: email
    })
  )

  const link = concatLink(front, `/login/recovery?id=${token}`)
  const lang = branding?.language
  const text = await translate(accountPlugin.string.RecoveryText, { link }, lang)
  const html = await translate(accountPlugin.string.RecoveryHTML, { link }, lang)
  const subject = await translate(accountPlugin.string.RecoverySubject, {}, lang)

  const to = account.email
  await fetch(concatLink(sesURL, '/send'), {
    method: 'post',
    headers: {
      'Content-Type': 'application/json'
    },
    body: JSON.stringify({
      text,
      html,
      subject,
      to
    })
  })
  ctx.info('recovery email sent', { email, accountEmail: account.email })
}

/**
 * @public
 */
export async function restorePassword (
  ctx: MeasureContext,
  db: Db,
  branding: Branding | null,
  token: string,
  password: string
): Promise<LoginInfo> {
  const decode = decodeToken(ctx, token)
  const email = decode.extra?.restore
  if (email === undefined) {
    throw new PlatformError(new Status(Severity.ERROR, platform.status.AccountNotFound, { account: email }))
  }
  const account = await getAccount(db, email)

  if (account === null) {
    throw new PlatformError(new Status(Severity.ERROR, platform.status.AccountNotFound, { account: email }))
  }

  await updatePassword(db, account, password)

  return await login(ctx, db, branding, email, password)
}

async function updatePassword (db: Db, account: Account, password: string | null): Promise<void> {
  const salt = randomBytes(32)
  const hash = password !== null ? hashWithSalt(password, salt) : null

  await db.collection(ACCOUNT_COLLECTION).updateOne({ _id: account._id }, { $set: { salt, hash } })
}

/**
 * @public
 */
export async function removeWorkspace (
  ctx: MeasureContext,
  db: Db,
  branding: Branding | null,
  email: string,
  workspaceId: string
): Promise<void> {
  const { workspace, account } = await getWorkspaceAndAccount(ctx, db, email, workspaceId)

  // Add account into workspace.
  await db
    .collection<Workspace>(WORKSPACE_COLLECTION)
    .updateOne({ _id: workspace._id }, { $pull: { accounts: account._id } })

  // Add account a workspace
  await db
    .collection<Account>(ACCOUNT_COLLECTION)
    .updateOne({ _id: account._id }, { $pull: { workspaces: workspace._id } })
  ctx.info('Workspace removed', { email, workspace })
}

/**
 * @public
 */
export async function checkJoin (
  ctx: MeasureContext,
  db: Db,
  branding: Branding | null,
  token: string,
  inviteId: ObjectId
): Promise<WorkspaceLoginInfo> {
  const { email } = decodeToken(ctx, token)
  const invite = await getInvite(db, inviteId)
  const workspace = await checkInvite(ctx, invite, email)
  const ws = await getWorkspaceById(db, workspace.name)
  if (ws === null) {
    ctx.error('workspace not found', { name: workspace.name, email, inviteId })
    throw new PlatformError(
      new Status(Severity.ERROR, platform.status.WorkspaceNotFound, { workspace: workspace.name })
    )
  }
  return await selectWorkspace(ctx, db, branding, token, ws?.workspaceUrl ?? ws.workspace, 'external', false)
}

/**
 * @public
 */
export async function dropWorkspace (
  ctx: MeasureContext,
  db: Db,
  branding: Branding | null,
  workspaceId: string
): Promise<Workspace> {
  const ws = await getWorkspaceById(db, workspaceId)
  if (ws === null) {
    throw new PlatformError(new Status(Severity.ERROR, platform.status.WorkspaceNotFound, { workspace: workspaceId }))
  }
  await db.collection(WORKSPACE_COLLECTION).deleteOne({ _id: ws._id })
  await db
    .collection<Account>(ACCOUNT_COLLECTION)
    .updateMany({ _id: { $in: ws.accounts ?? [] } }, { $pull: { workspaces: ws._id } })

  ctx.info('Workspace dropped', { workspace: ws.workspace })
  return ws
}

/**
 * @public
 */
export async function dropWorkspaceFull (
  ctx: MeasureContext,
  db: Db,
  client: MongoClient,
  branding: Branding | null,
  workspaceId: string,
  storageAdapter?: StorageAdapter
): Promise<void> {
  const ws = await dropWorkspace(ctx, db, branding, workspaceId)
  const workspaceDb = client.db(ws.workspace)
  await workspaceDb.dropDatabase()
  const wspace = getWorkspaceId(workspaceId)
  const hasBucket = await storageAdapter?.exists(ctx, wspace)
  if (storageAdapter !== undefined && hasBucket === true) {
    await storageAdapter.delete(ctx, wspace)
  }
  ctx.info('Workspace fully dropped', { workspace: ws.workspace })
}

/**
 * @public
 */
export async function dropAccount (
  ctx: MeasureContext,
  db: Db,
  branding: Branding | null,
  email: string
): Promise<void> {
  const account = await getAccount(db, email)
  if (account === null) {
    throw new PlatformError(new Status(Severity.ERROR, platform.status.AccountNotFound, { account: email }))
  }

  const workspaces = await db
    .collection<Workspace>(WORKSPACE_COLLECTION)
    .find({ _id: { $in: account.workspaces } })
    .toArray()

  await Promise.all(
    workspaces.map(async (ws) => {
      await deactivatePersonAccount(ctx, db, account.email, ws.workspace)
    })
  )

  await db.collection(ACCOUNT_COLLECTION).deleteOne({ _id: account._id })
  await db
    .collection<Workspace>(WORKSPACE_COLLECTION)
    .updateMany({ _id: { $in: account.workspaces } }, { $pull: { accounts: account._id } })
  ctx.info('Account Dropped', { email, account })
}

/**
 * @public
 */
export async function leaveWorkspace (
  ctx: MeasureContext,
  db: Db,
  branding: Branding | null,
  token: string,
  email: string
): Promise<void> {
  const tokenData = decodeToken(ctx, token)

  const currentAccount = await getAccount(db, tokenData.email)
  if (currentAccount === null) {
    throw new PlatformError(new Status(Severity.ERROR, platform.status.AccountNotFound, { account: tokenData.email }))
  }

  const workspace = await getWorkspaceById(db, tokenData.workspace.name)
  if (workspace === null) {
    throw new PlatformError(
      new Status(Severity.ERROR, platform.status.WorkspaceNotFound, { workspace: tokenData.workspace.name })
    )
  }

  await deactivatePersonAccount(ctx, db, email, workspace.workspace)

  const account = tokenData.email !== email ? await getAccount(db, email) : currentAccount
  if (account !== null) {
    await db
      .collection<Workspace>(WORKSPACE_COLLECTION)
      .updateOne({ _id: workspace._id }, { $pull: { accounts: account._id } })
    await db
      .collection<Account>(ACCOUNT_COLLECTION)
      .updateOne({ _id: account._id }, { $pull: { workspaces: workspace._id } })
  }
  ctx.info('Account removed from workspace', { email, workspace })
}

/**
 * @public
 */
export async function sendInvite (
  ctx: MeasureContext,
  db: Db,
  branding: Branding | null,
  token: string,
  email: string,
  personId?: Ref<Person>,
  role?: AccountRole
): Promise<void> {
  const tokenData = decodeToken(ctx, token)
  const currentAccount = await getAccount(db, tokenData.email)
  if (currentAccount === null) {
    throw new PlatformError(new Status(Severity.ERROR, platform.status.AccountNotFound, { account: tokenData.email }))
  }

  const workspace = await getWorkspaceById(db, tokenData.workspace.name)
  if (workspace === null) {
    throw new PlatformError(
      new Status(Severity.ERROR, platform.status.WorkspaceNotFound, { workspace: tokenData.workspace.name })
    )
  }

  // TODO: Why we not send invite if user has account???
  // const account = await getAccount(db, email)
  // if (account !== null) return

  const sesURL = getMetadata(accountPlugin.metadata.SES_URL)
  if (sesURL === undefined || sesURL === '') {
    throw new Error('Please provide email service url')
  }
  const front = branding?.front ?? getMetadata(accountPlugin.metadata.FrontURL)
  if (front === undefined || front === '') {
    throw new Error('Please provide front url')
  }

  const expHours = 48
  const exp = expHours * 60 * 60 * 1000

  const inviteId = await getInviteLink(ctx, db, branding, token, exp, email, 1)
  const link = concatLink(front, `/login/join?inviteId=${inviteId.toString()}`)

  const ws = workspace.workspaceName ?? workspace.workspace
  const lang = branding?.language
  const text = await translate(accountPlugin.string.InviteText, { link, ws, expHours }, lang)
  const html = await translate(accountPlugin.string.InviteHTML, { link, ws, expHours }, lang)
  const subject = await translate(accountPlugin.string.InviteSubject, { ws }, lang)

  const to = email
  await fetch(concatLink(sesURL, '/send'), {
    method: 'post',
    headers: {
      'Content-Type': 'application/json'
    },
    body: JSON.stringify({
      text,
      html,
      subject,
      to
    })
  })
  ctx.info('Invite sent', { email, workspace, link })
}

async function deactivatePersonAccount (ctx: MeasureContext, db: Db, email: string, workspace: string): Promise<void> {
  const workspaceInfo = await getWorkspaceById(db, workspace)
  if (workspaceInfo == null) {
    throw new PlatformError(new Status(Severity.ERROR, platform.status.WorkspaceNotFound, { workspace }))
  }
  const connection = await connect(getEndpoint(ctx, workspaceInfo, EndpointKind.Internal), getWorkspaceId(workspace))
  try {
    const ops = new TxOperations(connection, core.account.System)

    const existingAccount = await ops.findOne(contact.class.PersonAccount, { email })

    if (existingAccount !== undefined) {
      const employee = await ops.findOne(contact.mixin.Employee, { _id: existingAccount.person as Ref<Employee> })
      if (employee !== undefined) {
        await ops.update(employee, {
          active: false
        })
      }
      ctx.info('account deactivated', { email, workspace })
    }
  } finally {
    await connection.close()
  }
}

/**
 * @public
 */
export type AccountMethod = (
  ctx: MeasureContext,
  db: Db,
  branding: Branding | null,
  request: any,
  token?: string
) => Promise<any>

function wrap (
  accountMethod: (ctx: MeasureContext, db: Db, branding: Branding | null, ...args: any[]) => Promise<any>
): AccountMethod {
  return async function (
    ctx: MeasureContext,
    db: Db,
    branding: Branding | null,
    request: any,
    token?: string
  ): Promise<any> {
    if (token !== undefined) request.params.unshift(token)
    return await accountMethod(ctx, db, branding, ...request.params)
      .then((result) => ({ id: request.id, result }))
      .catch((err) => {
        const status =
          err instanceof PlatformError
            ? err.status
            : new Status(Severity.ERROR, platform.status.InternalServerError, {})

        if (((err.message as string) ?? '') === 'Signature verification failed') {
          // Let's send un authorized
          return {
            error: new Status(Severity.ERROR, platform.status.Unauthorized, {})
          }
        }
        if (status.code === platform.status.InternalServerError) {
          Analytics.handleError(err)
          ctx.error('error', { status, err })
        } else {
          ctx.error('error', { status })
        }
        return {
          error: status
        }
      })
  }
}

export async function joinWithProvider (
  ctx: MeasureContext,
  db: Db,
  branding: Branding | null,
  _email: string,
  first: string,
  last: string,
  inviteId: ObjectId,
  extra?: Record<string, string>
): Promise<WorkspaceLoginInfo | LoginInfo> {
  try {
    const email = cleanEmail(_email)
    const invite = await getInvite(db, inviteId)
    const workspace = await checkInvite(ctx, invite, email)
    if (last == null) {
      last = ''
    }
    let account = await getAccount(db, email)
    if (account == null && extra !== undefined) {
      account = await getAccountByQuery(db, extra)
    }
    if (account !== null) {
      // we should clean password if account is not confirmed
      if (account.confirmed === false) {
        await updatePassword(db, account, null)
      }

      const token = generateToken(email, getWorkspaceId(''), getExtra(account))
      const ws = await getWorkspaceById(db, workspace.name)

      if (ws != null && ws.accounts.includes(account._id)) {
        const result = {
          endpoint: getEndpoint(ctx, ws, EndpointKind.External),
          email,
          token
        }
        return result
      }

      const wsRes = await assignWorkspace(
        ctx,
        db,
        branding,
        email,
        workspace.name,
        invite?.role ?? AccountRole.User,
        invite?.personId
      )
      const result = await selectWorkspace(
        ctx,
        db,
        branding,
        token,
        wsRes.workspaceUrl ?? wsRes.workspace,
        'external',
        false
      )

      await useInvite(db, inviteId)
      return result
    }
    const newAccount = await createAcc(ctx, db, branding, email, null, first, last, true, true, extra)
    const token = generateToken(email, getWorkspaceId(''), getExtra(newAccount))
    const ws = await assignWorkspace(
      ctx,
      db,
      branding,
      email,
      workspace.name,
      invite?.role ?? AccountRole.User,
      invite?.personId
    )
    const result = await selectWorkspace(ctx, db, branding, token, ws.workspaceUrl ?? ws.workspace, 'external', false)

    await useInvite(db, inviteId)

    return result
  } catch (err: any) {
    Analytics.handleError(err)
    ctx.error('joinWithProvider error', { email: _email, ...extra, err })
    throw err
  }
}

export async function loginWithProvider (
  ctx: MeasureContext,
  db: Db,
  branding: Branding | null,
  _email: string,
  first: string,
  last: string,
  extra?: Record<string, string>
): Promise<LoginInfo> {
  try {
    const email = cleanEmail(_email)
    if (last == null) {
      last = ''
    }
    let account = await getAccount(db, email)
    if (account == null && extra !== undefined) {
      account = await getAccountByQuery(db, extra)
    }
    if (account !== null) {
      // we should clean password if account is not confirmed
      if (account.confirmed === false) {
        await updatePassword(db, account, null)
      }
      const result = {
        endpoint: '',
        email,
        token: generateToken(email, getWorkspaceId(''), getExtra(account))
      }
      return result
    }
    const newAccount = await createAcc(ctx, db, branding, email, null, first, last, true, true, extra)

    const result = {
      endpoint: '',
      email,
      token: generateToken(email, getWorkspaceId(''), getExtra(newAccount))
    }
    return result
  } catch (err: any) {
    Analytics.handleError(err)
    ctx.error('loginWithProvider error', { email: _email, ...extra, err })
    throw err
  }
}

/**
 * @public
 */
export async function changeUsername (
  ctx: MeasureContext,
  db: Db,
  branding: Branding | null,
  token: string,
  first: string,
  last: string
): Promise<void> {
  const { email } = decodeToken(ctx, token)
  const account = await getAccount(db, email)

  if (account == null) {
    throw new PlatformError(new Status(Severity.ERROR, platform.status.AccountNotFound, { account: email }))
  }

  await db.collection(ACCOUNT_COLLECTION).updateOne({ _id: account._id }, { $set: { first, last } })
  ctx.info('change-username success', { email })
}

/**
 * @public
 */
export function getMethods (
  version: Data<Version>,
  txes: Tx[],
  migrateOperations: [string, MigrateOperation][]
): Record<string, AccountMethod> {
  return {
    login: wrap(login),
    join: wrap(join),
    sendOtp: wrap(sendOtp),
    validateOtp: wrap(validateOtp),
    signUpOtp: wrap(signUpOtp),
    checkJoin: wrap(checkJoin),
    signUpJoin: wrap(signUpJoin),
    selectWorkspace: wrap(selectWorkspace),
    getUserWorkspaces: wrap(getUserWorkspaces),
    getInviteLink: wrap(getInviteLink),
    getAccountInfo: wrap(getAccountInfo),
    getWorkspaceInfo: wrap(getWorkspaceInfo),
    createAccount: wrap(createAccount),
    createWorkspace: wrap(createUserWorkspace(version, txes, migrateOperations)),
    assignWorkspace: wrap(assignWorkspace),
    removeWorkspace: wrap(removeWorkspace),
    leaveWorkspace: wrap(leaveWorkspace),
    listWorkspaces: wrap(listWorkspaces),
    changePassword: wrap(changePassword),
    requestPassword: wrap(requestPassword),
    restorePassword: wrap(restorePassword),
    sendInvite: wrap(sendInvite),
    confirm: wrap(confirm),
    getAccountInfoByToken: wrap(getAccountInfoByToken),
    createMissingEmployee: wrap(createMissingEmployee),
    changeUsername: wrap(changeUsername)
    // updateAccount: wrap(updateAccount)
  }
}

export * from './plugin'
export default accountPlugin<|MERGE_RESOLUTION|>--- conflicted
+++ resolved
@@ -1427,7 +1427,6 @@
 
   const pipelineFactory: PipelineFactory = createServerPipeline(
     ctx,
-<<<<<<< HEAD
     dbUrls,
     {
       externalStorage: storageAdapter,
@@ -1456,16 +1455,6 @@
           )
       }
     }
-=======
-    getEndpoint(ctx, ws, EndpointKind.Internal),
-    getWorkspaceId(ws.workspace),
-    txes,
-    migrationOperation,
-    logger,
-    false,
-    async (value) => {},
-    forceIndexes
->>>>>>> 4dd9aef5
   )
 
   const pipeline = await pipelineFactory(ctx, wsUrl, true, () => {}, null)
