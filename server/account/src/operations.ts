//
// Copyright © 2022-2023 Hardcore Engineering Inc.
//
// Licensed under the Eclipse Public License, Version 2.0 (the "License");
// you may not use this file except in compliance with the License. You may
// obtain a copy of the License at https://www.eclipse.org/legal/epl-2.0
//
// Unless required by applicable law or agreed to in writing, software
// distributed under the License is distributed on an "AS IS" BASIS,
// WITHOUT WARRANTIES OR CONDITIONS OF ANY KIND, either express or implied.
//
// See the License for the specific language governing permissions and
// limitations under the f.
//

import { Analytics } from '@hcengineering/analytics'
import contact, {
  AvatarType,
  buildGravatarId,
  checkHasGravatar,
  combineName,
  Employee,
  getAvatarColorForId,
  Person,
  PersonAccount
} from '@hcengineering/contact'
import core, {
  AccountRole,
  BaseWorkspaceInfo,
  Client,
  concatLink,
  Data,
  generateId,
  getWorkspaceId,
  groupByArray,
  Hierarchy,
  MeasureContext,
  MeasureMetricsContext,
  ModelDb,
  RateLimiter,
  Ref,
  roleOrder,
  systemAccountEmail,
  Timestamp,
  Tx,
  TxOperations,
  Version,
  versionToString,
  WorkspaceId,
  WorkspaceIdWithUrl,
  type Branding
} from '@hcengineering/core'
import { consoleModelLogger, MigrateOperation, ModelLogger } from '@hcengineering/model'
import platform, { getMetadata, PlatformError, Severity, Status, translate } from '@hcengineering/platform'
import {
  DummyFullTextAdapter,
  Pipeline,
  PipelineFactory,
  SessionContextImpl,
  StorageConfiguration,
  type StorageAdapter
} from '@hcengineering/server-core'
import {
  createIndexStages,
  createServerPipeline,
  getTxAdapterFactory,
  registerServerPlugins,
  registerStringLoaders
} from '@hcengineering/server-pipeline'
import { buildStorageFromConfig, storageConfigFromEnv } from '@hcengineering/server-storage'
import { decodeToken as decodeTokenRaw, generateToken, type Token } from '@hcengineering/server-token'
import toolPlugin, {
  connect,
  initializeWorkspace,
  initModel,
  prepareTools,
  updateModel,
  upgradeModel
} from '@hcengineering/server-tool'
import { pbkdf2Sync, randomBytes } from 'crypto'
import { Binary, Db, Filter, ObjectId, type MongoClient } from 'mongodb'
import fetch from 'node-fetch'
import otpGenerator from 'otp-generator'

import { accountPlugin } from './plugin'

const WORKSPACE_COLLECTION = 'workspace'
const ACCOUNT_COLLECTION = 'account'
const OTP_COLLECTION = 'otp'
const INVITE_COLLECTION = 'invite'
/**
 * @public
 */
export const ACCOUNT_DB = 'account'

/**
 * Returns a hash code for a string.
 * (Compatible to Java's String.hashCode())
 *
 * The hash code for a string object is computed as
 *     s[0]*31^(n-1) + s[1]*31^(n-2) + ... + s[n-1]
 * using number arithmetic, where s[i] is the i th character
 * of the given string, n is the length of the string,
 * and ^ indicates exponentiation.
 * (The hash value of the empty string is zero.)
 *
 */
function hashWorkspace (workspace: Workspace): number {
  return [...workspace.workspace].reduce((hash, c) => (Math.imul(31, hash) + c.charCodeAt(0)) | 0, 0)
}

export enum EndpointKind {
  Internal,
  External
}

const getEndpoint = (ctx: MeasureContext, workspaceInfo: Workspace, kind: EndpointKind): string => {
  const transactorsUrl = getMetadata(accountPlugin.metadata.Transactors)
  if (transactorsUrl === undefined) {
    throw new Error('Please provide transactor endpoint url')
  }
  const endpoints = transactorsUrl
    .split(',')
    .map((it) => it.trim())
    .filter((it) => it.length > 0)

  if (endpoints.length === 0) {
    throw new Error('Please provide transactor endpoint url')
  }

  const toTransactor = (line: string): { internalUrl: string, group: string, externalUrl: string } => {
    const [internalUrl, externalUrl, group] = line.split(';')
    return { internalUrl, group: group ?? '', externalUrl: externalUrl ?? internalUrl }
  }

  const groups = groupByArray(endpoints.map(toTransactor), (it) => it.group)
  let transactors = (groups.get(workspaceInfo.transactor ?? '') ?? [])
    .map((it) => (kind === EndpointKind.Internal ? it.internalUrl : it.externalUrl))
    .flat()

  // This is really bad
  if (transactors.length === 0) {
    ctx.error('No transactors for group, will use default group', { group: workspaceInfo.transactor })
  }
  transactors = (groups.get('') ?? [])
    .map((it) => (kind === EndpointKind.Internal ? it.internalUrl : it.externalUrl))
    .flat()

  if (transactors.length === 0) {
    ctx.error('No transactors for default group', { group: workspaceInfo.transactor })
    throw new Error('Please provide transactor endpoint url')
  }

  const hash = hashWorkspace(workspaceInfo)
  return transactors[Math.abs(hash % transactors.length)]
}

export function getAllTransactors (kind: EndpointKind): string[] {
  const transactorsUrl = getMetadata(accountPlugin.metadata.Transactors)
  if (transactorsUrl === undefined) {
    throw new Error('Please provide transactor endpoint url')
  }
  const endpoints = transactorsUrl
    .split(',')
    .map((it) => it.trim())
    .filter((it) => it.length > 0)

  if (endpoints.length === 0) {
    throw new Error('Please provide transactor endpoint url')
  }

  const toTransactor = (line: string): { internalUrl: string, group: string, externalUrl: string } => {
    const [internalUrl, externalUrl, group] = line.split(';')
    return { internalUrl, group: group ?? '', externalUrl: externalUrl ?? internalUrl }
  }

  return endpoints.map(toTransactor).map((it) => (kind === EndpointKind.External ? it.externalUrl : it.internalUrl))
}

/**
 * @public
 */
export interface Account {
  _id: ObjectId
  email: string
  // null if auth provider was used
  hash: Binary | null
  salt: Binary
  workspaces: ObjectId[]
  first: string
  last: string
  // Defined for server admins only
  admin?: boolean
  confirmed?: boolean
  lastWorkspace?: number
  createdOn: number
  lastVisit: number
}

/**
 * @public
 */
export interface Workspace extends BaseWorkspaceInfo {
  _id: ObjectId
  accounts: ObjectId[]

  transactor?: string // Transactor group name
}

export interface OtpRecord {
  account: ObjectId
  otp: string
  expires: Timestamp
  createdOn: Timestamp
}

export interface OtpInfo {
  sent: boolean
  retryOn: Timestamp
}

/**
 * @public
 */
export interface LoginInfo {
  email: string
  token: string
  endpoint: string
}

/**
 * @public
 */
export interface WorkspaceLoginInfo extends LoginInfo {
  workspace: string
  productId: string

  workspaceId: string

  creating?: boolean
  createProgress?: number
}

/**
 * @public
 */
export interface Invite {
  _id: ObjectId
  workspace: WorkspaceId
  exp: number
  emailMask: string
  limit: number
  role?: AccountRole
  personId?: Ref<Person>
}

/**
 * @public
 */
export type AccountInfo = Omit<Account, 'hash' | 'salt'>

function hashWithSalt (password: string, salt: Buffer): Buffer {
  return pbkdf2Sync(password, salt, 1000, 32, 'sha256')
}

function verifyPassword (password: string, hash: Buffer, salt: Buffer): boolean {
  return Buffer.compare(hash, hashWithSalt(password, salt)) === 0
}

function cleanEmail (email: string): string {
  return email.toLowerCase().trim()
}

function isEmail (email: string): boolean {
  const EMAIL_REGEX =
    /(([^<>()[\]\\.,;:\s@"]+(\.[^<>()[\]\\.,;:\s@"]+)*)|(".+"))@((\[[0-9]{1,3}\.[0-9]{1,3}\.[0-9]{1,3}\.[0-9]{1,3}])|(([a-zA-Z\-0-9]+\.)+[a-zA-Z]{2,}))/
  return EMAIL_REGEX.test(email)
}

/**
 * @public
 */
export async function getAccount (db: Db, email: string): Promise<Account | null> {
  return await db.collection(ACCOUNT_COLLECTION).findOne<Account>({ email: cleanEmail(email) })
}

async function getAccountByQuery (db: Db, query: Record<string, string>): Promise<Account | null> {
  return await db.collection(ACCOUNT_COLLECTION).findOne<Account>(query)
}

/**
 * @public
 */
export async function setAccountAdmin (db: Db, email: string, admin: boolean): Promise<void> {
  const account = await getAccount(db, email)
  if (account === null) {
    return
  }
  // Add workspace to account
  await db.collection(ACCOUNT_COLLECTION).updateOne({ _id: account._id }, { $set: { admin } })
}

function withProductId (productId: string, query: Filter<Workspace>): Filter<Workspace> {
  return productId === ''
    ? {
        $or: [
          { productId: '', ...query },
          { productId: { $exists: false }, ...query }
        ]
      }
    : { productId, ...query }
}
/**
 * @public
 * @param db -
 * @param workspaceUrl -
 * @returns
 */
export async function getWorkspaceByUrl (db: Db, productId: string, workspaceUrl: string): Promise<Workspace | null> {
  const res = await db.collection<Workspace>(WORKSPACE_COLLECTION).findOne(withProductId(productId, { workspaceUrl }))
  if (res != null) {
    return res
  }
  // Fallback to old workspaces.
  return await db
    .collection<Workspace>(WORKSPACE_COLLECTION)
    .findOne(withProductId(productId, { workspace: workspaceUrl, workspaceUrl: { $exists: false } }))
}

/**
 * @public
 * @param db -
 * @param workspace -
 * @returns
 */
export async function getWorkspaceById (db: Db, productId: string, workspace: string): Promise<Workspace | null> {
  return await db.collection<Workspace>(WORKSPACE_COLLECTION).findOne(withProductId(productId, { workspace }))
}

function toAccountInfo (account: Account): AccountInfo {
  // eslint-disable-next-line @typescript-eslint/no-unused-vars
  const { hash, salt, ...result } = account
  return result
}

async function getAccountInfo (
  ctx: MeasureContext,
  db: Db,
  productId: string,
  branding: Branding | null,
  email: string,
  password: string
): Promise<AccountInfo> {
  const account = await getAccount(db, email)
  if (account === null) {
    throw new PlatformError(new Status(Severity.ERROR, platform.status.AccountNotFound, { account: email }))
  }
  if (account.hash === null) {
    throw new PlatformError(new Status(Severity.ERROR, platform.status.InvalidPassword, { account: email }))
  }
  if (!verifyPassword(password, Buffer.from(account.hash.buffer), Buffer.from(account.salt.buffer))) {
    throw new PlatformError(new Status(Severity.ERROR, platform.status.InvalidPassword, { account: email }))
  }
  return toAccountInfo(account)
}

async function sendOtpEmail (branding: Branding | null, otp: string, email: string): Promise<void> {
  const sesURL = getMetadata(accountPlugin.metadata.SES_URL)
  if (sesURL === undefined || sesURL === '') {
    console.info('Please provide email service url to enable email otp.')
    return
  }

  const lang = branding?.language
  const app = branding?.title ?? getMetadata(accountPlugin.metadata.ProductName)

  const text = await translate(accountPlugin.string.OtpText, { code: otp, app }, lang)
  const html = await translate(accountPlugin.string.OtpHTML, { code: otp, app }, lang)
  const subject = await translate(accountPlugin.string.OtpSubject, { code: otp, app }, lang)

  const to = email
  await fetch(concatLink(sesURL, '/send'), {
    method: 'POST',
    headers: {
      'Content-Type': 'application/json'
    },
    body: JSON.stringify({
      text,
      html,
      subject,
      to
    })
  })
}

export async function getAccountInfoByToken (
  ctx: MeasureContext,
  db: Db,
  productId: string,
  branding: Branding | null,
  token: string
): Promise<LoginInfo> {
  let email: string = ''
  let workspace: WorkspaceId
  try {
    ;({ email, workspace } = decodeToken(ctx, token))
  } catch (err: any) {
    Analytics.handleError(err)
    ctx.error('Invalid token', { token })
    throw new PlatformError(new Status(Severity.ERROR, platform.status.Unauthorized, {}))
  }
  const account = await getAccount(db, email)
  if (account === null) {
    throw new PlatformError(new Status(Severity.ERROR, platform.status.AccountNotFound, { account: email }))
  }
  const info = toAccountInfo(account)

  const workspaceInfo = await getWorkspaceById(db, productId, workspace.name)
  const result = {
    endpoint: workspaceInfo != null ? getEndpoint(ctx, workspaceInfo, EndpointKind.External) : '',
    email,
    confirmed: info.confirmed ?? true,
    token: generateToken(email, getWorkspaceId('', productId), getExtra(info))
  }
  return result
}

/**
 * @public
 * @param db -
 * @param email -
 * @param password -
 * @param workspace -
 * @returns
 */
export async function login (
  ctx: MeasureContext,
  db: Db,
  productId: string,
  branding: Branding | null,
  _email: string,
  password: string
): Promise<LoginInfo> {
  const email = cleanEmail(_email)
  try {
    const info = await getAccountInfo(ctx, db, productId, branding, email, password)
    const result = {
      endpoint: '',
      email,
      confirmed: info.confirmed ?? true,
      token: generateToken(email, getWorkspaceId('', productId), getExtra(info))
    }
    ctx.info('login success', { email, productId })
    return result
  } catch (err: any) {
    Analytics.handleError(err)
    ctx.error('login failed', { email, productId, _email, err })
    throw err
  }
}

async function getNewOtp (db: Db): Promise<string> {
  let otp = otpGenerator.generate(6, {
    upperCaseAlphabets: false,
    lowerCaseAlphabets: false,
    specialChars: false
  })

  let exist = await db.collection<OtpRecord>(OTP_COLLECTION).findOne({ otp })

  while (exist != null) {
    otp = otpGenerator.generate(6, {
      lowerCaseAlphabets: false
    })
    exist = await db.collection<OtpRecord>(OTP_COLLECTION).findOne({ otp })
  }

  return otp
}

export async function sendOtp (
  ctx: MeasureContext,
  db: Db,
  productId: string,
  branding: Branding | null,
  _email: string
): Promise<OtpInfo> {
  const email = cleanEmail(_email)
  const account = await getAccount(db, email)

  if (account == null) {
    throw new PlatformError(new Status(Severity.ERROR, platform.status.AccountNotFound, { account: email }))
  }

  const now = Date.now()
  const otpData = (
    await db
      .collection<OtpRecord>(OTP_COLLECTION)
      .find({ account: account._id })
      .sort({ createdOn: -1 })
      .limit(1)
      .toArray()
  )[0]

  const retryDelay = getMetadata(accountPlugin.metadata.OtpRetryDelaySec) ?? 30
  const isValid = otpData !== undefined && otpData.expires > now && otpData.createdOn + retryDelay * 1000 > now

  if (isValid) {
    return { sent: true, retryOn: otpData.createdOn + retryDelay * 1000 }
  }
  const secs = getMetadata(accountPlugin.metadata.OtpTimeToLiveSec) ?? 60
  const timeToLive = secs * 1000
  const expires = now + timeToLive
  const otp = await getNewOtp(db)

  await sendOtpEmail(branding, otp, email)
  await db.collection<OtpRecord>(OTP_COLLECTION).insertOne({ account: account._id, otp, expires, createdOn: now })

  return { sent: true, retryOn: now + retryDelay * 1000 }
}

async function isOtpValid (db: Db, account: Account, otp: string): Promise<boolean> {
  const now = Date.now()
  const otpData = (await db.collection<OtpRecord>(OTP_COLLECTION).findOne({ account: account._id, otp })) ?? undefined

  return otpData !== undefined && otpData.expires > now
}

export async function validateOtp (
  ctx: MeasureContext,
  db: Db,
  productId: string,
  branding: Branding | null,
  _email: string,
  otp: string
): Promise<LoginInfo> {
  const email = cleanEmail(_email)
  const account = await getAccount(db, email)

  if (account == null) {
    throw new PlatformError(new Status(Severity.ERROR, platform.status.AccountNotFound, { account: email }))
  }

  const isValid = await isOtpValid(db, account, otp)

  if (!isValid) {
    throw new PlatformError(new Status(Severity.ERROR, platform.status.InvalidOtp, {}))
  }

  try {
    const info = toAccountInfo(account)

    if (account.confirmed !== true) {
      await db.collection(ACCOUNT_COLLECTION).updateOne({ _id: account._id }, { $set: { confirmed: true } })
    }

    const result = {
      endpoint: '',
      email,
      confirmed: true,
      token: generateToken(email, getWorkspaceId('', productId), getExtra(info))
    }
    await db.collection<OtpRecord>(OTP_COLLECTION).deleteMany({ account: account._id })
    ctx.info('otp login success', { email, productId })
    return result
  } catch (err: any) {
    Analytics.handleError(err)
    ctx.error('otp login failed', { email, productId, _email, err })
    throw err
  }
}

/**
 * Will add extra props
 */
function getExtra (info: Account | AccountInfo | null, rec?: Record<string, any>): Record<string, any> | undefined {
  const res = rec ?? {}
  if (info?.admin === true) {
    res.admin = 'true'
  }
  res.confirmed = info?.confirmed ?? true
  return res
}

export const guestAccountEmail = '#guest@hc.engineering'

const failedEmails = new Set()

function decodeToken (ctx: MeasureContext, token: string): Token {
  // eslint-disable-next-line no-useless-catch
  try {
    return decodeTokenRaw(token)
  } catch (err: any) {
    try {
      const decode = decodeTokenRaw(token, false)
      const has = failedEmails.has(decode.email)
      if (!has) {
        failedEmails.add(decode.email)
        // Ok we have error, but we need to log a proper message
        ctx.warn('failed to verify token', { ...decode })
      }
      if (failedEmails.size > 1000) {
        failedEmails.clear()
      }
    } catch (err2: any) {
      // Ignore
    }
    throw err
  }
}

/**
 * @public
 */
export async function selectWorkspace (
  ctx: MeasureContext,
  db: Db,
  productId: string,
  branding: Branding | null,
  token: string,
  workspaceUrl: string,
  kind: 'external' | 'internal',
  allowAdmin: boolean = true
): Promise<WorkspaceLoginInfo> {
  const decodedToken = decodeToken(ctx, token)
  const email = cleanEmail(decodedToken.email)

  const endpointKind = kind === 'external' ? EndpointKind.External : EndpointKind.Internal

  if (email === guestAccountEmail && decodedToken.extra?.guest === 'true') {
    const workspaceInfo = await getWorkspaceByUrl(db, productId, workspaceUrl)
    if (workspaceInfo == null) {
      throw new PlatformError(
        new Status(Severity.ERROR, platform.status.WorkspaceNotFound, { workspace: workspaceUrl })
      )
    }
    // Guest mode select workspace
    return {
      endpoint: getEndpoint(ctx, workspaceInfo, kind === 'external' ? EndpointKind.External : EndpointKind.Internal),
      email,
      token,
      workspace: workspaceUrl,
      workspaceId: workspaceInfo.workspace,
      productId,
      creating: workspaceInfo.creating,
      createProgress: workspaceInfo.createProgress
    }
  }

  let accountInfo: Account | null = null
  if (email !== systemAccountEmail) {
    accountInfo = await getAccount(db, email)

    if (accountInfo === null) {
      throw new PlatformError(new Status(Severity.ERROR, platform.status.AccountNotFound, { account: email }))
    }
  }

  let workspaceInfo: Workspace | null
  if (workspaceUrl === '') {
    // Find from token
    workspaceInfo = await getWorkspaceById(db, decodedToken.workspace.productId, decodedToken.workspace.name)
  } else {
    workspaceInfo = await getWorkspaceByUrl(db, productId, workspaceUrl)
  }
  if (workspaceInfo == null) {
    throw new PlatformError(new Status(Severity.ERROR, platform.status.WorkspaceNotFound, { workspace: workspaceUrl }))
  }

  if ((accountInfo?.admin === true || email === systemAccountEmail) && allowAdmin) {
    return {
      endpoint: getEndpoint(ctx, workspaceInfo, endpointKind),
      email,
      token: generateToken(email, getWorkspaceId(workspaceInfo.workspace, productId), getExtra(accountInfo)),
      workspace: workspaceUrl,
      workspaceId: workspaceInfo.workspace,
      productId,
      creating: workspaceInfo.creating,
      createProgress: workspaceInfo.createProgress
    }
  }

  if (workspaceInfo !== null) {
    if (workspaceInfo.disabled === true && workspaceInfo.creating !== true) {
      ctx.error('workspace disabled', { workspaceUrl, email })
      throw new PlatformError(
        new Status(Severity.ERROR, platform.status.WorkspaceNotFound, { workspace: workspaceUrl })
      )
    }
    const workspaces = accountInfo?.workspaces ?? []

    for (const w of workspaces) {
      if (w.equals(workspaceInfo._id)) {
        const result = {
          endpoint: getEndpoint(ctx, workspaceInfo, endpointKind),
          email,
          token: generateToken(email, getWorkspaceId(workspaceInfo.workspace, productId), getExtra(accountInfo)),
          workspace: workspaceUrl,
          workspaceId: workspaceInfo.workspace,
          productId,
          creating: workspaceInfo.creating,
          createProgress: workspaceInfo.createProgress
        }
        return result
      }
    }
  }
  ctx.error('workspace error', { workspaceUrl, email })
  throw new PlatformError(new Status(Severity.ERROR, platform.status.Forbidden, {}))
}

/**
 * @public
 */
export async function getInvite (db: Db, inviteId: ObjectId): Promise<Invite | null> {
  return await db.collection(INVITE_COLLECTION).findOne<Invite>({ _id: new ObjectId(inviteId) })
}

/**
 * @public
 */
export async function checkInvite (ctx: MeasureContext, invite: Invite | null, email: string): Promise<WorkspaceId> {
  if (invite === null || invite.limit === 0) {
    ctx.error('invite', { email, state: 'no invite or limit exceed' })
    Analytics.handleError(new Error(`no invite or invite limit exceed ${email}`))
    throw new PlatformError(new Status(Severity.ERROR, platform.status.Forbidden, {}))
  }
  if (invite.exp !== -1 && invite.exp < Date.now()) {
    ctx.error('invite', { email, state: 'link expired' })
    Analytics.handleError(new Error(`invite link expired ${invite._id.toString()} ${email}`))
    throw new PlatformError(new Status(Severity.ERROR, platform.status.ExpiredLink, {}))
  }
  if (invite.emailMask != null && invite.emailMask.trim().length > 0 && !new RegExp(invite.emailMask).test(email)) {
    ctx.error('invite', { email, state: 'mask to match', mask: invite.emailMask })
    Analytics.handleError(new Error(`invite link mask failed ${invite._id.toString()} ${email} ${invite.emailMask}`))
    throw new PlatformError(new Status(Severity.ERROR, platform.status.Forbidden, {}))
  }

  return invite.workspace
}

/**
 * @public
 */
export async function useInvite (db: Db, inviteId: ObjectId): Promise<void> {
  await db.collection(INVITE_COLLECTION).updateOne({ _id: inviteId }, { $inc: { limit: -1 } })
}

/**
 * @public
 */
export async function join (
  ctx: MeasureContext,
  db: Db,
  productId: string,
  branding: Branding | null,
  _email: string,
  password: string,
  inviteId: ObjectId
): Promise<WorkspaceLoginInfo> {
  const email = cleanEmail(_email)
  const invite = await getInvite(db, inviteId)
  const workspace = await checkInvite(ctx, invite, email)
  ctx.info(`join attempt:${email}, ${workspace.name}`)
  const ws = await assignWorkspace(
    ctx,
    db,
    productId,
    branding,
    email,
    workspace.name,
    invite?.role ?? AccountRole.User,
    invite?.personId
  )

  const token = (await login(ctx, db, productId, branding, email, password)).token
  const result = await selectWorkspace(ctx, db, productId, branding, token, ws.workspaceUrl ?? ws.workspace, 'external')
  await useInvite(db, inviteId)
  return result
}

/**
 * @public
 */
export async function confirmEmail (db: Db, _email: string): Promise<Account> {
  const email = cleanEmail(_email)
  const account = await getAccount(db, email)
  console.log(`confirm email:${email}`)

  if (account === null) {
    throw new PlatformError(new Status(Severity.ERROR, platform.status.AccountNotFound, { account: _email }))
  }
  if (account.confirmed === true) {
    throw new PlatformError(new Status(Severity.ERROR, platform.status.AccountAlreadyConfirmed, { account: _email }))
  }

  await db.collection(ACCOUNT_COLLECTION).updateOne({ _id: account._id }, { $set: { confirmed: true } })
  account.confirmed = true
  return account
}

/**
 * @public
 */
export async function confirm (
  ctx: MeasureContext,
  db: Db,
  productId: string,
  branding: Branding | null,
  token: string
): Promise<LoginInfo> {
  const decode = decodeToken(ctx, token)
  const _email = decode.extra?.confirm
  if (_email === undefined) {
    ctx.error('confirm email invalid', { token: decode })
    throw new PlatformError(new Status(Severity.ERROR, platform.status.AccountNotFound, { account: _email }))
  }
  const email = cleanEmail(_email)
  const account = await confirmEmail(db, email)
  const workspaceInfo = await getWorkspaceById(db, productId, decode.workspace.name)
  const result = {
    endpoint: workspaceInfo != null ? getEndpoint(ctx, workspaceInfo, EndpointKind.External) : '',
    email,
    token: generateToken(email, getWorkspaceId('', productId), getExtra(account))
  }
  ctx.info('confirm success', { email, productId })
  return result
}

async function sendConfirmation (productId: string, branding: Branding | null, account: Account): Promise<void> {
  const sesURL = getMetadata(accountPlugin.metadata.SES_URL)
  if (sesURL === undefined || sesURL === '') {
    console.info('Please provide email service url to enable email confirmations.')
    return
  }
  const front = branding?.front ?? getMetadata(accountPlugin.metadata.FrontURL)
  if (front === undefined || front === '') {
    throw new Error('Please provide front url')
  }

  const token = generateToken(
    '@confirm',
    getWorkspaceId('', productId),
    getExtra(account, {
      confirm: account.email
    })
  )

  const link = concatLink(front, `/login/confirm?id=${token}`)

  const name = branding?.title ?? getMetadata(accountPlugin.metadata.ProductName)
  const lang = branding?.language
  const text = await translate(accountPlugin.string.ConfirmationText, { name, link }, lang)
  const html = await translate(accountPlugin.string.ConfirmationHTML, { name, link }, lang)
  const subject = await translate(accountPlugin.string.ConfirmationSubject, { name }, lang)

  if (sesURL !== undefined && sesURL !== '') {
    const to = account.email
    await fetch(concatLink(sesURL, '/send'), {
      method: 'post',
      headers: {
        'Content-Type': 'application/json'
      },
      body: JSON.stringify({
        text,
        html,
        subject,
        to
      })
    })
  }
}

/**
 * @public
 */
export async function signUpJoin (
  ctx: MeasureContext,
  db: Db,
  productId: string,
  branding: Branding | null,
  _email: string,
  password: string,
  first: string,
  last: string,
  inviteId: ObjectId
): Promise<WorkspaceLoginInfo> {
  const email = cleanEmail(_email)
  console.log(`signup join:${email} ${first} ${last}`)
  const invite = await getInvite(db, inviteId)
  const workspace = await checkInvite(ctx, invite, email)
  const sesURL = getMetadata(accountPlugin.metadata.SES_URL)
  await createAcc(
    ctx,
    db,
    productId,
    branding,
    email,
    password,
    first,
    last,
    invite?.emailMask === email || invite?.personId !== undefined || sesURL === undefined || sesURL === ''
  )
  const ws = await assignWorkspace(
    ctx,
    db,
    productId,
    branding,
    email,
    workspace.name,
    invite?.role ?? AccountRole.User,
    invite?.personId
  )

  const token = (await login(ctx, db, productId, branding, email, password)).token
  const result = await selectWorkspace(ctx, db, productId, branding, token, ws.workspaceUrl ?? ws.workspace, 'external')
  await useInvite(db, inviteId)
  return result
}

/**
 * @public
 */
export async function createAcc (
  ctx: MeasureContext,
  db: Db,
  productId: string,
  branding: Branding | null,
  _email: string,
  password: string | null,
  first: string,
  last: string,
  confirmed: boolean = false,
  shouldConfirm: boolean = true,
  extra?: Record<string, string>
): Promise<Account> {
  const email = cleanEmail(_email)
  const salt = randomBytes(32)
  const hash = password !== null ? hashWithSalt(password, salt) : null

  const systemEmails = [systemAccountEmail]
  if (systemEmails.includes(email)) {
    ctx.error('system email used for account', { email })
    throw new PlatformError(new Status(Severity.ERROR, platform.status.AccountAlreadyExists, { account: email }))
  }

  const account = await getAccount(db, email)
  if (account !== null) {
    throw new PlatformError(new Status(Severity.ERROR, platform.status.AccountAlreadyExists, { account: email }))
  }

  await db.collection(ACCOUNT_COLLECTION).insertOne({
    email,
    hash,
    salt,
    first,
    last,
    confirmed,
    workspaces: [],
    createdOn: Date.now(),
    lastVisit: Date.now(),
    ...(extra ?? {})
  })

  const newAccount = await getAccount(db, email)
  if (newAccount === null) {
    throw new PlatformError(new Status(Severity.ERROR, platform.status.AccountAlreadyExists, { account: email }))
  }
  const sesURL = getMetadata(accountPlugin.metadata.SES_URL)
  if (!confirmed && shouldConfirm) {
    if (sesURL !== undefined && sesURL !== '') {
      await sendConfirmation(productId, branding, newAccount)
    } else {
      ctx.info('Please provide email service url to enable email confirmations.')
      await confirmEmail(db, email)
    }
  }
  ctx.info('account created', { account: email })
  return newAccount
}

/**
 * @public
 */
export async function createAccount (
  ctx: MeasureContext,
  db: Db,
  productId: string,
  branding: Branding | null,
  _email: string,
  password: string,
  first: string,
  last: string
): Promise<LoginInfo> {
  const email = cleanEmail(_email)
  const sesURL = getMetadata(accountPlugin.metadata.SES_URL)
  const account = await createAcc(
    ctx,
    db,
    productId,
    branding,
    email,
    password,
    first,
    last,
    sesURL === undefined || sesURL === ''
  )

  const result = {
    endpoint: '',
    email,
    token: generateToken(email, getWorkspaceId('', productId), getExtra(account))
  }
  return result
}

/**
 * @public
 */
export async function signUpOtp (
  ctx: MeasureContext,
  db: Db,
  productId: string,
  branding: Branding | null,
  _email: string
): Promise<OtpInfo> {
  const email = cleanEmail(_email)
  const first = email.split('@', 1)[0] ?? ''
  const last = ''

  await createAcc(ctx, db, productId, branding, email, null, first, last, false, false)

  return await sendOtp(ctx, db, productId, branding, _email)
}

/**
 * @public
 */
export async function listWorkspaces (
  ctx: MeasureContext,
  db: Db,
  productId: string,
  branding: Branding | null,
  token: string
): Promise<WorkspaceInfo[]> {
  decodeToken(ctx, token) // Just verify token is valid
  return (await db.collection<Workspace>(WORKSPACE_COLLECTION).find(withProductId(productId, {})).toArray())
    .map((it) => ({ ...it, productId }))
    .filter((it) => it.disabled !== true)
    .map(trimWorkspaceInfo)
}

/**
 * @public
 */
export async function listWorkspacesByAccount (db: Db, productId: string, email: string): Promise<WorkspaceInfo[]> {
  const account = await getAccount(db, email)
  return (
    await db
      .collection<Workspace>(WORKSPACE_COLLECTION)
      .find(withProductId(productId, { _id: { $in: account?.workspaces } }))
      .toArray()
  )
    .map((it) => ({ ...it, productId }))
    .filter((it) => it.disabled !== true)
    .map(trimWorkspaceInfo)
}

/**
 * @public
 */
export async function listWorkspacesRaw (db: Db, productId: string): Promise<Workspace[]> {
  return (await db.collection<Workspace>(WORKSPACE_COLLECTION).find(withProductId(productId, {})).toArray())
    .map((it) => ({ ...it, productId }))
    .filter((it) => it.disabled !== true)
}

/**
 * @public
 */
export async function listWorkspacesPure (db: Db, productId: string): Promise<Workspace[]> {
  return (await db.collection<Workspace>(WORKSPACE_COLLECTION).find(withProductId(productId, {})).toArray()).map(
    (it) => ({ ...it, productId })
  )
}
/**
 * @public
 */
export async function setWorkspaceDisabled (db: Db, workspaceId: Workspace['_id'], disabled: boolean): Promise<void> {
  await db.collection<Workspace>(WORKSPACE_COLLECTION).updateOne({ _id: workspaceId }, { $set: { disabled } })
}

export async function cleanInProgressWorkspaces (db: Db, productId: string): Promise<void> {
  const toDelete = (
    await db
      .collection<Workspace>(WORKSPACE_COLLECTION)
      .find(withProductId(productId, { creating: true }))
      .toArray()
  ).map((it) => ({ ...it, productId }))
  const ctx = new MeasureMetricsContext('clean', {})
  for (const d of toDelete) {
    await dropWorkspace(ctx, db, productId, null, d.workspace)
  }
}

export async function cleanExpiredOtp (db: Db): Promise<void> {
  await db.collection<OtpRecord>(OTP_COLLECTION).deleteMany({ expires: { $lte: Date.now() } })
}

/**
 * @public
 */
export async function updateWorkspace (
  db: Db,
  productId: string,
  info: Workspace,
  ops: Partial<Workspace>
): Promise<void> {
  await db.collection<Workspace>(WORKSPACE_COLLECTION).updateOne({ _id: info._id }, { $set: { ...info, ...ops } })
}

/**
 * @public
 */
export async function listAccounts (db: Db): Promise<Account[]> {
  return await db.collection<Account>(ACCOUNT_COLLECTION).find({}).toArray()
}

const workspaceReg = /[a-z0-9]/
const workspaceRegDigit = /[0-9]/

function stripId (name: string): string {
  let workspaceId = ''
  for (const c of name.toLowerCase()) {
    if (workspaceReg.test(c) || c === '-') {
      if (workspaceId.length > 0 || !workspaceRegDigit.test(c)) {
        workspaceId += c
      }
    }
  }
  return workspaceId
}

function getEmailName (email: string): string {
  return email.split('@')[0]
}

async function generateWorkspaceRecord (
  db: Db,
  email: string,
  productId: string,
  version: Data<Version>,
  branding: Branding | null,
  workspaceName: string,
  fixedWorkspace?: string
): Promise<Workspace> {
  const coll = db.collection<Omit<Workspace, '_id' | 'endpoint'>>(WORKSPACE_COLLECTION)
  const brandingKey = branding?.key ?? 'huly'
  if (fixedWorkspace !== undefined) {
    const ws = await coll.find<Workspace>({ workspaceUrl: fixedWorkspace }).toArray()
    if ((await getWorkspaceById(db, productId, fixedWorkspace)) !== null || ws.length > 0) {
      throw new PlatformError(
        new Status(Severity.ERROR, platform.status.WorkspaceAlreadyExists, { workspace: fixedWorkspace })
      )
    }
    const data = {
      workspace: fixedWorkspace,
      workspaceUrl: fixedWorkspace,
      productId,
      version,
      branding: brandingKey,
      workspaceName,
      accounts: [],
      disabled: true,
      creating: true,
      createProgress: 0,
      createdOn: Date.now(),
      lastVisit: Date.now(),
      createdBy: email
    }
    // Add fixed workspace
    const id = await coll.insertOne(data)
    return { _id: id.insertedId, ...data, endpoint: '' }
  }
  const workspaceUrlPrefix = stripId(workspaceName)
  const workspaceIdPrefix = stripId(getEmailName(email)).slice(0, 12) + '-' + workspaceUrlPrefix.slice(0, 12)
  let iteration = 0
  let idPostfix = generateId('-')
  let urlPostfix = ''
  while (true) {
    const workspace = 'w-' + workspaceIdPrefix + '-' + idPostfix
    let workspaceUrl =
      workspaceUrlPrefix + (workspaceUrlPrefix.length > 0 && urlPostfix.length > 0 ? '-' : '') + urlPostfix
    if (workspaceUrl.trim().length === 0) {
      workspaceUrl = generateId('-')
    }
    const ws = await coll.find<Workspace>({ $or: [{ workspaceUrl }, { workspace }] }).toArray()
    if (ws.length === 0) {
      const data = {
        workspace,
        workspaceUrl,
        productId,
        version,
        branding: brandingKey,
        workspaceName,
        accounts: [],
        disabled: true,
        creating: true,
        createProgress: 0,
        createdOn: Date.now(),
        lastVisit: Date.now(),
        createdBy: email
      }
      // Nice we do not have a workspace or workspaceUrl duplicated.
      const id = await coll.insertOne(data)
      return { _id: id.insertedId, ...data, endpoint: '' }
    }
    for (const w of ws) {
      if (w.workspace === workspaceUrl) {
        idPostfix = generateId('-')
      }
      if (w.workspaceUrl === workspaceUrl) {
        urlPostfix = generateId('-')
      }
    }
    iteration++

    // A stupid check, but for sure we not hang.
    if (iteration > 10000) {
      throw new PlatformError(new Status(Severity.ERROR, platform.status.WorkspaceRateLimit, { workspace }))
    }
  }
}

let searchPromise: Promise<Workspace> | undefined

const rateLimiter = new RateLimiter(parseInt(process.env.RATELIMIT ?? '10'))

/**
 * @public
 */
export async function createWorkspace (
  ctx: MeasureContext,
  version: Data<Version>,
  txes: Tx[],
  migrationOperation: [string, MigrateOperation][],
  db: Db,
  productId: string,
  branding: Branding | null,
  email: string,
  workspaceName: string,
  workspace?: string,
  notifyHandler?: (workspace: Workspace) => void,
  postInitHandler?: (workspace: Workspace, model: Tx[]) => Promise<void>
): Promise<{ workspaceInfo: Workspace, err?: any, model?: Tx[] }> {
  // We need to search for duplicate workspaceUrl
  await searchPromise

  // Safe generate workspace record.
  searchPromise = generateWorkspaceRecord(db, email, productId, version, branding, workspaceName, workspace)

  const workspaceInfo = await searchPromise

  notifyHandler?.(workspaceInfo)

  const wsColl = db.collection<Omit<Workspace, '_id'>>(WORKSPACE_COLLECTION)

  async function updateInfo (ops: Partial<Workspace>): Promise<void> {
    await wsColl.updateOne({ _id: workspaceInfo._id }, { $set: ops })
    console.log('update', ops)
  }

  await updateInfo({ createProgress: 10 })

  return await rateLimiter.exec(async () => {
    const childLogger = ctx.newChild('createUserWorkspace', {}, { workspace: workspaceInfo.workspace })
    const ctxModellogger: ModelLogger = {
      log: (msg, data) => {
        childLogger.info(msg, data)
      },
      error: (msg, data) => {
        childLogger.error(msg, data)
      }
    }
    const model: Tx[] = []
    try {
      const wsUrl: WorkspaceIdWithUrl = {
        name: workspaceInfo.workspace,
        productId: workspaceInfo.productId,
        workspaceName: workspaceInfo.workspaceName ?? '',
        workspaceUrl: workspaceInfo.workspaceUrl ?? ''
      }

      const wsId = getWorkspaceId(workspaceInfo.workspace, productId)

      const { mongodbUri, dbUrl } = prepareTools([])
      const dbUrls = dbUrl !== undefined ? `${dbUrl};${mongodbUri}` : mongodbUri

      const hierarchy = new Hierarchy()
      const modelDb = new ModelDb(hierarchy)

      const storageConfig: StorageConfiguration = storageConfigFromEnv()
      const storageAdapter = buildStorageFromConfig(storageConfig, mongodbUri)

      const factory = getTxAdapterFactory(ctx, dbUrls, wsUrl, null, {
        externalStorage: storageAdapter,
        fullTextUrl: 'http://localhost:9200',
        indexParallel: 0,
        indexProcessing: 0,
        rekoniUrl: '',
        usePassedCtx: true
      })
      const txAdapter = await factory(ctx, hierarchy, dbUrl ?? mongodbUri, wsId, modelDb, storageAdapter)

      await childLogger.withLog('init-workspace', {}, async (ctx) => {
        await initModel(ctx, wsId, txes, txAdapter, storageAdapter, ctxModellogger, async (value) => {
          await updateInfo({ createProgress: 10 + Math.round((Math.min(value, 100) / 100) * 10) })
        })
      })
      try {
        registerServerPlugins()
        registerStringLoaders()
        const factory: PipelineFactory = createServerPipeline(
          ctx,
          dbUrls,
          {
            externalStorage: storageAdapter,
<<<<<<< HEAD
            fullTextUrl: 'http://localhost:9200',
=======
            fullTextUrl: '',
>>>>>>> e1696fa7
            indexParallel: 0,
            indexProcessing: 0,
            rekoniUrl: '',
            usePassedCtx: true
          },
          {
            fulltextAdapter: {
              factory: async () => new DummyFullTextAdapter(),
              url: '',
              stages: (adapter, storage, storageAdapter, contentAdapter) =>
                createIndexStages(
                  ctx.newChild('stages', {}),
                  wsUrl,
                  branding,
                  adapter,
                  storage,
                  storageAdapter,
                  contentAdapter,
                  0,
                  0
                )
            }
          }
        )

        const pipeline = await factory(ctx, wsUrl, true, () => {}, null)

        const client = new TxOperations(wrapPipeline(ctx, pipeline, wsUrl), core.account.System)

        await updateModel(ctx, wsId, migrationOperation, client, ctxModellogger, async (value) => {
          await updateInfo({ createProgress: 20 + Math.round((Math.min(value, 100) / 100) * 10) })
        })

        await initializeWorkspace(ctx, branding, wsUrl, storageAdapter, client, ctxModellogger, async (value) => {
          await updateInfo({ createProgress: 30 + Math.round((Math.min(value, 100) / 100) * 70) })
        })
        await pipeline.close()
      } finally {
        await storageAdapter.close()
      }
    } catch (err: any) {
      Analytics.handleError(err)
      return { workspaceInfo, err, client: null as any }
    }

    if (postInitHandler !== undefined) {
      await ctx.withLog('post-handler', {}, async (ctx) => {
        await postInitHandler?.(workspaceInfo, model)
      })
    }

    childLogger.end()
    // Workspace is created, we need to clear disabled flag.
    await updateInfo({ createProgress: 100, disabled: false, creating: false })
    return { workspaceInfo, model }
  })
}

function wrapPipeline (ctx: MeasureContext, pipeline: Pipeline, wsUrl: WorkspaceIdWithUrl): Client {
  const sctx = new SessionContextImpl(
    ctx,
    systemAccountEmail,
    'backup',
    true,
    { targets: {}, txes: [] },
    wsUrl,
    null,
    false,
    new Map(),
    new Map()
  )

  return {
    findAll: async (_class, query, options) => {
      return await pipeline.findAll(sctx, _class, query, options)
    },
    findOne: async (_class, query, options) => {
      return (await pipeline.findAll(sctx, _class, query, { ...options, limit: 1 })).shift()
    },
    close: async () => {
      await pipeline.close()
    },
    getHierarchy: () => {
      return pipeline.storage.hierarchy
    },
    getModel: () => {
      return pipeline.storage.modelDb
    },
    searchFulltext: async (query, options) => {
      return {
        docs: [],
        total: 0
      }
    },
    tx: async (tx) => {
      return await pipeline.tx(sctx, tx)
    },
    notify: (...tx) => {}
  }
}

/**
 * @public
 */
export async function upgradeWorkspace (
  ctx: MeasureContext,
  version: Data<Version>,
  txes: Tx[],
  migrationOperation: [string, MigrateOperation][],
  productId: string,
  db: Db,
  workspaceUrl: string,
  logger: ModelLogger = consoleModelLogger,
  forceUpdate: boolean = true,
  forceIndexes: boolean = false
): Promise<string> {
  const ws = await getWorkspaceByUrl(db, productId, workspaceUrl)
  if (ws === null) {
    throw new PlatformError(new Status(Severity.ERROR, platform.status.WorkspaceNotFound, { workspace: workspaceUrl }))
  }
  if (ws.productId !== productId) {
    if (productId !== '' || ws.productId !== undefined) {
      throw new PlatformError(new Status(Severity.ERROR, platform.status.ProductIdMismatch, { productId }))
    }
  }
  const versionStr = versionToString(version)

  if (ws?.version !== undefined && !forceUpdate && versionStr === versionToString(ws.version)) {
    return versionStr
  }
  ctx.info('upgrading', {
    force: forceUpdate,
    currentVersion: ws?.version !== undefined ? versionToString(ws.version) : '',
    toVersion: versionStr,
    workspace: ws.workspace
  })
  await upgradeModel(
    ctx,
    getEndpoint(ctx, ws, EndpointKind.Internal),
    getWorkspaceId(ws.workspace, productId),
    txes,
    migrationOperation,
    logger,
    false,
    async (value) => {},
    forceIndexes
  )

  await db.collection(WORKSPACE_COLLECTION).updateOne(
    { _id: ws._id },
    {
      $set: { version }
    }
  )
  return versionStr
}

/**
 * @public
 */
export const createUserWorkspace =
  (version: Data<Version>, txes: Tx[], migrationOperation: [string, MigrateOperation][]) =>
    async (
      ctx: MeasureContext,
      db: Db,
      productId: string,
      branding: Branding | null,
      token: string,
      workspaceName: string
    ): Promise<LoginInfo> => {
      const { email } = decodeToken(ctx, token)

      ctx.info('Creating workspace', { workspaceName, email })

      const info = await getAccount(db, email)

      if (info === null) {
        throw new PlatformError(new Status(Severity.ERROR, platform.status.AccountNotFound, { account: email }))
      }
      if (info.confirmed === false) {
        throw new PlatformError(new Status(Severity.ERROR, platform.status.AccountNotConfirmed, { account: email }))
      }

      if (info.lastWorkspace !== undefined && info.admin === false) {
        if (Date.now() - info.lastWorkspace < 60 * 1000) {
          throw new PlatformError(
            new Status(Severity.ERROR, platform.status.WorkspaceRateLimit, { workspace: workspaceName })
          )
        }
      }

      async function doCreate (info: Account, notifyHandler: (workspace: Workspace) => void): Promise<void> {
        const { workspaceInfo, err } = await createWorkspace(
          ctx,
          version,
          txes,
          migrationOperation,
          db,
          productId,
          branding,
          email,
          workspaceName,
          undefined,
          notifyHandler,
          async (workspace, model) => {
            const initWS = branding?.initWorkspace ?? getMetadata(toolPlugin.metadata.InitWorkspace)
            const shouldUpdateAccount = initWS !== undefined
            const client = await connect(
              getEndpoint(ctx, workspace, EndpointKind.Internal),
              getWorkspaceId(workspace.workspace, productId),
              undefined,
              {
                admin: 'true'
              },
              model
            )
            try {
              await assignWorkspace(
                ctx,
                db,
                productId,
                branding,
                email,
                workspace.workspace,
                AccountRole.Owner,
                undefined,
                shouldUpdateAccount,
                client
              )
              ctx.info('Creating server side done', { workspaceName, email })
            } catch (err: any) {
              Analytics.handleError(err)
            } finally {
              await client.close()
            }
          }
        )

        if (err != null) {
          ctx.error('failed to create workspace', { err, workspaceName, email })
          // We need to drop workspace, to prevent wrong data usage.

          await db.collection(WORKSPACE_COLLECTION).updateOne(
            {
              _id: workspaceInfo._id
            },
            { $set: { disabled: true, message: JSON.stringify(err?.message ?? ''), err: JSON.stringify(err) } }
          )
          throw err
        }
        info.lastWorkspace = Date.now()

        // Update last workspace time.
        await db.collection(ACCOUNT_COLLECTION).updateOne({ _id: info._id }, { $set: { lastWorkspace: Date.now() } })
      }

      const workspaceInfo = await new Promise<Workspace>((resolve) => {
        void doCreate(info, (info: Workspace) => {
          resolve(info)
        })
      })

      await assignWorkspaceRaw(db, { account: info, workspace: workspaceInfo })

      const result = {
        endpoint: getEndpoint(ctx, workspaceInfo, EndpointKind.External),
        email,
        token: generateToken(email, getWorkspaceId(workspaceInfo.workspace, productId), getExtra(info)),
        productId,
        workspace: workspaceInfo.workspaceUrl
      }
      ctx.info('Creating user side done', { workspaceName, email })
      return result
    }

/**
 * @public
 */
export async function getInviteLink (
  ctx: MeasureContext,
  db: Db,
  productId: string,
  branding: Branding | null,
  token: string,
  exp: number,
  emailMask: string,
  limit: number,
  role?: AccountRole,
  personId?: Ref<Person>
): Promise<ObjectId> {
  const { workspace, email } = decodeToken(ctx, token)
  const wsPromise = await getWorkspaceById(db, productId, workspace.name)
  if (wsPromise === null) {
    ctx.error('workspace not found', { workspace, email })
    throw new PlatformError(
      new Status(Severity.ERROR, platform.status.WorkspaceNotFound, { workspace: workspace.name })
    )
  }
  ctx.info('Getting invite link', { workspace: workspace.name, emailMask, limit })
  const data: Omit<Invite, '_id'> = {
    workspace,
    exp: exp < 0 ? -1 : Date.now() + exp,
    emailMask,
    limit,
    role: role ?? AccountRole.User
  }
  if (personId !== undefined) {
    data.personId = personId
  }
  const result = await db.collection(INVITE_COLLECTION).insertOne(data)
  return result.insertedId
}

/**
 * @public
 */
export type ClientWorkspaceInfo = Omit<Workspace, '_id' | 'accounts' | 'workspaceUrl'> & { workspaceId: string }

/**
 * @public
 */
export type WorkspaceInfo = Omit<Workspace, '_id' | 'accounts'>

function mapToClientWorkspace (ws: Workspace): ClientWorkspaceInfo {
  const { _id, accounts, ...data } = ws
  return { ...data, workspace: ws.workspaceUrl ?? ws.workspace, workspaceId: ws.workspace }
}

function trimWorkspaceInfo (ws: Workspace): WorkspaceInfo {
  const { _id, accounts, ...data } = ws
  return { ...data }
}

/**
 * @public
 */
export async function getUserWorkspaces (
  ctx: MeasureContext,
  db: Db,
  productId: string,
  branding: Branding | null,
  token: string
): Promise<ClientWorkspaceInfo[]> {
  const { email } = decodeToken(ctx, token)
  const account = await getAccount(db, email)
  if (account === null) {
    ctx.error('account not found', { email })
    return []
  }
  return (
    await db
      .collection<Workspace>(WORKSPACE_COLLECTION)
      .find(withProductId(productId, account.admin === true ? {} : { _id: { $in: account.workspaces } }))
      .sort({ lastVisit: -1 })
      .toArray()
  )
    .filter((it) => it.disabled !== true || it.creating === true)
    .map(mapToClientWorkspace)
}

/**
 * @public
 */
export async function getWorkspaceInfo (
  ctx: MeasureContext,
  db: Db,
  productId: string,
  branding: Branding | null,
  token: string,
  _updateLastVisit: boolean = false
): Promise<ClientWorkspaceInfo> {
  const { email, workspace, extra } = decodeToken(ctx, token)
  const guest = extra?.guest === 'true'
  let account: Pick<Account, 'admin' | 'workspaces'> | Account | null = null
  const query: Filter<Workspace> = {
    workspace: workspace.name
  }
  if (email !== systemAccountEmail && !guest) {
    account = await ctx.with('get-account', {}, async () => await getAccount(db, email))
    if (account === null) {
      ctx.error('no account', { email, productId, token })
      throw new PlatformError(new Status(Severity.ERROR, platform.status.Forbidden, {}))
    }
  } else if (guest) {
    account = {
      admin: false,
      workspaces: []
    }
  } else {
    account = {
      admin: true,
      workspaces: []
    }
  }

  if (account.admin !== true && !guest) {
    query._id = { $in: account.workspaces }
  }

  const [ws] = await ctx.with('get-workspace', {}, async () =>
    (await db.collection<Workspace>(WORKSPACE_COLLECTION).find(withProductId(productId, query)).toArray()).filter(
      (it) => it.disabled !== true || account?.admin === true || it.creating === true
    )
  )
  if (ws == null) {
    ctx.error('no workspace', { workspace: workspace.name, email })
    throw new PlatformError(new Status(Severity.ERROR, platform.status.Forbidden, {}))
  }
  if (_updateLastVisit && isAccount(account)) {
    void ctx.with('update-last-visit', {}, async () => {
      await updateLastVisit(db, ws, account as Account)
    })
  }
  return mapToClientWorkspace(ws)
}

function isAccount (data: Pick<Account, 'admin' | 'workspaces'> | Account | null): data is Account {
  return (data as Account)._id !== undefined
}

async function updateLastVisit (db: Db, ws: Workspace, account: Account): Promise<void> {
  const now = Date.now()
  await db.collection(WORKSPACE_COLLECTION).updateOne({ _id: ws._id }, { $set: { lastVisit: now } })

  // Add workspace to account
  await db.collection(ACCOUNT_COLLECTION).updateOne({ _id: account._id }, { $set: { lastVisit: now } })
}

async function getWorkspaceAndAccount (
  ctx: MeasureContext,
  db: Db,
  productId: string,
  _email: string,
  workspaceUrl: string
): Promise<{ account: Account, workspace: Workspace }> {
  const email = cleanEmail(_email)
  const wsPromise = await getWorkspaceById(db, productId, workspaceUrl)
  if (wsPromise === null) {
    throw new PlatformError(new Status(Severity.ERROR, platform.status.WorkspaceNotFound, { workspace: workspaceUrl }))
  }
  const account = await getAccount(db, email)
  if (account === null) {
    throw new PlatformError(new Status(Severity.ERROR, platform.status.AccountNotFound, { account: email }))
  }
  return { account, workspace: wsPromise }
}

/**
 * @public
 */
export async function setRole (
  ctx: MeasureContext,
  db: Db,
  _email: string,
  workspace: string,
  productId: string,
  role: AccountRole,
  client?: Client
): Promise<void> {
  if (!Object.values(AccountRole).includes(role)) return
  const email = cleanEmail(_email)
  const workspaceInfo = await getWorkspaceById(db, productId, workspace)
  if (workspaceInfo == null) {
    throw new PlatformError(new Status(Severity.ERROR, platform.status.WorkspaceNotFound, { workspace }))
  }
  const connection =
    client ??
    (await connect(getEndpoint(ctx, workspaceInfo, EndpointKind.Internal), getWorkspaceId(workspace, productId)))
  try {
    const ops = new TxOperations(connection, core.account.System)

    const existingAccount = await ops.findOne(contact.class.PersonAccount, { email })

    if (existingAccount !== undefined) {
      await ops.update(existingAccount, {
        role
      })
    }
  } finally {
    if (client === undefined) {
      await connection.close()
    }
  }
}

/**
 * @public
 */
export async function createMissingEmployee (
  ctx: MeasureContext,
  db: Db,
  productId: string,
  branding: Branding | null,
  token: string
): Promise<void> {
  const { email } = decodeToken(ctx, token)
  const wsInfo = await getWorkspaceInfo(ctx, db, productId, branding, token)
  const account = await getAccount(db, email)

  if (account === null) {
    throw new PlatformError(new Status(Severity.ERROR, platform.status.AccountNotFound, { account: email }))
  }

  await createPersonAccount(ctx, db, account, productId, wsInfo.workspaceId, AccountRole.Guest)
}

/**
 * @public
 */
export async function assignWorkspace (
  ctx: MeasureContext,
  db: Db,
  productId: string,
  branding: Branding | null,
  _email: string,
  workspaceId: string,
  role: AccountRole,
  personId?: Ref<Person>,
  shouldReplaceAccount: boolean = false,
  client?: Client,
  personAccountId?: Ref<PersonAccount>
): Promise<Workspace> {
  const email = cleanEmail(_email)
  const initWS = branding?.initWorkspace ?? getMetadata(toolPlugin.metadata.InitWorkspace)
  if (initWS !== undefined && initWS === workspaceId) {
    Analytics.handleError(new Error(`assign-workspace failed ${email} ${workspaceId}`))
    ctx.error('assign-workspace failed', { email, workspaceId, reason: 'initWs === workspaceId' })
    throw new PlatformError(new Status(Severity.ERROR, platform.status.Forbidden, {}))
  }
  const workspaceInfo = await getWorkspaceAndAccount(ctx, db, productId, email, workspaceId)

  if (workspaceInfo.account !== null) {
    await createPersonAccount(
      ctx,
      db,
      workspaceInfo.account,
      productId,
      workspaceId,
      role,
      personId,
      shouldReplaceAccount,
      client,
      personAccountId
    )
  }

  // Add account into workspace.
  await assignWorkspaceRaw(db, workspaceInfo)

  ctx.info('assign-workspace success', { email, workspaceId })
  return workspaceInfo.workspace
}

async function assignWorkspaceRaw (db: Db, workspaceInfo: { account: Account, workspace: Workspace }): Promise<void> {
  await db
    .collection(WORKSPACE_COLLECTION)
    .updateOne({ _id: workspaceInfo.workspace._id }, { $addToSet: { accounts: workspaceInfo.account._id } })

  // Add workspace to account
  await db
    .collection(ACCOUNT_COLLECTION)
    .updateOne({ _id: workspaceInfo.account._id }, { $addToSet: { workspaces: workspaceInfo.workspace._id } })
}

async function createPerson (
  ops: TxOperations,
  name: string,
  _email: string,
  withEmployee: boolean
): Promise<Ref<Person>> {
  const id = generateId<Person>()
  const email = cleanEmail(_email)
  let hasGravatar = false
  let gravatarId = ''
  if (isEmail(email)) {
    gravatarId = buildGravatarId(email)
    hasGravatar = await checkHasGravatar(gravatarId)
  }

  await ops.createDoc(
    contact.class.Person,
    contact.space.Contacts,
    {
      name,
      city: '',
      avatarType: hasGravatar ? AvatarType.GRAVATAR : AvatarType.COLOR,
      avatarProps: hasGravatar ? { url: gravatarId } : { color: getAvatarColorForId(id) }
    },
    id
  )
  if (withEmployee) {
    await ops.createMixin(id, contact.class.Person, contact.space.Contacts, contact.mixin.Employee, {
      active: true
    })
  }
  if (isEmail(email)) {
    await ops.addCollection(contact.class.Channel, contact.space.Contacts, id, contact.mixin.Employee, 'channels', {
      provider: contact.channelProvider.Email,
      value: email
    })
  }

  return id
}

async function replaceCurrentAccount (
  ops: TxOperations,
  account: Account,
  currentAccount: PersonAccount,
  name: string
): Promise<void> {
  await ops.update(currentAccount, { email: account.email })
  const employee = await ops.findOne(contact.mixin.Employee, { _id: currentAccount.person as Ref<Employee> })
  if (employee === undefined) {
    // Employee was deleted, let's restore it.
    const employeeId = await createPerson(ops, name, account.email, true)

    await ops.updateDoc(contact.class.PersonAccount, currentAccount.space, currentAccount._id, {
      person: employeeId
    })
  } else {
    const email = cleanEmail(account.email)
    const gravatarId = buildGravatarId(email)
    const hasGravatar = await checkHasGravatar(gravatarId)

    await ops.update(employee, {
      name,
      avatarType: hasGravatar ? AvatarType.GRAVATAR : AvatarType.COLOR,
      avatarProps: hasGravatar ? { url: gravatarId } : { color: getAvatarColorForId(employee._id) },

      ...(employee.active ? {} : { active: true })
    })
    const currentChannel = await ops.findOne(contact.class.Channel, {
      attachedTo: employee._id,
      provider: contact.channelProvider.Email
    })
    if (currentChannel === undefined) {
      await ops.addCollection(
        contact.class.Channel,
        contact.space.Contacts,
        employee._id,
        contact.mixin.Employee,
        'channels',
        {
          provider: contact.channelProvider.Email,
          value: email
        }
      )
    } else if (currentChannel.value !== email) {
      await ops.update(currentChannel, { value: email })
    }
  }
}

async function createPersonAccount (
  ctx: MeasureContext,
  db: Db,
  account: Account,
  productId: string,
  workspace: string,
  role: AccountRole,
  personId?: Ref<Person>,
  shouldReplaceCurrent: boolean = false,
  client?: Client,
  personAccountId?: Ref<PersonAccount>
): Promise<void> {
  const workspaceInfo = await getWorkspaceById(db, productId, workspace)
  if (workspaceInfo == null) {
    throw new PlatformError(new Status(Severity.ERROR, platform.status.WorkspaceNotFound, { workspace }))
  }
  const connection =
    client ??
    (await connect(getEndpoint(ctx, workspaceInfo, EndpointKind.Internal), getWorkspaceId(workspace, productId)))
  try {
    const ops = new TxOperations(connection, core.account.System).apply('create-person' + generateId())

    const name = combineName(account.first, account.last)
    // Check if PersonAccount is not exists
    if (shouldReplaceCurrent) {
      const currentAccount = await ops.findOne(contact.class.PersonAccount, {})
      if (currentAccount !== undefined) {
        await replaceCurrentAccount(ops, account, currentAccount, name)
        return
      }
    }
    const shouldCreateEmployee = roleOrder[role] >= roleOrder[AccountRole.User]
    const existingAccount = await ops.findOne(contact.class.PersonAccount, { email: account.email })
    if (existingAccount === undefined) {
      let person: Ref<Person> | undefined
      if (personId !== undefined) {
        person = (await ops.findOne(contact.class.Person, { _id: personId }))?._id
      }
      if (person === undefined) {
        person = await createPerson(ops, name, account.email, shouldCreateEmployee)
      }

      await ops.createDoc(
        contact.class.PersonAccount,
        core.space.Model,
        {
          email: account.email,
          person,
          role
        },
        personAccountId
      )
    } else {
      const person = await ops.findOne(contact.class.Person, { _id: existingAccount.person })
      if (person === undefined) {
        // Employee was deleted, let's restore it.
        const employeeId = await createPerson(ops, name, account.email, shouldCreateEmployee)

        await ops.updateDoc(contact.class.PersonAccount, existingAccount.space, existingAccount._id, {
          person: employeeId
        })
      } else if (ops.getHierarchy().hasMixin(person, contact.mixin.Employee)) {
        const employee = ops.getHierarchy().as(person, contact.mixin.Employee)
        if (!employee.active) {
          await ops.update(employee, {
            active: true
          })
        }
      }
    }
    await ops.commit()
  } finally {
    if (client === undefined) {
      await connection.close()
    }
  }
}

/**
 * @public
 */
export async function changePassword (
  ctx: MeasureContext,
  db: Db,
  productId: string,
  branding: Branding | null,
  token: string,
  oldPassword: string,
  password: string
): Promise<void> {
  const { email } = decodeToken(ctx, token)
  const account = await getAccountInfo(ctx, db, productId, branding, email, oldPassword)

  const salt = randomBytes(32)
  const hash = hashWithSalt(password, salt)

  await db.collection(ACCOUNT_COLLECTION).updateOne({ _id: account._id }, { $set: { salt, hash } })
  ctx.info('change-password success', { email })
}

/**
 * @public
 */
export async function changeEmail (ctx: MeasureContext, db: Db, account: Account, newEmail: string): Promise<void> {
  await db.collection<Account>(ACCOUNT_COLLECTION).updateOne({ _id: account._id }, { $set: { email: newEmail } })
  ctx.info('change-email success', { email: newEmail })
}

/**
 * @public
 */
export async function replacePassword (db: Db, productId: string, email: string, password: string): Promise<void> {
  const account = await getAccount(db, email)

  if (account === null) {
    throw new PlatformError(new Status(Severity.ERROR, platform.status.AccountNotFound, { account: email }))
  }
  const salt = randomBytes(32)
  const hash = hashWithSalt(password, salt)

  await db.collection(ACCOUNT_COLLECTION).updateOne({ _id: account._id }, { $set: { salt, hash } })
}

/**
 * @public
 */
export async function requestPassword (
  ctx: MeasureContext,
  db: Db,
  productId: string,
  branding: Branding | null,
  _email: string
): Promise<void> {
  const email = cleanEmail(_email)
  const account = await getAccount(db, email)

  if (account === null) {
    ctx.info('account not found', { email })
    throw new PlatformError(new Status(Severity.ERROR, platform.status.AccountNotFound, { account: email }))
  }

  const sesURL = getMetadata(accountPlugin.metadata.SES_URL)
  if (sesURL === undefined || sesURL === '') {
    throw new Error('Please provide email service url')
  }
  const front = branding?.front ?? getMetadata(accountPlugin.metadata.FrontURL)
  if (front === undefined || front === '') {
    throw new Error('Please provide front url')
  }

  const token = generateToken(
    '@restore',
    getWorkspaceId('', productId),
    getExtra(account, {
      restore: email
    })
  )

  const link = concatLink(front, `/login/recovery?id=${token}`)
  const lang = branding?.language
  const text = await translate(accountPlugin.string.RecoveryText, { link }, lang)
  const html = await translate(accountPlugin.string.RecoveryHTML, { link }, lang)
  const subject = await translate(accountPlugin.string.RecoverySubject, {}, lang)

  const to = account.email
  await fetch(concatLink(sesURL, '/send'), {
    method: 'post',
    headers: {
      'Content-Type': 'application/json'
    },
    body: JSON.stringify({
      text,
      html,
      subject,
      to
    })
  })
  ctx.info('recovery email sent', { email, accountEmail: account.email })
}

/**
 * @public
 */
export async function restorePassword (
  ctx: MeasureContext,
  db: Db,
  productId: string,
  branding: Branding | null,
  token: string,
  password: string
): Promise<LoginInfo> {
  const decode = decodeToken(ctx, token)
  const email = decode.extra?.restore
  if (email === undefined) {
    throw new PlatformError(new Status(Severity.ERROR, platform.status.AccountNotFound, { account: email }))
  }
  const account = await getAccount(db, email)

  if (account === null) {
    throw new PlatformError(new Status(Severity.ERROR, platform.status.AccountNotFound, { account: email }))
  }

  await updatePassword(db, account, password)

  return await login(ctx, db, productId, branding, email, password)
}

async function updatePassword (db: Db, account: Account, password: string | null): Promise<void> {
  const salt = randomBytes(32)
  const hash = password !== null ? hashWithSalt(password, salt) : null

  await db.collection(ACCOUNT_COLLECTION).updateOne({ _id: account._id }, { $set: { salt, hash } })
}

/**
 * @public
 */
export async function removeWorkspace (
  ctx: MeasureContext,
  db: Db,
  productId: string,
  branding: Branding | null,
  email: string,
  workspaceId: string
): Promise<void> {
  const { workspace, account } = await getWorkspaceAndAccount(ctx, db, productId, email, workspaceId)

  // Add account into workspace.
  await db
    .collection<Workspace>(WORKSPACE_COLLECTION)
    .updateOne({ _id: workspace._id }, { $pull: { accounts: account._id } })

  // Add account a workspace
  await db
    .collection<Account>(ACCOUNT_COLLECTION)
    .updateOne({ _id: account._id }, { $pull: { workspaces: workspace._id } })
  ctx.info('Workspace removed', { email, workspace })
}

/**
 * @public
 */
export async function checkJoin (
  ctx: MeasureContext,
  db: Db,
  productId: string,
  branding: Branding | null,
  token: string,
  inviteId: ObjectId
): Promise<WorkspaceLoginInfo> {
  const { email } = decodeToken(ctx, token)
  const invite = await getInvite(db, inviteId)
  const workspace = await checkInvite(ctx, invite, email)
  const ws = await getWorkspaceById(db, productId, workspace.name)
  if (ws === null) {
    ctx.error('workspace not found', { name: workspace.name, email, inviteId })
    throw new PlatformError(
      new Status(Severity.ERROR, platform.status.WorkspaceNotFound, { workspace: workspace.name })
    )
  }
  return await selectWorkspace(ctx, db, productId, branding, token, ws?.workspaceUrl ?? ws.workspace, 'external', false)
}

/**
 * @public
 */
export async function dropWorkspace (
  ctx: MeasureContext,
  db: Db,
  productId: string,
  branding: Branding | null,
  workspaceId: string
): Promise<Workspace> {
  const ws = await getWorkspaceById(db, productId, workspaceId)
  if (ws === null) {
    throw new PlatformError(new Status(Severity.ERROR, platform.status.WorkspaceNotFound, { workspace: workspaceId }))
  }
  await db.collection(WORKSPACE_COLLECTION).deleteOne({ _id: ws._id })
  await db
    .collection<Account>(ACCOUNT_COLLECTION)
    .updateMany({ _id: { $in: ws.accounts ?? [] } }, { $pull: { workspaces: ws._id } })

  ctx.info('Workspace dropped', { workspace: ws.workspace })
  return ws
}

/**
 * @public
 */
export async function dropWorkspaceFull (
  ctx: MeasureContext,
  db: Db,
  client: MongoClient,
  productId: string,
  branding: Branding | null,
  workspaceId: string,
  storageAdapter?: StorageAdapter
): Promise<void> {
  const ws = await dropWorkspace(ctx, db, productId, branding, workspaceId)
  const workspaceDb = client.db(ws.workspace)
  await workspaceDb.dropDatabase()
  const wspace = getWorkspaceId(workspaceId, productId)
  const hasBucket = await storageAdapter?.exists(ctx, wspace)
  if (storageAdapter !== undefined && hasBucket === true) {
    await storageAdapter.delete(ctx, wspace)
  }
  ctx.info('Workspace fully dropped', { workspace: ws.workspace })
}

/**
 * @public
 */
export async function dropAccount (
  ctx: MeasureContext,
  db: Db,
  productId: string,
  branding: Branding | null,
  email: string
): Promise<void> {
  const account = await getAccount(db, email)
  if (account === null) {
    throw new PlatformError(new Status(Severity.ERROR, platform.status.AccountNotFound, { account: email }))
  }

  const workspaces = await db
    .collection<Workspace>(WORKSPACE_COLLECTION)
    .find(withProductId(productId, { _id: { $in: account.workspaces } }))
    .toArray()

  await Promise.all(
    workspaces.map(async (ws) => {
      await deactivatePersonAccount(ctx, db, account.email, ws.workspace, productId)
    })
  )

  await db.collection(ACCOUNT_COLLECTION).deleteOne({ _id: account._id })
  await db
    .collection<Workspace>(WORKSPACE_COLLECTION)
    .updateMany({ _id: { $in: account.workspaces } }, { $pull: { accounts: account._id } })
  ctx.info('Account Dropped', { email, account })
}

/**
 * @public
 */
export async function leaveWorkspace (
  ctx: MeasureContext,
  db: Db,
  productId: string,
  branding: Branding | null,
  token: string,
  email: string
): Promise<void> {
  const tokenData = decodeToken(ctx, token)

  const currentAccount = await getAccount(db, tokenData.email)
  if (currentAccount === null) {
    throw new PlatformError(new Status(Severity.ERROR, platform.status.AccountNotFound, { account: tokenData.email }))
  }

  const workspace = await getWorkspaceById(db, productId, tokenData.workspace.name)
  if (workspace === null) {
    throw new PlatformError(
      new Status(Severity.ERROR, platform.status.WorkspaceNotFound, { workspace: tokenData.workspace.name })
    )
  }

  await deactivatePersonAccount(ctx, db, email, workspace.workspace, workspace.productId)

  const account = tokenData.email !== email ? await getAccount(db, email) : currentAccount
  if (account !== null) {
    await db
      .collection<Workspace>(WORKSPACE_COLLECTION)
      .updateOne({ _id: workspace._id }, { $pull: { accounts: account._id } })
    await db
      .collection<Account>(ACCOUNT_COLLECTION)
      .updateOne({ _id: account._id }, { $pull: { workspaces: workspace._id } })
  }
  ctx.info('Account removed from workspace', { email, workspace })
}

/**
 * @public
 */
export async function sendInvite (
  ctx: MeasureContext,
  db: Db,
  productId: string,
  branding: Branding | null,
  token: string,
  email: string,
  personId?: Ref<Person>,
  role?: AccountRole
): Promise<void> {
  const tokenData = decodeToken(ctx, token)
  const currentAccount = await getAccount(db, tokenData.email)
  if (currentAccount === null) {
    throw new PlatformError(new Status(Severity.ERROR, platform.status.AccountNotFound, { account: tokenData.email }))
  }

  const workspace = await getWorkspaceById(db, productId, tokenData.workspace.name)
  if (workspace === null) {
    throw new PlatformError(
      new Status(Severity.ERROR, platform.status.WorkspaceNotFound, { workspace: tokenData.workspace.name })
    )
  }

  // TODO: Why we not send invite if user has account???
  // const account = await getAccount(db, email)
  // if (account !== null) return

  const sesURL = getMetadata(accountPlugin.metadata.SES_URL)
  if (sesURL === undefined || sesURL === '') {
    throw new Error('Please provide email service url')
  }
  const front = branding?.front ?? getMetadata(accountPlugin.metadata.FrontURL)
  if (front === undefined || front === '') {
    throw new Error('Please provide front url')
  }

  const expHours = 48
  const exp = expHours * 60 * 60 * 1000

  const inviteId = await getInviteLink(ctx, db, productId, branding, token, exp, email, 1)
  const link = concatLink(front, `/login/join?inviteId=${inviteId.toString()}`)

  const ws = workspace.workspaceName ?? workspace.workspace
  const lang = branding?.language
  const text = await translate(accountPlugin.string.InviteText, { link, ws, expHours }, lang)
  const html = await translate(accountPlugin.string.InviteHTML, { link, ws, expHours }, lang)
  const subject = await translate(accountPlugin.string.InviteSubject, { ws }, lang)

  const to = email
  await fetch(concatLink(sesURL, '/send'), {
    method: 'post',
    headers: {
      'Content-Type': 'application/json'
    },
    body: JSON.stringify({
      text,
      html,
      subject,
      to
    })
  })
  ctx.info('Invite sent', { email, workspace, link })
}

async function deactivatePersonAccount (
  ctx: MeasureContext,
  db: Db,
  email: string,
  workspace: string,
  productId: string
): Promise<void> {
  const workspaceInfo = await getWorkspaceById(db, productId, workspace)
  if (workspaceInfo == null) {
    throw new PlatformError(new Status(Severity.ERROR, platform.status.WorkspaceNotFound, { workspace }))
  }
  const connection = await connect(
    getEndpoint(ctx, workspaceInfo, EndpointKind.Internal),
    getWorkspaceId(workspace, productId)
  )
  try {
    const ops = new TxOperations(connection, core.account.System)

    const existingAccount = await ops.findOne(contact.class.PersonAccount, { email })

    if (existingAccount !== undefined) {
      const employee = await ops.findOne(contact.mixin.Employee, { _id: existingAccount.person as Ref<Employee> })
      if (employee !== undefined) {
        await ops.update(employee, {
          active: false
        })
      }
      ctx.info('account deactivated', { email, workspace })
    }
  } finally {
    await connection.close()
  }
}

/**
 * @public
 */
export type AccountMethod = (
  ctx: MeasureContext,
  db: Db,
  productId: string,
  branding: Branding | null,
  request: any,
  token?: string
) => Promise<any>

function wrap (
  accountMethod: (
    ctx: MeasureContext,
    db: Db,
    productId: string,
    branding: Branding | null,
    ...args: any[]
  ) => Promise<any>
): AccountMethod {
  return async function (
    ctx: MeasureContext,
    db: Db,
    productId: string,
    branding: Branding | null,
    request: any,
    token?: string
  ): Promise<any> {
    if (token !== undefined) request.params.unshift(token)
    return await accountMethod(ctx, db, productId, branding, ...request.params)
      .then((result) => ({ id: request.id, result }))
      .catch((err) => {
        const status =
          err instanceof PlatformError
            ? err.status
            : new Status(Severity.ERROR, platform.status.InternalServerError, {})

        if (((err.message as string) ?? '') === 'Signature verification failed') {
          // Let's send un authorized
          return {
            error: new Status(Severity.ERROR, platform.status.Unauthorized, {})
          }
        }
        if (status.code === platform.status.InternalServerError) {
          Analytics.handleError(err)
          ctx.error('error', { status, err })
        } else {
          ctx.error('error', { status })
        }
        return {
          error: status
        }
      })
  }
}

export async function joinWithProvider (
  ctx: MeasureContext,
  db: Db,
  productId: string,
  branding: Branding | null,
  _email: string,
  first: string,
  last: string,
  inviteId: ObjectId,
  extra?: Record<string, string>
): Promise<WorkspaceLoginInfo | LoginInfo> {
  try {
    const email = cleanEmail(_email)
    const invite = await getInvite(db, inviteId)
    const workspace = await checkInvite(ctx, invite, email)
    if (last == null) {
      last = ''
    }
    let account = await getAccount(db, email)
    if (account == null && extra !== undefined) {
      account = await getAccountByQuery(db, extra)
    }
    if (account !== null) {
      // we should clean password if account is not confirmed
      if (account.confirmed === false) {
        await updatePassword(db, account, null)
      }

      const token = generateToken(email, getWorkspaceId('', productId), getExtra(account))
      const ws = await getWorkspaceById(db, productId, workspace.name)

      if (ws != null && ws.accounts.includes(account._id)) {
        const result = {
          endpoint: getEndpoint(ctx, ws, EndpointKind.External),
          email,
          token
        }
        return result
      }

      const wsRes = await assignWorkspace(
        ctx,
        db,
        productId,
        branding,
        email,
        workspace.name,
        invite?.role ?? AccountRole.User,
        invite?.personId
      )
      const result = await selectWorkspace(
        ctx,
        db,
        productId,
        branding,
        token,
        wsRes.workspaceUrl ?? wsRes.workspace,
        'external',
        false
      )

      await useInvite(db, inviteId)
      return result
    }
    const newAccount = await createAcc(ctx, db, productId, branding, email, null, first, last, true, true, extra)
    const token = generateToken(email, getWorkspaceId('', productId), getExtra(newAccount))
    const ws = await assignWorkspace(
      ctx,
      db,
      productId,
      branding,
      email,
      workspace.name,
      invite?.role ?? AccountRole.User,
      invite?.personId
    )
    const result = await selectWorkspace(
      ctx,
      db,
      productId,
      branding,
      token,
      ws.workspaceUrl ?? ws.workspace,
      'external',
      false
    )

    await useInvite(db, inviteId)

    return result
  } catch (err: any) {
    Analytics.handleError(err)
    ctx.error('joinWithProvider error', { email: _email, ...extra, err })
    throw err
  }
}

export async function loginWithProvider (
  ctx: MeasureContext,
  db: Db,
  productId: string,
  branding: Branding | null,
  _email: string,
  first: string,
  last: string,
  extra?: Record<string, string>
): Promise<LoginInfo> {
  try {
    const email = cleanEmail(_email)
    if (last == null) {
      last = ''
    }
    let account = await getAccount(db, email)
    if (account == null && extra !== undefined) {
      account = await getAccountByQuery(db, extra)
    }
    if (account !== null) {
      // we should clean password if account is not confirmed
      if (account.confirmed === false) {
        await updatePassword(db, account, null)
      }
      const result = {
        endpoint: '',
        email,
        token: generateToken(email, getWorkspaceId('', productId), getExtra(account))
      }
      return result
    }
    const newAccount = await createAcc(ctx, db, productId, branding, email, null, first, last, true, true, extra)

    const result = {
      endpoint: '',
      email,
      token: generateToken(email, getWorkspaceId('', productId), getExtra(newAccount))
    }
    return result
  } catch (err: any) {
    Analytics.handleError(err)
    ctx.error('loginWithProvider error', { email: _email, ...extra, err })
    throw err
  }
}

/**
 * @public
 */
export async function changeUsername (
  ctx: MeasureContext,
  db: Db,
  productId: string,
  branding: Branding | null,
  token: string,
  first: string,
  last: string
): Promise<void> {
  const { email } = decodeToken(ctx, token)
  const account = await getAccount(db, email)

  if (account == null) {
    throw new PlatformError(new Status(Severity.ERROR, platform.status.AccountNotFound, { account: email }))
  }

  await db.collection(ACCOUNT_COLLECTION).updateOne({ _id: account._id }, { $set: { first, last } })
  ctx.info('change-username success', { email })
}

/**
 * @public
 */
export function getMethods (
  version: Data<Version>,
  txes: Tx[],
  migrateOperations: [string, MigrateOperation][]
): Record<string, AccountMethod> {
  return {
    login: wrap(login),
    join: wrap(join),
    sendOtp: wrap(sendOtp),
    validateOtp: wrap(validateOtp),
    signUpOtp: wrap(signUpOtp),
    checkJoin: wrap(checkJoin),
    signUpJoin: wrap(signUpJoin),
    selectWorkspace: wrap(selectWorkspace),
    getUserWorkspaces: wrap(getUserWorkspaces),
    getInviteLink: wrap(getInviteLink),
    getAccountInfo: wrap(getAccountInfo),
    getWorkspaceInfo: wrap(getWorkspaceInfo),
    createAccount: wrap(createAccount),
    createWorkspace: wrap(createUserWorkspace(version, txes, migrateOperations)),
    assignWorkspace: wrap(assignWorkspace),
    removeWorkspace: wrap(removeWorkspace),
    leaveWorkspace: wrap(leaveWorkspace),
    listWorkspaces: wrap(listWorkspaces),
    changePassword: wrap(changePassword),
    requestPassword: wrap(requestPassword),
    restorePassword: wrap(restorePassword),
    sendInvite: wrap(sendInvite),
    confirm: wrap(confirm),
    getAccountInfoByToken: wrap(getAccountInfoByToken),
    createMissingEmployee: wrap(createMissingEmployee),
    changeUsername: wrap(changeUsername)
    // updateAccount: wrap(updateAccount)
  }
}

export * from './plugin'
export default accountPlugin<|MERGE_RESOLUTION|>--- conflicted
+++ resolved
@@ -1325,11 +1325,7 @@
           dbUrls,
           {
             externalStorage: storageAdapter,
-<<<<<<< HEAD
-            fullTextUrl: 'http://localhost:9200',
-=======
             fullTextUrl: '',
->>>>>>> e1696fa7
             indexParallel: 0,
             indexProcessing: 0,
             rekoniUrl: '',
