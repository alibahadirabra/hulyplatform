//
// Copyright © 2024 Hardcore Engineering Inc.
//
// Licensed under the Eclipse Public License, Version 2.0 (the "License");
// you may not use this file except in compliance with the License. You may
// obtain a copy of the License at https://www.eclipse.org/legal/epl-2.0
//
// Unless required by applicable law or agreed to in writing, software
// distributed under the License is distributed on an "AS IS" BASIS,
// WITHOUT WARRANTIES OR CONDITIONS OF ANY KIND, either express or implied.
//
// See the License for the specific language governing permissions and
// limitations under the License.
//

import { collaborativeHistoryDocId } from '@hcengineering/collaboration'
import {
  parseDocumentId,
  type RemoveDocumentRequest,
  type RemoveDocumentResponse
} from '@hcengineering/collaborator-client'
import { MeasureContext, collaborativeDocParse } from '@hcengineering/core'
import { Context } from '../../context'
import { RpcMethodParams } from '../rpc'

export async function removeDocument (
  ctx: MeasureContext,
  context: Context,
  payload: RemoveDocumentRequest,
  params: RpcMethodParams
): Promise<RemoveDocumentResponse> {
  const { documentId } = payload
<<<<<<< HEAD
  const { hocuspocus, storage: minio } = params
=======
  const { hocuspocus, storageAdapter } = params
>>>>>>> e1696fa7
  const { workspaceId } = context

  const document = hocuspocus.documents.get(documentId)
  if (document !== undefined) {
    hocuspocus.closeConnections(documentId)
    hocuspocus.unloadDocument(document)
  }

  const { collaborativeDoc } = parseDocumentId(documentId)
  const { documentId: contentDocumentId } = collaborativeDocParse(collaborativeDoc)
  const historyDocumentId = collaborativeHistoryDocId(contentDocumentId)

  try {
    await storageAdapter.remove(ctx, workspaceId, [contentDocumentId, historyDocumentId])
  } catch (err) {
    ctx.error('failed to remove document', { documentId, error: err })
  }

  return {}
}<|MERGE_RESOLUTION|>--- conflicted
+++ resolved
@@ -30,11 +30,7 @@
   params: RpcMethodParams
 ): Promise<RemoveDocumentResponse> {
   const { documentId } = payload
-<<<<<<< HEAD
-  const { hocuspocus, storage: minio } = params
-=======
   const { hocuspocus, storageAdapter } = params
->>>>>>> e1696fa7
   const { workspaceId } = context
 
   const document = hocuspocus.documents.get(documentId)
