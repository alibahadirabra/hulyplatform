--- conflicted
+++ resolved
@@ -287,12 +287,9 @@
     CopyIssueLink: '' as Ref<Action>,
     MoveToTeam: '' as Ref<Action>,
     Relations: '' as Ref<Action>,
-<<<<<<< HEAD
     CopyIssueLink: '' as Ref<Action>,
-    NewSubIssue: '' as Ref<Action>
-=======
+    NewSubIssue: '' as Ref<Action>,
     EditWorkflowStatuses: '' as Ref<Action>
->>>>>>> 69a8d16d
   },
   team: {
     DefaultTeam: '' as Ref<Team>
