//
// Copyright © 2020 Anticrm Platform Contributors.
//
// Licensed under the Eclipse Public License, Version 2.0 (the "License");
// you may not use this file except in compliance with the License. You may
// obtain a copy of the License at https://www.eclipse.org/legal/epl-2.0
//
// Unless required by applicable law or agreed to in writing, software
// distributed under the License is distributed on an "AS IS" BASIS,
// WITHOUT WARRANTIES OR CONDITIONS OF ANY KIND, either express or implied.
//
// See the License for the specific language governing permissions and
// limitations under the License.
//

<<<<<<< HEAD
import { Ref, Doc, AccountRole, Timestamp } from '@hcengineering/core'
=======
import { AccountRole, Doc, Ref } from '@hcengineering/core'
>>>>>>> 1329fb1d
import type { Asset, IntlString, Metadata, Plugin, Resource, Status } from '@hcengineering/platform'
import { plugin } from '@hcengineering/platform'
import type { AnyComponent } from '@hcengineering/ui'

/**
 * @public
 */
export const loginId = 'login' as Plugin

/**
 * @public
 */
export interface Workspace {
  workspace: string // workspace Url
  workspaceName?: string // A company name
  workspaceId: string // A unique identifier for the workspace

  creating?: boolean
  createProgress?: number

  lastVisit: number
}

/**
 * @public
 */
export interface WorkspaceLoginInfo extends LoginInfo {
  workspace: string
  creating?: boolean
  createProgress?: number
}

/**
 * @public
 */
export interface LoginInfo {
  token: string
  endpoint: string
  confirmed: boolean
  email: string
}

export interface OtpInfo {
  sent: boolean
  retryOn: Timestamp
}

export default plugin(loginId, {
  metadata: {
    AccountsUrl: '' as Asset,
    LoginTokens: '' as Metadata<Record<string, string>>,
    LastToken: '' as Metadata<string>,
    LoginEndpoint: '' as Metadata<string>,
    LoginEmail: '' as Metadata<string>
  },
  component: {
    LoginApp: '' as AnyComponent,
    InviteLink: '' as AnyComponent
  },
  icon: {
    InviteWorkspace: '' as Asset
  },
  string: {
    LinkValidHours: '' as IntlString,
    EmailMask: '' as IntlString,
    NoLimit: '' as IntlString,
    InviteLimit: '' as IntlString
  },
  function: {
    SendInvite: '' as Resource<(email: string, personId?: Ref<Doc>, role?: AccountRole) => Promise<void>>,
    GetInviteLink: '' as Resource<
    (
      expHours: number,
      mask: string,
      limit: number | undefined,
      role: AccountRole,
      navigateUrl?: string
    ) => Promise<string>
    >,
    LeaveWorkspace: '' as Resource<(email: string) => Promise<void>>,
    ChangePassword: '' as Resource<(oldPassword: string, password: string) => Promise<void>>,
    SelectWorkspace: '' as Resource<
    (workspace: string, token: string | null | undefined) => Promise<[Status, WorkspaceLoginInfo | undefined]>
    >,
    FetchWorkspace: '' as Resource<(workspace: string) => Promise<[Status, WorkspaceLoginInfo | undefined]>>,
    CreateEmployee: '' as Resource<(workspace: string) => Promise<[Status]>>,
    GetWorkspaces: '' as Resource<() => Promise<Workspace[]>>,
    GetEndpoint: '' as Resource<() => Promise<string>>
  }
})<|MERGE_RESOLUTION|>--- conflicted
+++ resolved
@@ -13,11 +13,7 @@
 // limitations under the License.
 //
 
-<<<<<<< HEAD
-import { Ref, Doc, AccountRole, Timestamp } from '@hcengineering/core'
-=======
-import { AccountRole, Doc, Ref } from '@hcengineering/core'
->>>>>>> 1329fb1d
+import { AccountRole, Doc, Ref, Timestamp } from '@hcengineering/core'
 import type { Asset, IntlString, Metadata, Plugin, Resource, Status } from '@hcengineering/platform'
 import { plugin } from '@hcengineering/platform'
 import type { AnyComponent } from '@hcengineering/ui'
