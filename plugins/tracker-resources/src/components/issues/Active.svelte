--- conflicted
+++ resolved
@@ -14,12 +14,7 @@
 -->
 <script lang="ts">
   import { Ref } from '@anticrm/core'
-<<<<<<< HEAD
-  import { Team } from '@anticrm/tracker'
-=======
-  import { IssueStatus, Team, IssuesDateModificationPeriod } from '@anticrm/tracker'
-  import Issues from './Issues.svelte'
->>>>>>> 299d9a95
+  import { Team, IssuesDateModificationPeriod } from '@anticrm/tracker'
   import tracker from '../../plugin'
   import Issues from './Issues.svelte'
 
@@ -30,11 +25,7 @@
 
 <Issues
   {currentSpace}
-<<<<<<< HEAD
-  statusCategories={[tracker.issueStatusCategory.Unstarted, tracker.issueStatusCategory.Started]}
-=======
   {completedIssuesPeriod}
-  includedGroups={{ status: [IssueStatus.InProgress, IssueStatus.Todo] }}
->>>>>>> 299d9a95
+  includedGroups={{ status: [tracker.issueStatusCategory.Unstarted, tracker.issueStatusCategory.Started] }}
   title={tracker.string.ActiveIssues}
 />