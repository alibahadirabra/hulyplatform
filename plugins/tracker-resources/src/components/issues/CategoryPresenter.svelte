<script lang="ts">
  import contact from '@anticrm/contact'
  import { DocumentQuery, FindOptions, Ref } from '@anticrm/core'
<<<<<<< HEAD
  import { Issue, Team } from '@anticrm/tracker'
  import { Component, IconAdd, Scroller, Tooltip, Button, showPopup } from '@anticrm/ui'
  import { createEventDispatcher } from 'svelte'
  import tracker from '../../plugin'
  import IssuesList from './IssuesList.svelte'
  import { IssuesGroupByKeys, issuesGroupPresenterMap } from '../../utils'
=======
  import { Issue, IssueStatus, Team } from '@anticrm/tracker'
  import { Button, eventToHTMLElement, Icon, IconAdd, Label, Scroller, showPopup, Tooltip } from '@anticrm/ui'
  import { createEventDispatcher } from 'svelte'
  import tracker from '../../plugin'
  import { issueStatuses } from '../../utils'
>>>>>>> 3b981931
  import CreateIssue from '../CreateIssue.svelte'
  import IssuesList from './IssuesList.svelte'

  export let query: DocumentQuery<Issue>
  export let groupBy: { key: IssuesGroupByKeys | undefined; group: Issue[IssuesGroupByKeys] | undefined }
  export let currentSpace: Ref<Team> | undefined = undefined
  export let currentTeam: Team

  const dispatch = createEventDispatcher()
  const options: FindOptions<Issue> = {
    lookup: {
      assignee: contact.class.Employee
    }
  }

  let issuesAmount = 0

<<<<<<< HEAD
  $: grouping = groupBy.key !== undefined && groupBy.group !== undefined ? { [groupBy.key]: groupBy.group } : {}
  $: headerComponent = groupBy.key !== undefined ? issuesGroupPresenterMap[groupBy.key] : null

  const handleNewIssueAdded = (event: Event) => {
=======
  const handleNewIssueAdded = (event: MouseEvent) => {
>>>>>>> 3b981931
    if (!currentSpace) {
      return
    }

<<<<<<< HEAD
    showPopup(CreateIssue, { space: currentSpace, ...grouping }, event.target)
=======
    showPopup(CreateIssue, { space: currentSpace, issueStatus: category }, eventToHTMLElement(event))
>>>>>>> 3b981931
  }
</script>

<div class="category" class:visible={issuesAmount > 0}>
  {#if headerComponent}
    <div class="header categoryHeader flex-between label">
      <div class="flex-row-center gap-2">
        <Component
          is={headerComponent}
          props={{
            isEditable: false,
            shouldShowLabel: true,
            value: grouping,
            defaultName: groupBy.key === 'assignee' ? tracker.string.NoAssignee : undefined
          }}
        />
        <span class="eLabelCounter ml-2">{issuesAmount}</span>
      </div>
      <div class="flex mr-1">
        <Tooltip label={tracker.string.AddIssueTooltip} direction={'left'}>
          <Button icon={IconAdd} kind={'transparent'} on:click={handleNewIssueAdded} />
        </Tooltip>
      </div>
    </div>
  {/if}
  <Scroller>
    <IssuesList
      _class={tracker.class.Issue}
      leftItemsConfig={[
        { key: '', presenter: tracker.component.PriorityPresenter, props: { currentSpace } },
        { key: '', presenter: tracker.component.IssuePresenter, props: { currentTeam } },
        { key: '', presenter: tracker.component.StatusPresenter, props: { currentSpace } },
        { key: '', presenter: tracker.component.TitlePresenter }
      ]}
      rightItemsConfig={[
        { key: '', presenter: tracker.component.DueDatePresenter, props: { currentSpace } },
        { key: 'modifiedOn', presenter: tracker.component.ModificationDatePresenter },
        { key: '', presenter: tracker.component.AssigneePresenter, props: { currentSpace } }
      ]}
      {options}
      query={{ ...query, ...grouping }}
      on:content={(evt) => {
        issuesAmount = evt.detail.length
        dispatch('content', issuesAmount)
      }}
    />
  </Scroller>
</div>

<style lang="scss">
  .category {
    display: none;
    &.visible {
      display: block;
    }
  }

  .categoryHeader {
    height: 2.5rem;
    background-color: var(--theme-table-bg-hover);
    padding-left: 2.3rem;
  }

  .label {
    font-weight: 500;
    color: var(--theme-caption-color);
    .eLabelCounter {
      opacity: 0.8;
      font-weight: initial;
    }
  }
</style><|MERGE_RESOLUTION|>--- conflicted
+++ resolved
@@ -1,20 +1,11 @@
 <script lang="ts">
   import contact from '@anticrm/contact'
   import { DocumentQuery, FindOptions, Ref } from '@anticrm/core'
-<<<<<<< HEAD
   import { Issue, Team } from '@anticrm/tracker'
-  import { Component, IconAdd, Scroller, Tooltip, Button, showPopup } from '@anticrm/ui'
+  import { Component, Button, eventToHTMLElement, IconAdd, Scroller, showPopup, Tooltip } from '@anticrm/ui'
   import { createEventDispatcher } from 'svelte'
   import tracker from '../../plugin'
-  import IssuesList from './IssuesList.svelte'
   import { IssuesGroupByKeys, issuesGroupPresenterMap } from '../../utils'
-=======
-  import { Issue, IssueStatus, Team } from '@anticrm/tracker'
-  import { Button, eventToHTMLElement, Icon, IconAdd, Label, Scroller, showPopup, Tooltip } from '@anticrm/ui'
-  import { createEventDispatcher } from 'svelte'
-  import tracker from '../../plugin'
-  import { issueStatuses } from '../../utils'
->>>>>>> 3b981931
   import CreateIssue from '../CreateIssue.svelte'
   import IssuesList from './IssuesList.svelte'
 
@@ -32,23 +23,15 @@
 
   let issuesAmount = 0
 
-<<<<<<< HEAD
   $: grouping = groupBy.key !== undefined && groupBy.group !== undefined ? { [groupBy.key]: groupBy.group } : {}
   $: headerComponent = groupBy.key !== undefined ? issuesGroupPresenterMap[groupBy.key] : null
 
-  const handleNewIssueAdded = (event: Event) => {
-=======
   const handleNewIssueAdded = (event: MouseEvent) => {
->>>>>>> 3b981931
     if (!currentSpace) {
       return
     }
 
-<<<<<<< HEAD
-    showPopup(CreateIssue, { space: currentSpace, ...grouping }, event.target)
-=======
-    showPopup(CreateIssue, { space: currentSpace, issueStatus: category }, eventToHTMLElement(event))
->>>>>>> 3b981931
+    showPopup(CreateIssue, { space: currentSpace, ...grouping }, eventToHTMLElement(event))
   }
 </script>
 
