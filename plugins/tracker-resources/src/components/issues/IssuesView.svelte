<script lang="ts">
  import core, { Ref, Space, WithLookup } from '@anticrm/core'
  import { IntlString, translate } from '@anticrm/platform'
  import { getClient } from '@anticrm/presentation'
  import { IssuesDateModificationPeriod, IssuesGrouping, IssuesOrdering, Team, ViewOptions } from '@anticrm/tracker'
  import { Button, IconDetails } from '@anticrm/ui'
  import view, { Filter, Viewlet } from '@anticrm/view'
  import { FilterBar } from '@anticrm/view-resources'
  import tracker from '../../plugin'
  import IssuesContent from './IssuesContent.svelte'
  import IssuesHeader from './IssuesHeader.svelte'

  export let currentSpace: Ref<Team> | undefined
  export let query = {}
  export let title: IntlString | undefined = undefined
  export let label: string = ''

  export let panelWidth: number = 0

  let viewlet: WithLookup<Viewlet> | undefined = undefined
  let filters: Filter[]
<<<<<<< HEAD
  let viewOptions: {
    groupBy: IssuesGrouping
    orderBy: IssuesOrdering
    completedIssuesPeriod: IssuesDateModificationPeriod
    shouldShowEmptyGroups: boolean
  } = {
=======
  let viewOptions: ViewOptions = {
>>>>>>> 7ad85f8f
    groupBy: IssuesGrouping.Status,
    orderBy: IssuesOrdering.Status,
    completedIssuesPeriod: IssuesDateModificationPeriod.All,
    shouldShowEmptyGroups: false,
    shouldShowSubIssues: false
  }
  let resultQuery = {}

  const client = getClient()

  let viewlets: WithLookup<Viewlet>[] = []

  $: update(currentSpace)

  async function update (currentSpace?: Ref<Space>): Promise<void> {
    const space = await client.findOne(core.class.Space, { _id: currentSpace })
    if (space) {
      viewlets = await client.findAll(
        view.class.Viewlet,
        { attachTo: tracker.class.Issue },
        {
          lookup: {
            descriptor: view.class.ViewletDescriptor
          }
        }
      )
      ;[viewlet] = viewlets
    }
  }
  $: if (!label && title) {
    translate(title, {}).then((res) => {
      label = res
    })
  }

  let asideFloat: boolean = false
  let asideShown: boolean = true
  $: if (panelWidth < 900 && !asideFloat) asideFloat = true
  $: if (panelWidth >= 900 && asideFloat) {
    asideFloat = false
    asideShown = false
  }
  let docWidth: number
  let docSize: boolean = false
  $: if (docWidth <= 900 && !docSize) docSize = true
  $: if (docWidth > 900 && docSize) docSize = false
</script>

{#if currentSpace}
  <IssuesHeader {currentSpace} {viewlets} {label} bind:viewlet bind:viewOptions bind:filters>
    <svelte:fragment slot="extra">
      {#if asideFloat && $$slots.aside}
        <Button
          icon={IconDetails}
          kind={'transparent'}
          size={'medium'}
          selected={asideShown}
          on:click={() => {
            asideShown = !asideShown
          }}
        />
      {/if}
    </svelte:fragment>
  </IssuesHeader>
  <FilterBar _class={tracker.class.Issue} {query} bind:filters on:change={(e) => (resultQuery = e.detail)} />
  <div class="flex h-full">
    <div class="antiPanel-component">
      <IssuesContent {currentSpace} {viewlet} query={resultQuery} {viewOptions} />
    </div>
    {#if $$slots.aside !== undefined && asideShown}
      <div class="popupPanel-body__aside" class:float={asideFloat} class:shown={asideShown}>
        <slot name="aside" />
      </div>
    {/if}
  </div>
{/if}<|MERGE_RESOLUTION|>--- conflicted
+++ resolved
@@ -19,16 +19,7 @@
 
   let viewlet: WithLookup<Viewlet> | undefined = undefined
   let filters: Filter[]
-<<<<<<< HEAD
-  let viewOptions: {
-    groupBy: IssuesGrouping
-    orderBy: IssuesOrdering
-    completedIssuesPeriod: IssuesDateModificationPeriod
-    shouldShowEmptyGroups: boolean
-  } = {
-=======
   let viewOptions: ViewOptions = {
->>>>>>> 7ad85f8f
     groupBy: IssuesGrouping.Status,
     orderBy: IssuesOrdering.Status,
     completedIssuesPeriod: IssuesDateModificationPeriod.All,
