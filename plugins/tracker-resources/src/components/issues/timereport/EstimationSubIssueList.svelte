--- conflicted
+++ resolved
@@ -60,15 +60,10 @@
           {issue.title}
         </span>
       </div>
-<<<<<<< HEAD
-      <div class="flex-center flex-no-shrink gap-2">
-        <AssigneeBox
-=======
 
       <FixedColumn key={'estimation_issue_assignee'} justify={'right'}>
-        <UserBox
+        <AssigneeBox
           width={'100%'}
->>>>>>> 6f8ded21
           label={tracker.string.Assignee}
           _class={contact.class.Employee}
           value={issue.assignee}
