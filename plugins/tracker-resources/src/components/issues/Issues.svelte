--- conflicted
+++ resolved
@@ -13,20 +13,8 @@
 // limitations under the License.
 -->
 <script lang="ts">
-<<<<<<< HEAD
+  import contact from '@anticrm/contact'
   import { DocumentQuery, Ref, SortingOrder, WithLookup } from '@anticrm/core'
-  import { IntlString } from '@anticrm/platform'
-  import { createQuery } from '@anticrm/presentation'
-  import { Issue, IssueStatus, IssueStatusCategory, Team } from '@anticrm/tracker'
-  import { Label, ScrollBox } from '@anticrm/ui'
-  import CategoryPresenter from './CategoryPresenter.svelte'
-  import tracker from '../../plugin'
-
-  export let currentSpace: Ref<Team>
-  export let statusCategories: Ref<IssueStatusCategory>[] | undefined = undefined
-=======
-  import contact from '@anticrm/contact'
-  import type { DocumentQuery, Ref } from '@anticrm/core'
   import { createQuery } from '@anticrm/presentation'
   import {
     Issue,
@@ -50,7 +38,6 @@
   } from '../../utils'
 
   export let currentSpace: Ref<Team>
->>>>>>> 299d9a95
   export let title: IntlString = tracker.string.AllIssues
   export let query: DocumentQuery<Issue> = {}
   export let search: string = ''
@@ -62,14 +49,12 @@
 
   const ENTRIES_LIMIT = 200
   const spaceQuery = createQuery()
-<<<<<<< HEAD
-  const categoriesQuery = createQuery()
-=======
   const issuesQuery = createQuery()
->>>>>>> 299d9a95
+  const statusesQuery = createQuery()
   const issuesMap: { [status: string]: number } = {}
   let currentTeam: Team | undefined
   let issues: Issue[] = []
+  let statusesById: ReadonlyMap<Ref<IssueStatus>, WithLookup<IssueStatus>> = new Map()
 
   $: totalIssues = getTotalIssues(issuesMap)
 
@@ -88,13 +73,22 @@
 
   $: groupByKey = issuesGroupKeyMap[groupingKey]
   $: categories = getCategories(groupByKey, issues, !!shouldShowEmptyGroups)
-  $: displayedCategories = (categories as any[]).filter((x: ReturnType<typeof getCategories>) => {
-    return (
-      groupByKey === undefined || includedGroups[groupByKey] === undefined || includedGroups[groupByKey]?.includes(x)
-    )
+  $: displayedCategories = (categories as any[]).filter((x) => {
+    if (groupByKey === undefined || includedGroups[groupByKey] === undefined) {
+      return true
+    }
+
+    if (groupByKey === 'status') {
+      const category = statusesById.get((x as Ref<IssueStatus>))?.$lookup?.category
+
+      return !!(category && includedGroups.status?.includes(category._id))
+    }
+
+    return includedGroups[groupByKey]?.includes(x)
   })
   $: includedIssuesQuery = getIncludedIssuesQuery(includedGroups)
   $: filteredIssuesQuery = getModifiedOnIssuesFilterQuery(issues, completedIssuesPeriod)
+  $: statuses = [...statusesById.values()]
 
   const getIncludedIssuesQuery = (groups: Partial<Record<IssuesGroupByKeys, Array<any>>>) => {
     const resultMap: { [p: string]: { $in: any[] } } = {}
@@ -106,7 +100,10 @@
     return resultMap
   }
 
-  const getModifiedOnIssuesFilterQuery = (currentIssues: Issue[], period: IssuesDateModificationPeriod | null) => {
+  const getModifiedOnIssuesFilterQuery = (
+    currentIssues: WithLookup<Issue>[],
+    period: IssuesDateModificationPeriod | null
+  ) => {
     const filter: { _id: { $in: Array<Ref<Issue>> } } = { _id: { $in: [] } }
 
     if (!period || period === IssuesDateModificationPeriod.All) {
@@ -114,7 +111,10 @@
     }
 
     for (const issue of currentIssues) {
-      if (issue.status === IssueStatus.Done && issue.modifiedOn < getIssuesModificationDatePeriodTime(period)) {
+      if (
+        issue.$lookup?.status?.category === tracker.issueStatusCategory.Completed &&
+        issue.modifiedOn < getIssuesModificationDatePeriodTime(period)
+      ) {
         continue
       }
 
@@ -131,6 +131,18 @@
       issues = result
     },
     { limit: ENTRIES_LIMIT, lookup: { assignee: contact.class.Employee } }
+  )
+
+  $: statusesQuery.query(
+    tracker.class.IssueStatus,
+    { attachedTo: currentSpace },
+    (issueStatuses) => {
+      statusesById = new Map(issueStatuses.map((status) => [status._id, status]))
+    },
+    {
+      lookup: { category: tracker.class.IssueStatusCategory },
+      sort: { rank: SortingOrder.Ascending }
+    }
   )
 
   const getCategories = (key: IssuesGroupByKeys | undefined, elements: Issue[], shouldShowAll: boolean) => {
@@ -173,26 +185,6 @@
       return
     }
 
-<<<<<<< HEAD
-  let currentTeam: Team | undefined
-  $: spaceQuery.query(tracker.class.Team, { _id: currentSpace }, (res) => {
-    currentTeam = res.shift()
-  })
-
-  let categories: WithLookup<IssueStatus>[] = []
-  let filteredCategories: WithLookup<IssueStatus>[] = []
-  $: categoriesQuery.query(tracker.class.IssueStatus, { attachedTo: currentSpace }, (statuses) => {
-    const issueStatusCats = statusCategories && new Set(statusCategories)
-  
-    categories = statuses
-    filteredCategories = issueStatusCats
-      ? statuses.filter((status) => issueStatusCats.has(status.category))
-      : statuses
-  }, {
-    lookup: { category: tracker.class.IssueStatusCategory },
-    sort: { rank: SortingOrder.Ascending }
-  })
-=======
     for (const prop of Object.getOwnPropertyNames(issuesMap)) {
       delete issuesMap[prop]
     }
@@ -220,7 +212,6 @@
       handleOptionsUpdated
     )
   }
->>>>>>> 299d9a95
 </script>
 
 {#if currentTeam}
@@ -230,22 +221,16 @@
       <Button icon={IconOptions} kind={'link'} on:click={handleOptionsEditorOpened} />
     </div>
     <div class="mt-4">
-<<<<<<< HEAD
-      {#each filteredCategories as category}
-        <CategoryPresenter
-          categoryId={category._id}
-          {categories}
-=======
       {#each displayedCategories as category}
         <CategoryPresenter
           groupBy={{ key: groupByKey, group: category }}
           orderBy={issuesOrderKeyMap[orderingKey]}
->>>>>>> 299d9a95
           query={resultQuery}
+          {statuses}
           {currentSpace}
           {currentTeam}
           on:content={(event) => {
-            issuesMap[category._id] = event.detail
+            issuesMap[category] = event.detail
           }}
         />
       {/each}
