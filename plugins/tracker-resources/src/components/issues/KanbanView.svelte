--- conflicted
+++ resolved
@@ -13,42 +13,17 @@
 // limitations under the License.
 -->
 <script lang="ts">
-  import { onMount } from 'svelte'
   import contact from '@anticrm/contact'
   import { Class, Doc, DocumentQuery, Lookup, Ref, SortingOrder, WithLookup } from '@anticrm/core'
   import { Kanban, TypeState } from '@anticrm/kanban'
   import notification from '@anticrm/notification'
   import { createQuery } from '@anticrm/presentation'
-<<<<<<< HEAD
-  import {
-    Button,
-    Component,
-    Icon,
-    IconAdd,
-    showPanel,
-    showPopup,
-    getPlatformColor,
-    Loading,
-    tooltip
-  } from '@anticrm/ui'
-  import { Issue, IssuesGrouping, IssuesOrdering, IssueStatus, Team } from '@anticrm/tracker'
-  import tags from '@anticrm/tags'
-  import {
-    focusStore,
-    ListSelectionProvider,
-    SelectDirection,
-    selectionStore,
-    ActionContext,
-    Menu
-  } from '@anticrm/view-resources'
-=======
   import { Issue, IssuesGrouping, IssuesOrdering, IssueStatus, Team, ViewOptions } from '@anticrm/tracker'
   import { Button, Component, IconAdd, showPanel, showPopup, Loading, tooltip } from '@anticrm/ui'
   import { focusStore, ListSelectionProvider, SelectDirection, selectionStore } from '@anticrm/view-resources'
   import ActionContext from '@anticrm/view-resources/src/components/ActionContext.svelte'
   import Menu from '@anticrm/view-resources/src/components/Menu.svelte'
   import { onMount } from 'svelte'
->>>>>>> 12da24f1
   import tracker from '../../plugin'
   import {
     getIssueStatusStates,
@@ -65,11 +40,8 @@
   import ParentNamesPresenter from './ParentNamesPresenter.svelte'
   import PriorityEditor from './PriorityEditor.svelte'
   import StatusEditor from './StatusEditor.svelte'
-<<<<<<< HEAD
-=======
   import tags from '@anticrm/tags'
   import IssueStatusIcon from './IssueStatusIcon.svelte'
->>>>>>> 12da24f1
 
   export let currentSpace: Ref<Team> = tracker.team.DefaultTeam
   export let baseMenuClass: Ref<Class<Doc>> | undefined = undefined
