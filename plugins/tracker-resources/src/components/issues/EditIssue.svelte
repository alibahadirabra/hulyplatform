--- conflicted
+++ resolved
@@ -24,13 +24,8 @@
   import { createEventDispatcher, onMount } from 'svelte'
   import tracker from '../../plugin'
   import IssuePresenter from './IssuePresenter.svelte'
-<<<<<<< HEAD
   import PriorityEditor from './PriorityEditor.svelte'
-  import StatusPresenter from './StatusPresenter.svelte'
-=======
-  import PriorityPresenter from './PriorityPresenter.svelte'
   import StatusEditor from './StatusEditor.svelte'
->>>>>>> 113161e0
 
   export let _id: Ref<Issue>
   export let _class: Ref<Class<Issue>>
