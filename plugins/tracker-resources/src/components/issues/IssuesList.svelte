--- conflicted
+++ resolved
@@ -144,7 +144,6 @@
   }
 </script>
 
-<<<<<<< HEAD
 <div>
   {#each categories as category}
     {#if headerComponent}
@@ -163,7 +162,7 @@
           />
           <span class="eLabelCounter ml-2">{(groupedIssues[category] ?? []).length}</span>
         </div>
-        <div class="flex mr-1">
+        <div class="flex">
           <Tooltip label={tracker.string.AddIssueTooltip} direction={'left'}>
             <Button icon={IconAdd} kind={'transparent'} on:click={(event) => handleNewIssueAdded(event, category)} />
           </Tooltip>
@@ -189,149 +188,78 @@
               on:focus={() => {}}
               on:mouseover={() => handleRowFocused(docObject)}
             >
-              {#each itemModels as attributeModel, attributeModelIndex}
-                {#if attributeModelIndex === 0}
-                  <div class="gridElement">
-                    <Tooltip direction={'bottom'} label={tracker.string.SelectIssue}>
-                      <div class="eListGridCheckBox ml-2">
-                        <CheckBox
-                          checked={selectedObjectIdsSet.has(docObject._id)}
-                          on:value={(event) => {
-                            onObjectChecked([docObject], event.detail)
-                          }}
+              <div class="contentWrapper">
+                {#each itemModels as attributeModel, attributeModelIndex}
+                  {#if attributeModelIndex === 0}
+                    <div class="gridElement">
+                      <Tooltip direction={'bottom'} label={tracker.string.SelectIssue}>
+                        <div class="eListGridCheckBox">
+                          <CheckBox
+                            checked={selectedObjectIdsSet.has(docObject._id)}
+                            on:value={(event) => {
+                              onObjectChecked([docObject], event.detail)
+                            }}
+                          />
+                        </div>
+                      </Tooltip>
+                      <div class="priorityPresenter">
+                        <svelte:component
+                          this={attributeModel.presenter}
+                          value={getObjectValue(attributeModel.key, docObject) ?? ''}
+                          {...attributeModel.props}
                         />
                       </div>
-                    </Tooltip>
-                    <div class="priorityPresenter">
+                    </div>
+                  {:else if attributeModelIndex === 1}
+                    <div class="issuePresenter">
+                      <svelte:component
+                        this={attributeModel.presenter}
+                        value={getObjectValue(attributeModel.key, docObject) ?? ''}
+                        {...attributeModel.props}
+                      />
+                      <div
+                        id="context-menu"
+                        class="eIssuePresenterContextMenu"
+                        on:click={(event) =>
+                          handleMenuOpened(
+                            event,
+                            docObject,
+                            combinedGroupedIssues.findIndex((x) => x === docObject)
+                          )}
+                      >
+                        <IconMoreV size={'small'} />
+                      </div>
+                    </div>
+                  {:else if attributeModelIndex === 3}
+                    <svelte:component
+                      this={attributeModel.presenter}
+                      value={getObjectValue(attributeModel.key, docObject) ?? ''}
+                      {...attributeModel.props}
+                    />
+                    <div class="filler" />
+                  {:else}
+                    <div class="gridElement">
                       <svelte:component
                         this={attributeModel.presenter}
                         value={getObjectValue(attributeModel.key, docObject) ?? ''}
                         {...attributeModel.props}
                       />
                     </div>
-                  </div>
-                {:else if attributeModelIndex === 1}
-                  <div class="issuePresenter">
-=======
-{#await buildModel({ client, _class, keys: itemsConfig, options })}
-  {#if !isLoading}
-    <Loading />
-  {/if}
-{:then itemModels}
-  <div class="listRoot">
-    {#if docObjects}
-      {#each docObjects as docObject, rowIndex (docObject._id)}
-        <div
-          class="listGrid"
-          class:mListGridChecked={selectedIssueIds.has(docObject._id)}
-          class:mListGridFixed={rowIndex === selectedRowIndex}
-        >
-          <div class="contentWrapper">
-            {#each itemModels as attributeModel, attributeModelIndex}
-              {#if attributeModelIndex === 0}
-                <div class="gridElement">
-                  <Tooltip direction={'bottom'} label={tracker.string.SelectIssue}>
-                    <div class="eListGridCheckBox">
-                      <CheckBox
-                        checked={selectedIssueIds.has(docObject._id)}
-                        on:value={(event) => {
-                          handleIssueSelected(docObject._id, event)
-                        }}
-                      />
-                    </div>
-                  </Tooltip>
-                  <div class="priorityPresenter">
->>>>>>> ff3b12f2
-                    <svelte:component
-                      this={attributeModel.presenter}
-                      value={getObjectValue(attributeModel.key, docObject) ?? ''}
-                      {...attributeModel.props}
-                    />
-                    <div
-                      id="context-menu"
-                      class="eIssuePresenterContextMenu"
-                      on:click={(event) =>
-                        handleMenuOpened(
-                          event,
-                          docObject,
-                          combinedGroupedIssues.findIndex((x) => x === docObject)
-                        )}
-                    >
-                      <IconMoreV size={'small'} />
-                    </div>
-                  </div>
-<<<<<<< HEAD
-                {:else if attributeModelIndex === 3}
-=======
-                </div>
-              {:else if attributeModelIndex === 1}
-                <div class="issuePresenter">
->>>>>>> ff3b12f2
-                  <svelte:component
-                    this={attributeModel.presenter}
-                    value={getObjectValue(attributeModel.key, docObject) ?? ''}
-                    {...attributeModel.props}
-                  />
-<<<<<<< HEAD
-                  <div class="filler" />
-                {:else}
-                  <div class="gridElement">
-                    <svelte:component
-                      this={attributeModel.presenter}
-                      value={getObjectValue(attributeModel.key, docObject) ?? ''}
-                      {...attributeModel.props}
-                    />
-                  </div>
-                {/if}
-              {/each}
+                  {/if}
+                {/each}
+              </div>
             </div>
           {/each}
         {:else if loadingProps !== undefined}
           {#each Array(getLoadingElementsLength(loadingProps, options)) as _, rowIndex}
-            <div class="listGrid mListGridIsLoading" class:fixed={rowIndex === selectedRowIndex}>
-              <div class="gridElement">
-                <CheckBox checked={false} />
-                <div class="ml-4">
-                  <Spinner size="small" />
-                </div>
-=======
-                  <div
-                    id="context-menu"
-                    class="eIssuePresenterContextMenu"
-                    on:click={(event) => showMenu(event, docObject, rowIndex)}
-                  >
-                    <IconMoreV size={'small'} />
+            <div class="listGrid" class:fixed={rowIndex === selectedRowIndex}>
+              <div class="contentWrapper">
+                <div class="gridElement">
+                  <CheckBox checked={false} />
+                  <div class="ml-4">
+                    <Spinner size="small" />
                   </div>
                 </div>
-              {:else if attributeModelIndex === 3}
-                <svelte:component
-                  this={attributeModel.presenter}
-                  value={getObjectValue(attributeModel.key, docObject) ?? ''}
-                  {...attributeModel.props}
-                />
-                <div class="filler" />
-              {:else}
-                <div class="gridElement">
-                  <svelte:component
-                    this={attributeModel.presenter}
-                    value={getObjectValue(attributeModel.key, docObject) ?? ''}
-                    {...attributeModel.props}
-                  />
-                </div>
-              {/if}
-            {/each}
-          </div>
-        </div>
-      {/each}
-    {:else if loadingProps !== undefined}
-      {#each Array(getLoadingElementsLength(loadingProps, options)) as _, rowIndex}
-        <div class="listGrid" class:fixed={rowIndex === selectedRowIndex}>
-          <div class="contentWrapper">
-            <div class="gridElement">
-              <CheckBox checked={false} />
-              <div class="ml-4">
-                <Spinner size="small" />
->>>>>>> ff3b12f2
               </div>
             </div>
           {/each}
@@ -345,7 +273,8 @@
   .categoryHeader {
     height: 2.5rem;
     background-color: var(--theme-table-bg-hover);
-    padding-left: 2.3rem;
+    padding-left: 2.25rem;
+    padding-right: 1.35rem;
   }
 
   .label {
@@ -389,17 +318,10 @@
       }
     }
 
-<<<<<<< HEAD
     &.mListGridSelected {
       background-color: var(--theme-table-bg-hover);
     }
 
-    &.mListGridIsLoading {
-      justify-content: flex-start;
-    }
-
-=======
->>>>>>> ff3b12f2
     &:hover {
       background-color: var(--theme-table-bg-hover);
     }
