--- conflicted
+++ resolved
@@ -113,11 +113,7 @@
           {#each attributeModels as attributeModel, attributeModelIndex}
             {#if attributeModelIndex === 0}
               <div class="gridElement">
-<<<<<<< HEAD
-                <div class="checkBox ml-2">
-=======
                 <div class="eListGridCheckBox ml-2">
->>>>>>> fd92ec7d
                   <CheckBox
                     checked={selectedIssueIds.has(docObject._id)}
                     on:change={(event) => {
@@ -190,11 +186,7 @@
 
   .listGrid {
     display: grid;
-<<<<<<< HEAD
     grid-template-columns: 4rem 5rem 2rem auto 4rem 2rem;
-=======
-    grid-template-columns: 4rem 6rem auto 4rem 2rem;
->>>>>>> fd92ec7d
     height: 3.25rem;
     color: var(--theme-caption-color);
     border-bottom: 1px solid var(--theme-button-border-hovered);
@@ -257,11 +249,7 @@
   }
 
   .priorityPresenter {
-<<<<<<< HEAD
     padding-left: 0.75rem;
-=======
-    padding-left: 0.5rem;
->>>>>>> fd92ec7d
   }
 
   .issuePresenter {
