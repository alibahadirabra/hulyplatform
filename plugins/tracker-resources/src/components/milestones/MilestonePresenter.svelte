--- conflicted
+++ resolved
@@ -33,11 +33,7 @@
         <Icon icon={tracker.icon.Milestone} size="small" />
       </div>
     {/if}
-<<<<<<< HEAD
-    <span class="select-text" title={value.label}>
-=======
     <span title={value.label} class="overflow-label label">
->>>>>>> 8fa49326
       {value.label}
     </span>
   </div>
