<!--
// Copyright © 2022 Hardcore Engineering Inc.
// 
// Licensed under the Eclipse Public License, Version 2.0 (the "License");
// you may not use this file except in compliance with the License. You may
// obtain a copy of the License at https://www.eclipse.org/legal/epl-2.0
// 
// Unless required by applicable law or agreed to in writing, software
// distributed under the License is distributed on an "AS IS" BASIS,
// WITHOUT WARRANTIES OR CONDITIONS OF ANY KIND, either express or implied.
// 
// See the License for the specific language governing permissions and
// limitations under the License.
-->
<script lang="ts">
  import { AttachmentStyledBox } from '@anticrm/attachment-resources'
  import { Employee } from '@anticrm/contact'
  import core, { AttachedData, generateId, Ref, SortingOrder, WithLookup } from '@anticrm/core'
  import presentation, { Card, createQuery, getClient, SpaceSelector } from '@anticrm/presentation'
  import { calcRank, Issue, IssuePriority, IssueStatus, Project, Team } from '@anticrm/tracker'
  import {
    ActionIcon,
    Button,
    DatePresenter,
    EditBox,
    IconAttachment,
    IconMoreH,
    Menu,
    showPopup,
    Spinner
  } from '@anticrm/ui'
  import { createEventDispatcher } from 'svelte'
  import tracker from '../plugin'
  import AssigneeEditor from './issues/AssigneeEditor.svelte'
  import ParentIssue from './issues/ParentIssue.svelte'
<<<<<<< HEAD
  import SetParentIssueActionPopup from './SetParentIssueActionPopup.svelte'
  import ProjectSelector from './ProjectSelector.svelte'
  import SetDueDateActionPopup from './SetDueDateActionPopup.svelte'
  import AssigneeEditor from './issues/AssigneeEditor.svelte'
  import StatusEditor from './issues/StatusEditor.svelte'
  import PriorityEditor from './issues/PriorityEditor.svelte'
=======
  import StatusEditor from './issues/StatusEditor.svelte'
  import PrioritySelector from './PrioritySelector.svelte'
  import ProjectSelector from './ProjectSelector.svelte'
  import SetDueDateActionPopup from './SetDueDateActionPopup.svelte'
  import SetParentIssueActionPopup from './SetParentIssueActionPopup.svelte'
>>>>>>> 89b1a570

  export let space: Ref<Team>
  export let status: Ref<IssueStatus> | undefined = undefined
  export let priority: IssuePriority = IssuePriority.NoPriority
  export let assignee: Ref<Employee> | null = null
  export let project: Ref<Project> | null = null

  let currentAssignee: Ref<Employee> | null = assignee
  let issueStatuses: WithLookup<IssueStatus>[] | undefined
  let parentIssue: Issue | undefined

  let objectId: Ref<Issue> = generateId()
  let object: AttachedData<Issue> = {
    title: '',
    description: '',
    assignee: null,
    project: project,
    number: 0,
    rank: '',
    status: '' as Ref<IssueStatus>,
    priority: priority,
    dueDate: null,
    comments: 0,
    subIssues: 0
  }

  const dispatch = createEventDispatcher()
  const client = getClient()
  const statusesQuery = createQuery()

  let descriptionBox: AttachmentStyledBox

  $: _space = space
  $: updateIssueStatusId(space, status)
  $: canSave = getTitle(object.title ?? '').length > 0

  $: statusesQuery.query(tracker.class.IssueStatus, { attachedTo: space }, (statuses) => (issueStatuses = statuses), {
    lookup: { category: tracker.class.IssueStatusCategory },
    sort: { rank: SortingOrder.Ascending }
  })

  async function updateIssueStatusId (teamId: Ref<Team>, issueStatusId?: Ref<IssueStatus>) {
    if (issueStatusId !== undefined) {
      object.status = issueStatusId
      return
    }

    const team = await client.findOne(tracker.class.Team, { _id: teamId })

    if (team?.defaultIssueStatus) {
      object.status = team.defaultIssueStatus
    }
  }

  function clearParentIssue () {
    parentIssue = undefined
  }

  function getTitle (value: string) {
    return value.trim()
  }

  export function canClose (): boolean {
    return !canSave
  }

  async function createIssue () {
    if (!canSave) {
      return
    }

    const lastOne = await client.findOne<Issue>(
      tracker.class.Issue,
      { status: object.status },
      { sort: { rank: SortingOrder.Descending } }
    )
    const incResult = await client.updateDoc(
      tracker.class.Team,
      core.space.Space,
      _space,
      {
        $inc: { sequence: 1 }
      },
      true
    )

    const value: AttachedData<Issue> = {
      title: getTitle(object.title),
      description: object.description,
      assignee: currentAssignee,
      project: object.project,
      number: (incResult as any).object.sequence,
      status: object.status,
      priority: object.priority,
      rank: calcRank(lastOne, undefined),
      comments: 0,
      subIssues: 0,
      dueDate: object.dueDate
    }

    await client.addCollection(
      tracker.class.Issue,
      _space,
      parentIssue?._id ?? tracker.ids.NoParent,
      parentIssue?._class ?? tracker.class.Issue,
      'subIssues',
      value,
      objectId
    )
    await descriptionBox.createAttachments()
    objectId = generateId()
  }

  async function showMoreActions (ev: Event) {
    ev.preventDefault()

    const selectDueDate = {
      label: object.dueDate === null ? tracker.string.SetDueDate : tracker.string.ChangeDueDate,
      icon: tracker.icon.DueDate,
      action: async () =>
        showPopup(
          SetDueDateActionPopup,
          { value: object },
          'top',
          undefined,
          (newDueDate) => newDueDate !== undefined && (object.dueDate = newDueDate)
        )
    }

    const setParentIssue = {
      label: parentIssue ? tracker.string.ChangeParent : tracker.string.SetParent,
      icon: tracker.icon.Parent,
      action: async () =>
        showPopup(
          SetParentIssueActionPopup,
          { value: { ...object, space, attachedTo: parentIssue?._id } },
          'top',
          (selectedIssue) => selectedIssue !== undefined && (parentIssue = selectedIssue)
        )
    }

    const removeParentIssue = parentIssue && {
      label: tracker.string.RemoveParent,
      icon: tracker.icon.Parent,
      action: clearParentIssue
    }

    showPopup(
      Menu,
      {
        actions: [selectDueDate, setParentIssue, ...(removeParentIssue ? [removeParentIssue] : [])]
      },
      ev.target as HTMLElement
    )
  }

  const handleProjectIdChanged = (projectId: Ref<Project> | null | undefined) => {
    if (projectId === undefined) {
      return
    }

    object = { ...object, project: projectId }
  }
</script>

<Card
  label={tracker.string.NewIssue}
  okAction={createIssue}
  {canSave}
  okLabel={tracker.string.SaveIssue}
  on:close={() => {
    dispatch('close')
  }}
  createMore={false}
>
  <svelte:fragment slot="header">
    <SpaceSelector _class={tracker.class.Team} label={tracker.string.Team} bind:space={_space} />
  </svelte:fragment>
  <svelte:fragment slot="space">
    <Button
      icon={tracker.icon.Home}
      label={presentation.string.Save}
      size={'small'}
      kind={'no-border'}
      disabled
      on:click={() => {}}
    />
  </svelte:fragment>
  {#if parentIssue}
    <ParentIssue issue={parentIssue} on:close={clearParentIssue} />
  {/if}
  <EditBox
    bind:value={object.title}
    placeholder={tracker.string.IssueTitlePlaceholder}
    maxWidth={'37.5rem'}
    kind={'large-style'}
    focus
  />
  <AttachmentStyledBox
    bind:this={descriptionBox}
    {objectId}
    _class={tracker.class.Issue}
    space={_space}
    alwaysEdit
    showButtons={false}
    bind:content={object.description}
    placeholder={tracker.string.IssueDescriptionPlaceholder}
  />
  <svelte:fragment slot="pool">
    {#if issueStatuses}
      <StatusEditor
        value={object}
        statuses={issueStatuses}
        kind="no-border"
        width="min-content"
        size="small"
        shouldShowLabel={true}
        on:change={({ detail }) => (object.status = detail)}
      />
      <PriorityEditor
        value={object}
        shouldShowLabel
        isEditable
        kind="no-border"
        size="small"
        justify="center"
        width=""
        on:change={({ detail }) => (object.priority = detail)}
      />
      <AssigneeEditor
        value={object}
        size="small"
        kind="no-border"
        tooltipFill={false}
        on:change={({ detail }) => (currentAssignee = detail)}
      />
      <!-- <Button
        label={tracker.string.Labels}
        icon={tracker.icon.Labels}
        width="min-content"
        size="small"
        kind="no-border"
      /> -->
      <ProjectSelector value={object.project} onProjectIdChange={handleProjectIdChanged} />
      {#if object.dueDate !== null}
        <DatePresenter bind:value={object.dueDate} editable />
      {/if}
      <ActionIcon icon={IconMoreH} size={'medium'} action={showMoreActions} />
    {:else}
      <Spinner size="small" />
    {/if}
  </svelte:fragment>
  <svelte:fragment slot="footer">
    <Button
      icon={IconAttachment}
      kind={'transparent'}
      on:click={() => {
        descriptionBox.attach()
      }}
    />
  </svelte:fragment>
</Card><|MERGE_RESOLUTION|>--- conflicted
+++ resolved
@@ -33,20 +33,11 @@
   import tracker from '../plugin'
   import AssigneeEditor from './issues/AssigneeEditor.svelte'
   import ParentIssue from './issues/ParentIssue.svelte'
-<<<<<<< HEAD
   import SetParentIssueActionPopup from './SetParentIssueActionPopup.svelte'
   import ProjectSelector from './ProjectSelector.svelte'
   import SetDueDateActionPopup from './SetDueDateActionPopup.svelte'
-  import AssigneeEditor from './issues/AssigneeEditor.svelte'
   import StatusEditor from './issues/StatusEditor.svelte'
   import PriorityEditor from './issues/PriorityEditor.svelte'
-=======
-  import StatusEditor from './issues/StatusEditor.svelte'
-  import PrioritySelector from './PrioritySelector.svelte'
-  import ProjectSelector from './ProjectSelector.svelte'
-  import SetDueDateActionPopup from './SetDueDateActionPopup.svelte'
-  import SetParentIssueActionPopup from './SetParentIssueActionPopup.svelte'
->>>>>>> 89b1a570
 
   export let space: Ref<Team>
   export let status: Ref<IssueStatus> | undefined = undefined
