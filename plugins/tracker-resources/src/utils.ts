//
// Copyright © 2022 Hardcore Engineering Inc.
//
// Licensed under the Eclipse Public License, Version 2.0 (the "License");
// you may not use this file except in compliance with the License. You may
// obtain a copy of the License at https://www.eclipse.org/legal/epl-2.0
//
// Unless required by applicable law or agreed to in writing, software
// distributed under the License is distributed on an "AS IS" BASIS,
// WITHOUT WARRANTIES OR CONDITIONS OF ANY KIND, either express or implied.
//
// See the License for the specific language governing permissions and
// limitations under the License.
//

import { type Contact } from '@hcengineering/contact'
import core, {
  SortingOrder,
  toIdMap,
  type ApplyOperations,
  type AttachedData,
  type AttachedDoc,
  type Class,
  type Collection,
  type Doc,
  type DocumentQuery,
  type DocumentUpdate,
  type Ref,
  type Space,
  type StatusCategory,
  type TxCollectionCUD,
  type TxCreateDoc,
  type TxOperations,
  type TxResult,
  type TxUpdateDoc
} from '@hcengineering/core'
import { type Asset, type IntlString } from '@hcengineering/platform'
import { createQuery, getClient } from '@hcengineering/presentation'
import task, { calcRank, getStatusIndex, type ProjectType } from '@hcengineering/task'
import { activeProjects as taskActiveProjects, taskTypeStore } from '@hcengineering/task-resources'
import {
  IssuePriority,
  IssuesDateModificationPeriod,
  IssuesGrouping,
  IssuesOrdering,
  MilestoneStatus,
  TimeReportDayType,
  type Component,
  type Issue,
  type IssueStatus,
  type Milestone,
  type Project
} from '@hcengineering/tracker'
import {
  MILLISECONDS_IN_WEEK,
  PaletteColorIndexes,
  areDatesEqual,
  getMillisecondsInMonth,
  isWeekend,
  type AnyComponent,
  type AnySvelteComponent
} from '@hcengineering/ui'
import { type KeyFilter, type ViewletDescriptor } from '@hcengineering/view'
import {
  CategoryQuery,
  ListSelectionProvider,
  groupBy,
  statusStore,
  type SelectDirection
} from '@hcengineering/view-resources'
import { derived, get } from 'svelte/store'
import tracker from './plugin'
import { defaultMilestoneStatuses, defaultPriorities } from './types'

export const activeProjects = derived(taskActiveProjects, (projects) => {
  const client = getClient()
  return toIdMap(
    Array.from(projects.values()).filter((it) => client.getHierarchy().isDerived(it._class, tracker.class.Project))
  ) as Map<Ref<Project>, Project>
})
export * from './types'

export const UNSET_COLOR = -1

export interface NavigationItem {
  id: string
  label: IntlString
  icon: Asset
  component: AnyComponent
  componentProps?: Record<string, string>
  top: boolean
}

export interface Selection {
  currentProject?: Ref<Project>
  currentSpecial?: string
}

export type IssuesGroupByKeys = keyof Pick<Issue, 'status' | 'priority' | 'assignee' | 'component' | 'milestone'>
export type IssuesOrderByKeys = keyof Pick<Issue, 'status' | 'priority' | 'modifiedOn' | 'dueDate' | 'rank'>

export const issuesGroupKeyMap: Record<IssuesGrouping, IssuesGroupByKeys | undefined> = {
  [IssuesGrouping.Status]: 'status',
  [IssuesGrouping.Priority]: 'priority',
  [IssuesGrouping.Assignee]: 'assignee',
  [IssuesGrouping.Component]: 'component',
  [IssuesGrouping.Milestone]: 'milestone',
  [IssuesGrouping.NoGrouping]: undefined
}

export const issuesOrderKeyMap: Record<IssuesOrdering, IssuesOrderByKeys> = {
  [IssuesOrdering.Status]: 'status',
  [IssuesOrdering.Priority]: 'priority',
  [IssuesOrdering.LastUpdated]: 'modifiedOn',
  [IssuesOrdering.DueDate]: 'dueDate',
  [IssuesOrdering.Manual]: 'rank'
}

export const issuesGroupEditorMap: Record<'status' | 'priority' | 'component' | 'milestone', AnyComponent | undefined> =
  {
    status: tracker.component.StatusEditor,
    priority: tracker.component.PriorityEditor,
    component: tracker.component.ComponentEditor,
    milestone: tracker.component.MilestoneEditor
  }

export const getIssuesModificationDatePeriodTime = (period: IssuesDateModificationPeriod | null): number => {
  const today = new Date(Date.now())

  switch (period) {
    case IssuesDateModificationPeriod.PastWeek: {
      return today.getTime() - MILLISECONDS_IN_WEEK
    }
    case IssuesDateModificationPeriod.PastMonth: {
      return today.getTime() - getMillisecondsInMonth(today)
    }
    default: {
      return 0
    }
  }
}

export interface FilterAction {
  icon?: Asset | AnySvelteComponent
  label?: IntlString
  onSelect: (event: MouseEvent | KeyboardEvent) => void
}

export interface FilterSectionElement extends Omit<FilterAction, 'label'> {
  title?: string
  count?: number
  isSelected?: boolean
}

export interface IssueFilter {
  mode: '$in' | '$nin'
  query: DocumentQuery<Issue>
}

export const getGroupedIssues = (
  key: IssuesGroupByKeys | undefined,
  elements: Issue[],
  orderedCategories?: any[]
): Record<string, Issue[]> => {
  if (key === undefined) {
    return { [undefined as any]: elements }
  }

  const unorderedIssues = groupBy(elements, key)

  if (orderedCategories === undefined || orderedCategories.length === 0) {
    return unorderedIssues
  }

  return Object.keys(unorderedIssues)
    .sort((o1, o2) => {
      const key1 = o1 === 'null' ? null : o1
      const key2 = o2 === 'null' ? null : o2

      const i1 = orderedCategories.findIndex((x) => x === key1)
      const i2 = orderedCategories.findIndex((x) => x === key2)

      return i1 - i2
    })
    .reduce((obj: Record<string, any[]>, objKey) => {
      obj[objKey] = unorderedIssues[objKey]
      return obj
    }, {})
}

export const getIssueFilterAssetsByType = (type: string): { icon: Asset, label: IntlString } | undefined => {
  switch (type) {
    case 'status': {
      return {
        icon: tracker.icon.CategoryBacklog,
        label: tracker.string.Status
      }
    }
    case 'priority': {
      return {
        icon: tracker.icon.PriorityHigh,
        label: tracker.string.Priority
      }
    }
    case 'component': {
      return {
        icon: tracker.icon.Component,
        label: tracker.string.Component
      }
    }
    case 'milestone': {
      return {
        icon: tracker.icon.Milestone,
        label: tracker.string.Milestone
      }
    }
    default: {
      return undefined
    }
  }
}

export const getArraysIntersection = (a: any[], b: any[]): any[] => {
  const setB = new Set(b)
  const intersection = new Set(a.filter((x) => setB.has(x)))

  return Array.from(intersection)
}

export const getArraysUnion = (a: any[], b: any[]): any[] => {
  const setB = new Set(b)
  const union = new Set(a)

  for (const element of setB) {
    union.add(element)
  }

  return Array.from(union)
}

export type ComponentsFilterMode = 'all' | 'backlog' | 'active' | 'closed'

export type MilestoneViewMode = 'all' | 'planned' | 'active' | 'closed'

export const getIncludedMilestoneStatuses = (mode: MilestoneViewMode): MilestoneStatus[] => {
  switch (mode) {
    case 'all': {
      return defaultMilestoneStatuses
    }
    case 'active': {
      return [MilestoneStatus.InProgress]
    }
    case 'planned': {
      return [MilestoneStatus.Planned]
    }
    case 'closed': {
      return [MilestoneStatus.Completed, MilestoneStatus.Canceled]
    }
    default: {
      return []
    }
  }
}

export const componentsTitleMap: Record<ComponentsFilterMode, IntlString> = Object.freeze({
  all: tracker.string.AllComponents,
  backlog: tracker.string.BacklogComponents,
  active: tracker.string.ActiveComponents,
  closed: tracker.string.ClosedComponents
})

export const milestoneTitleMap: Record<MilestoneViewMode, IntlString> = Object.freeze({
  all: tracker.string.AllMilestones,
  planned: tracker.string.PlannedMilestones,
  active: tracker.string.ActiveMilestones,
  closed: tracker.string.ClosedMilestones
})

/**
 * @public
 */
export const listIssueStatusOrder = [
  task.statusCategory.Active,
  task.statusCategory.ToDo,
  task.statusCategory.UnStarted,
  task.statusCategory.Won,
  task.statusCategory.Lost
] as const

/**
 * @public
 */
export const listIssueKanbanStatusOrder = [
  task.statusCategory.UnStarted,
  task.statusCategory.ToDo,
  task.statusCategory.Active,
  task.statusCategory.Won,
  task.statusCategory.Lost
] as const

export async function issueStatusSort (
  client: TxOperations,
  value: Array<Ref<IssueStatus>>,
  space: Ref<Project> | undefined,
  viewletDescriptorId?: Ref<ViewletDescriptor>
): Promise<Array<Ref<IssueStatus>>> {
  let type: ProjectType | undefined
  if (space !== undefined) {
    const _space = await client.findOne(
      task.class.Project,
      { _id: space },
      {
        lookup: {
          type: task.class.ProjectType
        }
      }
    )
    type = _space?.$lookup?.type
  }
  const taskTypes = get(taskTypeStore)
  const statuses = get(statusStore).byId
  // TODO: How we track category updates.

  if (viewletDescriptorId === tracker.viewlet.Kanban) {
    value.sort((a, b) => {
      const aVal = statuses.get(a) as IssueStatus
      const bVal = statuses.get(b) as IssueStatus
      const res =
        listIssueKanbanStatusOrder.indexOf(aVal?.category as Ref<StatusCategory>) -
        listIssueKanbanStatusOrder.indexOf(bVal?.category as Ref<StatusCategory>)
      if (res === 0) {
        if (type != null) {
          const aIndex = getStatusIndex(type, taskTypes, a)
          const bIndex = getStatusIndex(type, taskTypes, b)
          return aIndex - bIndex
        } else {
          return aVal.name.localeCompare(bVal.name)
        }
      }
      return res
    })
  } else {
    value.sort((a, b) => {
      const aVal = statuses.get(a) as IssueStatus
      const bVal = statuses.get(b) as IssueStatus
      const res =
        listIssueStatusOrder.indexOf(aVal?.category as Ref<StatusCategory>) -
        listIssueStatusOrder.indexOf(bVal?.category as Ref<StatusCategory>)
      if (res === 0) {
        if (type != null) {
          const aIndex = getStatusIndex(type, taskTypes, a)
          const bIndex = getStatusIndex(type, taskTypes, b)
          return aIndex - bIndex
        } else {
          return aVal.name.localeCompare(bVal.name)
        }
      }
      return res
    })
  }
  return value
}

export async function issuePrioritySort (client: TxOperations, value: IssuePriority[]): Promise<IssuePriority[]> {
  value.sort((a, b) => {
    const i1 = defaultPriorities.indexOf(a)
    const i2 = defaultPriorities.indexOf(b)

    return i2 - i1
  })
  return value
}

export async function milestoneSort (
  client: TxOperations,
  value: Array<Ref<Milestone>>
): Promise<Array<Ref<Milestone>>> {
  return await new Promise((resolve) => {
    const query = createQuery(true)
    query.query(tracker.class.Milestone, { _id: { $in: value } }, (res) => {
      const milestones = toIdMap(res)
      value.sort((a, b) => (milestones.get(b)?.targetDate ?? 0) - (milestones.get(a)?.targetDate ?? 0))
      resolve(value)
      query.unsubscribe()
    })
  })
}
export async function moveIssuesToAnotherMilestone (
  client: TxOperations,
  oldMilestone: Milestone,
  newMilestone: Milestone | undefined
): Promise<boolean> {
  try {
    // Find all Issues by Milestone
    const movedIssues = await client.findAll(tracker.class.Issue, { milestone: oldMilestone._id })

    // Update Issues by new Milestone
    const awaitedUpdates: Array<Promise<TxResult>> = []
    for (const issue of movedIssues) {
      awaitedUpdates.push(client.update(issue, { milestone: newMilestone?._id ?? null }))
    }
    await Promise.all(awaitedUpdates)

    return true
  } catch (error) {
    console.error(
      `Error happened while moving issues between milestones from ${oldMilestone.label} to ${
        newMilestone?.label ?? 'No Milestone'
      }: `,
      error
    )
    return false
  }
}

export function getTimeReportDate (type: TimeReportDayType): number {
  const date = new Date(Date.now())

  if (type === TimeReportDayType.PreviousWorkDay) {
    date.setDate(date.getDate() - 1)
  }

  // if date is day off then set date to last working day
  while (isWeekend(date)) {
    date.setDate(date.getDate() - 1)
  }

  return date.valueOf()
}

export function getTimeReportDayType (timestamp: number): TimeReportDayType | undefined {
  const date = new Date(timestamp)
  const currentWorkDate = new Date(getTimeReportDate(TimeReportDayType.CurrentWorkDay))
  const previousWorkDate = new Date(getTimeReportDate(TimeReportDayType.PreviousWorkDay))

  if (areDatesEqual(date, currentWorkDate)) {
    return TimeReportDayType.CurrentWorkDay
  } else if (areDatesEqual(date, previousWorkDate)) {
    return TimeReportDayType.PreviousWorkDay
  }
}

export function subIssueQuery (value: boolean, query: DocumentQuery<Issue>): DocumentQuery<Issue> {
  return value ? query : { ...query, attachedTo: tracker.ids.NoParent }
}

async function getAllSomething (
  _class: Ref<Class<Doc>>,
  query: DocumentQuery<Doc> | undefined,
  onUpdate: () => void,
  queryId: Ref<Doc>
): Promise<any[] | undefined> {
  const promise = new Promise<Array<Ref<Doc>>>((resolve, reject) => {
    let refresh: boolean = false
    const lq = CategoryQuery.getLiveQuery(queryId)
    refresh = lq.query(_class, query ?? {}, (res) => {
      const result = res.map((p) => p._id)
      CategoryQuery.results.set(queryId, result)
      resolve(result)
      onUpdate()
    })

    if (!refresh) {
      resolve(CategoryQuery.results.get(queryId) ?? [])
    }
  })
  return await promise
}

export async function getAllPriority (
  query: DocumentQuery<Doc> | undefined,
  onUpdate: () => void,
  queryId: Ref<Doc>
): Promise<any[] | undefined> {
  return defaultPriorities
}

export async function getAllComponents (
  query: DocumentQuery<Doc> | undefined,
  onUpdate: () => void,
  queryId: Ref<Doc>
): Promise<any[] | undefined> {
  return await getAllSomething(tracker.class.Component, query, onUpdate, queryId)
}

export async function getAllMilestones (
  query: DocumentQuery<Doc> | undefined,
  onUpdate: () => void,
  queryId: Ref<Doc>
): Promise<any[] | undefined> {
  return await getAllSomething(tracker.class.Milestone, query, onUpdate, queryId)
}

export function subIssueListProvider (subIssues: Issue[], target: Ref<Issue>): void {
  const listProvider = new ListSelectionProvider((offset: 1 | -1 | 0, of?: Doc, dir?: SelectDirection) => {
    if (dir === 'vertical') {
      let pos = subIssues.findIndex((p) => p._id === of?._id)
      pos += offset
      if (pos < 0) {
        pos = 0
      }
      if (pos >= subIssues.length) {
        pos = subIssues.length - 1
      }
      listProvider.updateFocus(subIssues[pos])
    }
  }, false)
  listProvider.update(subIssues)
  const selectedIssue = subIssues.find((p) => p._id === target)
  if (selectedIssue != null) {
    listProvider.updateFocus(selectedIssue)
  }
}

export async function getPreviousAssignees (objectId: Ref<Doc> | undefined): Promise<Array<Ref<Contact>>> {
  if (objectId === undefined) {
    return []
  }
  const client = getClient()
  const createTx = (
    await client.findAll<TxCollectionCUD<Issue, Issue>>(core.class.TxCollectionCUD, {
      'tx.objectId': objectId,
      'tx._class': core.class.TxCreateDoc
    })
  )[0]
  const updateTxes = await client.findAll<TxCollectionCUD<Issue, Issue>>(
    core.class.TxCollectionCUD,
    { 'tx.objectId': objectId, 'tx._class': core.class.TxUpdateDoc, 'tx.operations.assignee': { $exists: true } },
    { sort: { modifiedOn: -1 } }
  )
  const set = new Set<Ref<Contact>>()
  const createAssignee = (createTx?.tx as TxCreateDoc<Issue>)?.attributes?.assignee
  for (const tx of updateTxes) {
    const assignee = (tx.tx as TxUpdateDoc<Issue>).operations.assignee
    if (assignee == null) continue
    set.add(assignee)
  }
  if (createAssignee != null) {
    set.add(createAssignee)
  }
  return Array.from(set)
}

async function updateIssuesOnMove (
  client: TxOperations,
  applyOps: ApplyOperations,
  doc: Doc,
  space: Project,
  extra: DocumentUpdate<any>,
  updates: Map<Ref<Issue>, DocumentUpdate<Issue>>
): Promise<void> {
  const hierarchy = client.getHierarchy()
  const attributes = hierarchy.getAllAttributes(doc._class)
  for (const attribute of attributes.values()) {
    if (hierarchy.isDerived(attribute.type._class, core.class.Collection)) {
      const collection = attribute.type as Collection<AttachedDoc>
      const allAttached = await client.findAll(collection.of, { attachedTo: doc._id })
      for (const attached of allAttached) {
        if (hierarchy.isDerived(collection.of, tracker.class.Issue)) {
          const lastOne = await client.findOne(tracker.class.Issue, {}, { sort: { rank: SortingOrder.Descending } })
          const incResult = await client.updateDoc(
            tracker.class.Project,
            core.space.Space,
            space._id,
            {
              $inc: { sequence: 1 }
            },
            true
          )
          await updateIssuesOnMove(
            client,
            applyOps,
            attached,
            space,
            {
              ...updates.get(attached._id as Ref<Issue>),
              rank: calcRank(lastOne, undefined),
              number: (incResult as any).object.sequence
            },
            updates
          )
        } else {
          await updateIssuesOnMove(client, applyOps, attached, space, {}, updates)
        }
      }
    }
  }
  await applyOps.update(doc, {
    space: space._id,
    ...extra
  })
}

/**
 * @public
 */
export async function moveIssueToSpace (
  client: TxOperations,
  docs: Issue[],
  space: Project,
  updates: Map<Ref<Issue>, DocumentUpdate<Issue>>
): Promise<void> {
  const applyOps = client.apply(docs[0]._id)
  for (const doc of docs) {
    const lastOne = await client.findOne(tracker.class.Issue, {}, { sort: { rank: SortingOrder.Descending } })
    const incResult = await client.updateDoc(
      tracker.class.Project,
      core.space.Space,
      space._id,
      {
        $inc: { sequence: 1 }
      },
      true
    )
    await updateIssuesOnMove(
      client,
      applyOps,
      doc,
      space,
      {
        ...updates.get(doc._id),
        rank: calcRank(lastOne, undefined),
        number: (incResult as any).object.sequence
      },
      updates
    )
  }
  await applyOps.commit()
}

/**
 * @public
 *
 * Will collect all issues to be moved.
 */
export async function collectIssues (client: TxOperations, docs: Doc[]): Promise<Issue[]> {
  const result: Issue[] = []
  const hierarchy = client.getHierarchy()
  for (const doc of docs) {
    if (hierarchy.isDerived(doc._class, tracker.class.Issue)) {
      result.push(doc as Issue)
    }

    const attributes = hierarchy.getAllAttributes(doc._class)
    for (const attribute of attributes.values()) {
      if (hierarchy.isDerived(attribute.type._class, core.class.Collection)) {
        const collection = attribute.type as Collection<AttachedDoc>
        const allAttached = await client.findAll(collection.of, { attachedTo: doc._id })
        for (const attached of allAttached) {
          if (hierarchy.isDerived(collection.of, tracker.class.Issue)) {
            if (result.find((it) => it._id === attached._id) === undefined) {
              result.push(attached as Issue)
            }
          }

          const subIssues = await collectIssues(client, [attached])
          if (subIssues.length > 0) {
            for (const s of subIssues) {
              if (result.find((it) => it._id === s._id) === undefined) {
                result.push(s)
              }
            }
          }
        }
      }
    }
  }
  return result
}

/**
 * @public
 */
export function issueToAttachedData (issue: Issue): AttachedData<Issue> {
  const { _id, _class, space, ...data } = issue
  return { ...data }
}

/**
 * @public
 */
export const IssuePriorityColor = {
  [IssuePriority.NoPriority]: PaletteColorIndexes.Blueberry,
  [IssuePriority.Urgent]: PaletteColorIndexes.Orange,
  [IssuePriority.High]: PaletteColorIndexes.Sunshine,
  [IssuePriority.Medium]: PaletteColorIndexes.Ocean,
  [IssuePriority.Low]: PaletteColorIndexes.Cloud
}

export async function getVisibleFilters (filters: KeyFilter[], space?: Ref<Space>): Promise<KeyFilter[]> {
  // Removes the "Project" filter if a specific space is provided
  return space === undefined ? filters : filters.filter((f) => f.key !== 'space')
}

<<<<<<< HEAD
export function getIssueChatTitle (object: Issue): string {
  return object.title
=======
export function getIssueStatusCategories (project: ProjectType): Array<Ref<StatusCategory>> {
  if (project.classic) {
    return [
      task.statusCategory.UnStarted,
      task.statusCategory.ToDo,
      task.statusCategory.Active,
      task.statusCategory.Won,
      task.statusCategory.Lost
    ]
  } else {
    return [
      task.statusCategory.UnStarted,
      task.statusCategory.Active,
      task.statusCategory.Won,
      task.statusCategory.Lost
    ]
  }
>>>>>>> e6ae8703
}

interface ManualUpdates {
  useStatus: boolean
  useComponent: boolean
  createStatus: boolean
  createComponent: boolean
}
export type IssueToUpdate = DocumentUpdate<Issue> & Partial<ManualUpdates>

export interface ComponentToUpdate {
  ref: Ref<Component>
  create?: boolean
}

export async function getComponentTitle (client: TxOperations, ref: Ref<Component>): Promise<string> {
  const object = await client.findOne(tracker.class.Component, { _id: ref })

  return object?.label ?? ''
}

export async function getMilestoneTitle (client: TxOperations, ref: Ref<Milestone>): Promise<string> {
  const object = await client.findOne(tracker.class.Milestone, { _id: ref })

  return object?.label ?? ''
}<|MERGE_RESOLUTION|>--- conflicted
+++ resolved
@@ -692,10 +692,10 @@
   return space === undefined ? filters : filters.filter((f) => f.key !== 'space')
 }
 
-<<<<<<< HEAD
 export function getIssueChatTitle (object: Issue): string {
   return object.title
-=======
+}
+
 export function getIssueStatusCategories (project: ProjectType): Array<Ref<StatusCategory>> {
   if (project.classic) {
     return [
@@ -713,7 +713,6 @@
       task.statusCategory.Lost
     ]
   }
->>>>>>> e6ae8703
 }
 
 interface ManualUpdates {
