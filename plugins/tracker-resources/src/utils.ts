--- conflicted
+++ resolved
@@ -13,7 +13,6 @@
 // limitations under the License.
 //
 
-<<<<<<< HEAD
 import { Employee } from '@hcengineering/contact'
 import core, {
   AttachedData,
@@ -21,14 +20,12 @@
   DocumentQuery,
   Ref,
   SortingOrder,
+  toIdMap,
   TxCollectionCUD,
   TxOperations,
   TxUpdateDoc,
   WithLookup
 } from '@hcengineering/core'
-=======
-import { Doc, DocumentQuery, Ref, SortingOrder, toIdMap, TxOperations, WithLookup } from '@hcengineering/core'
->>>>>>> 44ae8f2e
 import { TypeState } from '@hcengineering/kanban'
 import { Asset, IntlString, translate } from '@hcengineering/platform'
 import { createQuery } from '@hcengineering/presentation'
