--- conflicted
+++ resolved
@@ -297,10 +297,6 @@
   closed: tracker.string.ClosedProjects
 })
 
-<<<<<<< HEAD
-export function getIssueId (team: Team, issue: Issue): string {
-  return `${team.identifier}-${issue.number}`
-=======
 export function getCategories (
   key: IssuesGroupByKeys | undefined,
   elements: Issue[],
@@ -381,5 +377,8 @@
   }
 
   return existingCategories
->>>>>>> dd186c04
+}
+
+export function getIssueId (team: Team, issue: Issue): string {
+  return `${team.identifier}-${issue.number}`
 }