--- conflicted
+++ resolved
@@ -15,15 +15,15 @@
 
 import { Ref, SortingOrder } from '@anticrm/core'
 import type { Asset, IntlString } from '@anticrm/platform'
-<<<<<<< HEAD
-import { IssuePriority, Team } from '@anticrm/tracker'
-import { AnyComponent } from '@anticrm/ui'
-=======
-import { IssuePriority, IssueStatus, Team, IssuesGrouping, IssuesOrdering, Issue, IssuesDateModificationPeriod } from '@anticrm/tracker'
+import {
+  IssuePriority,
+  Team,
+  IssuesGrouping,
+  IssuesOrdering,
+  Issue,
+  IssuesDateModificationPeriod
+} from '@anticrm/tracker'
 import { AnyComponent, getMillisecondsInMonth, MILLISECONDS_IN_WEEK } from '@anticrm/ui'
-import { LexoDecimal, LexoNumeralSystem36, LexoRank } from 'lexorank'
-import LexoRankBucket from 'lexorank/lib/lexoRank/lexoRankBucket'
->>>>>>> 299d9a95
 import tracker from './plugin'
 
 export interface NavigationItem {
@@ -68,7 +68,7 @@
   [IssuesDateModificationPeriod.PastMonth]: tracker.string.PastMonth
 }
 
-export type IssuesGroupByKeys = keyof Pick<Issue, 'status' | 'priority' | 'assignee' >
+export type IssuesGroupByKeys = keyof Pick<Issue, 'status' | 'priority' | 'assignee'>
 export type IssuesOrderByKeys = keyof Pick<Issue, 'status' | 'priority' | 'modifiedOn' | 'dueDate'>
 
 export const issuesGroupKeyMap: Record<IssuesGrouping, IssuesGroupByKeys | undefined> = {
@@ -99,7 +99,6 @@
 }
 
 export const defaultIssueCategories: Partial<Record<IssuesGroupByKeys, Array<Issue[IssuesGroupByKeys]> | undefined>> = {
-  status: [IssueStatus.InProgress, IssueStatus.Todo, IssueStatus.Backlog, IssueStatus.Done, IssueStatus.Canceled],
   priority: [IssuePriority.NoPriority, IssuePriority.Urgent, IssuePriority.High, IssuePriority.Medium, IssuePriority.Low]
 }
 
