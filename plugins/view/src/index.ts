//
// Copyright © 2020, 2021 Anticrm Platform Contributors.
// Copyright © 2021, 2023 Hardcore Engineering Inc.
//
// Licensed under the Eclipse Public License, Version 2.0 (the "License");
// you may not use this file except in compliance with the License. You may
// obtain a copy of the License at https://www.eclipse.org/legal/epl-2.0
//
// Unless required by applicable law or agreed to in writing, software
// distributed under the License is distributed on an "AS IS" BASIS,
// WITHOUT WARRANTIES OR CONDITIONS OF ANY KIND, either express or implied.
//
// See the License for the specific language governing permissions and
// limitations under the License.
//

import {
  Account,
  AggregateValue,
  AnyAttribute,
  Attribute,
  CategoryType,
  Class,
  Client,
  Doc,
  DocumentQuery,
  FindOptions,
  Hierarchy,
  Lookup,
  Mixin,
  Obj,
  ObjQueryType,
  PrimitiveType,
  Ref,
  SortingOrder,
  Space,
  Tx,
  TxOperations,
  Type,
  UXObject,
  WithLookup
} from '@hcengineering/core'
import { Asset, IntlString, Plugin, Resource, Status, plugin } from '@hcengineering/platform'
import { Preference } from '@hcengineering/preference'
import {
  AnyComponent,
  AnySvelteComponent,
  Location,
  Location as PlatformLocation,
  PopupAlignment,
  PopupPosAlignment
} from '@hcengineering/ui'

/**
 * @public
 */
export interface KeyFilterPreset {
  _class: Ref<Class<Doc>>
  key: string
  attribute?: AnyAttribute
  component: AnyComponent
  label?: IntlString
  group?: 'top' | 'bottom'
  showNested?: boolean
}

/**
 * @public
 */
export interface KeyFilter extends KeyFilterPreset {
  attribute: AnyAttribute
  component: AnyComponent
  label: IntlString
  group?: 'top' | 'bottom'
}

/**
 * @public
 */
export interface FilterMode extends Doc {
  label: IntlString
  selectedLabel?: IntlString
  disableValueSelector?: boolean
  result: FilterFunction
}

/**
 * @public
 */
export type FilterFunction = Resource<(filter: Filter, onUpdate: () => void) => Promise<ObjQueryType<any>>>

/**
 * @public
 */
export interface Filter {
  key: KeyFilter
  nested?: Filter
  mode: Ref<FilterMode>
  modes: Ref<FilterMode>[]
  value: any[]
  props?: Record<string, any>
  index: number
  onRemove?: () => void
}

/**
 * @public
 */
export interface FilteredView extends Doc {
  name: string
  location: PlatformLocation
  filters: string
  viewOptions?: ViewOptions
  filterClass?: Ref<Class<Doc>>
  viewletId?: Ref<Viewlet> | null
  sharable?: boolean
  users: Ref<Account>[]
  createdBy: Ref<Account>
  attachedTo: string
}

/**
 * @public
 */
export interface ClassFilters extends Class<Doc> {
  filters: (KeyFilterPreset | string)[]
  ignoreKeys?: string[]

  // Ignore attributes not specified in the "filters" array
  strict?: boolean
  // Allows to filter out the provided keys, leaving only the necessary ones
  getVisibleFilters?: Resource<(filters: KeyFilter[], space?: Ref<Space>) => Promise<KeyFilter[]>>
}

/**
 * @public
 */
export interface AttributeFilter extends Class<Type<any>> {
  component: AnyComponent
  group?: 'top' | 'bottom'
}

/**
 * @public
 */
export interface AttributeEditor extends Class<Doc> {
  inlineEditor: AnyComponent
  // If defined could be used for ShowEditor declarative actions.
  popup?: AnyComponent
}

/**
 * @public
 */
export interface CollectionEditor extends Class<Doc> {
  editor: AnyComponent
  inlineEditor?: AnyComponent
}

/**
 * @public
 */
export interface InlineAttributEditor extends Class<Doc> {
  editor: AnyComponent
}

/**
 * @public
 */
export interface ArrayEditor extends Class<Doc> {
  editor?: AnyComponent
  inlineEditor?: AnyComponent
}

/**
 * @public
 */
export interface CollectionPresenter extends Class<Doc> {
  presenter: AnyComponent
}

/**
 * @public
 */
export interface AttributePresenter extends Class<Doc> {
  presenter: AnyComponent
}

/**
 * @public
 */
export interface AttributeFilterPresenter extends Class<Doc> {
  presenter: AnyComponent
}

/**
 * @public
 */
export interface ActivityAttributePresenter extends Class<Doc> {
  presenter: AnyComponent
}

/**
 * @public
 */
export interface SpacePresenter extends Class<Doc> {
  presenter: AnyComponent
}

/**
 * @public
 */
export interface ObjectPresenter extends Class<Doc> {
  presenter: AnyComponent
}

/**
 * @public
 */
export interface ListItemPresenter extends Class<Doc> {
  presenter: AnyComponent
}

/**
 * @public
 */
export interface ObjectEditor extends Class<Doc> {
  editor: AnyComponent
  pinned?: boolean
}

/**
 * @public
 */
export interface ObjectEditorFooter extends Class<Doc> {
  editor: AnyComponent
  props?: Record<string, any>
}

/**
 * @public
 */
export interface SpaceHeader extends Class<Doc> {
  header: AnyComponent
}

/**
 * @public
 */
export interface SpaceName extends Class<Doc> {
  getName: Resource<(client: Client, space: Space) => Promise<string>>
}

/**
 * @public
 */
export interface ObjectEditorHeader extends Class<Doc> {
  editor: AnyComponent
}

/**
 * @public
 */
export interface ObjectValidator extends Class<Doc> {
  validator: Resource<<T extends Doc>(doc: T, client: Client) => Promise<Status>>
}

/**
 * @public
 */
export interface ObjectTitle extends Class<Doc> {
  titleProvider: Resource<<T extends Doc>(client: Client, ref: Ref<T>, doc?: T) => Promise<string>>
}

/**
 * @public
 */
export interface ObjectIdentifier extends Class<Doc> {
  provider: Resource<<T extends Doc>(client: Client, ref: Ref<T>, doc?: T) => Promise<string>>
}

/**
 * @public
 */
export interface ViewletDescriptor extends Doc, UXObject {
  component: AnyComponent
}

/**
 * @public
 */
export interface ListHeaderExtra extends Class<Doc> {
  presenters: AnyComponent[]
}

/**
 * @public
 */
export type SortFunc = Resource<
(
  client: TxOperations,
  values: PrimitiveType[],
  space: Ref<Space> | undefined,
  viewletDescriptorId?: Ref<ViewletDescriptor>
) => Promise<any[]>
>

/**
 * @public
 */
export interface ClassSortFuncs extends Class<Doc> {
  func: SortFunc
}

/**
 * @public
 */
export type GetAllValuesFunc = Resource<
(
  query: DocumentQuery<Doc> | undefined,
  onUpdate: () => void,
  queryId: Ref<Doc>,
  attr: AnyAttribute
) => Promise<any[] | undefined>
>

/**
 * @public
 */
export interface AllValuesFunc extends Class<Doc> {
  func: GetAllValuesFunc
}

/**
 * @public
 */
export interface GrouppingManager {
  groupByCategories: (categories: any[]) => AggregateValue[]
  groupValues: (val: Doc[], targets: Set<any>) => Doc[]
  groupValuesWithEmpty: (
    hierarchy: Hierarchy,
    _class: Ref<Class<Doc>>,
    key: string,
    query: DocumentQuery<Doc> | undefined
  ) => Array<Ref<Doc>>
  hasValue: (value: Doc | undefined | null, values: any[]) => boolean
}

/**
 * @public
 */
export type GrouppingManagerResource = Resource<GrouppingManager>

/**
 * @public
 */
export interface Groupping extends Class<Doc> {
  grouppingManager: GrouppingManagerResource
}

/**
 * @public
 */
export interface AggregationManager {
  close: () => void
  notifyTx: (tx: Tx) => Promise<void>
  updateLookup: (resultDoc: WithLookup<Doc>, attr: Attribute<Doc>) => Promise<void>
  categorize: (target: Array<Ref<Doc>>, attr: AnyAttribute) => Promise<Array<Ref<Doc>>>
  getAttrClass: () => Ref<Class<Doc>>
  updateSorting?: (finalOptions: FindOptions<Doc>, attr: AnyAttribute) => Promise<void>
}

/**
 * @public
 */
export type AggregationManagerResource = Resource<AggregationManager>

/**
 * @public
 */
export type CreateAggregationManagerFunc = Resource<(client: Client, lqCallback: () => void) => AggregationManager>

/**
 * @public
 */
export interface Aggregation extends Class<Doc> {
  createAggregationManager: CreateAggregationManagerFunc
}

/**
 * @public
 */
export interface Viewlet extends Doc {
  attachTo: Ref<Class<Doc>>
  baseQuery?: DocumentQuery<Doc>
  descriptor: Ref<ViewletDescriptor>
  options?: FindOptions<Doc>
  config: (BuildModelKey | string)[]
  configOptions?: ViewletConfigOptions
  viewOptions?: ViewOptionsModel
  variant?: string
}

/**
 * @public
 */
export interface ViewletConfigOptions {
  hiddenKeys?: string[]
  strict?: boolean
  extraProps?: Omit<BuildModelKey, 'key'>
  sortable?: boolean
}

/**
 * @public
 */
export interface LinkPresenter extends Doc {
  pattern: string
  component: AnyComponent
}

/**
 * @public
 *
 *  "Alt + K" =\> Alt and K should be pressed together
 *  "J T" - J and then T shold be pressed.
 */
export type KeyBinding = string

/**
 * @public
 */
export type ViewActionInput = 'focus' | 'selection' | 'any' | 'none'

/**
 * @public
 */

export type ViewActionFunction<T extends Doc = Doc, P = Record<string, any>> = (
  doc: T | T[] | undefined,
  evt?: Event,
  params?: P
) => Promise<void>

/**
 * @public
 */
export type ViewActionAvailabilityFunction<T extends Doc = Doc> = (doc: T | T[] | undefined) => Promise<boolean>

/**
 * @public
 */
export type ViewAction<P = Record<string, any>> = Resource<ViewActionFunction<Doc, P>>

/**
 * @public
 */
export interface ActionCategory extends Doc, UXObject {
  // Does category is visible for use in popup.
  visible: boolean
}

/**
 * @public
 */
export type ActionGroup = 'create' | 'edit' | 'associate' | 'copy' | 'tools' | 'other' | 'remove'

/**
 * @public
 */
export interface Action<T extends Doc = Doc, P = Record<string, any>> extends Doc, UXObject {
  // Action implementation details
  action: Resource<ViewActionFunction<T, P>>
  // Action implementation parameters
  actionProps?: P

  // If specified, will show sub menu based on actionPopup/actionProps
  actionPopup?: AnyComponent

  // If specified, action could be used only with one item selected.
  // single - one object is required
  // any - one or multiple objects are required
  // any - any input is suitable.
  input: ViewActionInput
  inline?: boolean

  // Focus and/or all selection document should match target class.
  target: Ref<Class<Doc>>
  // Action is applicable only for objects matching criteria
  query?: DocumentQuery<T>

  // Action is shown only if the check is passed
  visibilityTester?: Resource<ViewActionAvailabilityFunction<T>>

  // If defined, types should be matched to proposed list
  inputProps?: Record<string, Ref<Class<Doc>>>

  // Kayboard bindings
  keyBinding?: KeyBinding[]

  // short description for action.
  description?: IntlString

  // Action category, for UI.
  category: Ref<ActionCategory>

  // Context action is defined for
  context: ViewContext

  // A list of actions replaced by this one.
  // For example, it could be global action and action for focus class, second one fill override first one.
  override?: Ref<Action>[]

  // Avaible only for workspace owners
  secured?: boolean
}

/**
 * @public
 *  context - only for context menu actions.
 *  workbench - global actions per application or entire workbench.
 *  browser - actions for list/table/kanban browsing.
 *  editor - actions for selected editor context.
 *  panel - for panel based actions.
 *  popup - for popup based actions, like Close of Popup.
 *  input - for input based actions, some actions should be available for input controls.
 */
export type ViewContextType = 'context' | 'workbench' | 'browser' | 'editor' | 'panel' | 'popup' | 'input' | 'none'

/**
 * @public
 */
export interface ViewContext {
  mode: ViewContextType | ViewContextType[]
  // Active application
  application?: Ref<Doc>

  // Optional groupping
  group?: ActionGroup
}

/**
 * @public
 */
export interface ActionIgnore {
  _class: Ref<Class<Doc>>
  // Action to be ignored
  action: Ref<Action>
  // Document match to ignore if matching at least one document.
  query: DocumentQuery<Doc>
}

/**
 * @public
 */
export interface IgnoreActions extends Class<Doc> {
  actions: (Ref<Action> | ActionIgnore)[]
}

/**
 * @public
 */
export interface PreviewPresenter extends Class<Doc> {
  presenter: AnyComponent
}

/**
 * @public
 */
export const viewId = 'view' as Plugin

/**
 * @public
 */
export interface DisplayProps {
  key?: string
  excludeByKey?: string
  fixed?: 'left' | 'right' // using for align items in row
  suffix?: boolean
  optional?: boolean
  compression?: boolean
  grow?: boolean
  dividerBefore?: boolean // should show divider before
}

/**
 * @public
 */
export interface BuildModelKey {
  key: string
  presenter?: AnyComponent | AnySvelteComponent
  // A set of extra props passed to presenter.
  props?: Record<string, any>
  // A set of extra props which using for display.
  displayProps?: DisplayProps

  label?: IntlString
  sortingKey?: string | string[]

  // On client sorting function
  sortingFunction?: (a: Doc, b: Doc) => number
}

/**
 * @public
 */
export interface AttributeModel {
  key: string
  label: IntlString
  _class: Ref<Class<Doc>>
  presenter: AnySvelteComponent
  // Extra properties for component
  props?: Record<string, any>
  displayProps?: DisplayProps
  sortingKey: string | string[]
  // Extra icon if applicable
  icon?: Asset

  attribute?: AnyAttribute
  collectionAttr: boolean
  isLookup: boolean

  castRequest?: Ref<Mixin<Doc>>
}

/**
 * @public
 */
export interface BuildModelOptions {
  client: Client
  _class: Ref<Class<Obj>>
  keys: (BuildModelKey | string)[]
  lookup?: Lookup<Doc>
  ignoreMissing?: boolean
}

/**
 * Define document create popup widget
 *
 * @public
 *
 */
export interface ObjectFactory extends Class<Obj> {
  component?: AnyComponent
  create?: Resource<(props?: Record<string, any>) => Promise<void>>
}

/**
 * @public
 */
export interface ViewletPreference extends Preference {
  attachedTo: Ref<Viewlet>
  config: (BuildModelKey | string)[]
}

/**
 * @public
 */
export type ViewOptions = {
  groupBy: string[]
  orderBy: OrderOption
} & Record<string, any>

/**
 * @public
 */
export interface ViewOption {
  type: string
  key: string
  defaultValue: any
  label: IntlString
  hidden?: (viewOptions: ViewOptions) => boolean
  actionTarget?: 'query' | 'category' | 'display'
  action?: Resource<(value: any, ...params: any) => any>
}
/**
 * @public
 */
export type ViewCategoryActionFunc = (
  _class: Ref<Class<Doc>>,
  query: DocumentQuery<Doc> | undefined,
  space: Ref<Space> | undefined,
  key: string,
  onUpdate: () => void,
  queryId: Ref<Doc>,
  viewletDescriptorId?: Ref<ViewletDescriptor>
) => Promise<CategoryType[] | undefined>
/**
 * @public
 */
export type ViewCategoryAction = Resource<ViewCategoryActionFunc>

/**
 * @public
 */
export interface CategoryOption extends ViewOption {
  actionTarget: 'category'
  action: ViewCategoryAction
}

/**
 * @public
 */
export type ViewQueryAction = Resource<
(value: any, query: DocumentQuery<Doc>) => DocumentQuery<Doc> | Promise<DocumentQuery<Doc>>
>

/**
 * @public
 */
export interface ViewQueryOption extends ViewOption {
  actionTarget: 'query'
  action: ViewQueryAction
}

/**
 * @public
 */
export interface ToggleViewOption extends ViewOption {
  type: 'toggle'
  defaultValue: boolean
}

/**
 * @public
 */
export interface DropdownViewOption extends ViewOption {
  type: 'dropdown'
  defaultValue: string
  values: Array<{ label: IntlString, id: string, hidden?: (viewOptions: ViewOptions) => boolean }>
}

/**
 * @public
 */
export type ViewOptionModel = ToggleViewOption | DropdownViewOption

/**
 * @public
 */
export type OrderOption = [string, SortingOrder]

/**
 * @public
 */
export interface LinkProvider extends Class<Doc> {
  encode: Resource<(doc: Doc, props: Record<string, any>) => Promise<Location>>
}

/**
 * @public
 */
export interface ObjectPanel extends Class<Doc> {
  component: AnyComponent
}

/**
 * @public
 */
export interface ViewOptionsModel {
  groupBy: string[]
  orderBy: OrderOption[]
  other: ViewOptionModel[]
  groupDepth?: number
}

/**
 * @public
 */
export interface IconProps {
  icon?: Asset
  color?: number
}

/**
 * @public
 */
const view = plugin(viewId, {
  mixin: {
    ClassFilters: '' as Ref<Mixin<ClassFilters>>,
    AttributeFilter: '' as Ref<Mixin<AttributeFilter>>,
    AttributeEditor: '' as Ref<Mixin<AttributeEditor>>,
    CollectionPresenter: '' as Ref<Mixin<CollectionPresenter>>,
    CollectionEditor: '' as Ref<Mixin<CollectionEditor>>,
    InlineAttributEditor: '' as Ref<Mixin<InlineAttributEditor>>,
    ArrayEditor: '' as Ref<Mixin<ArrayEditor>>,
    AttributePresenter: '' as Ref<Mixin<AttributePresenter>>,
    ActivityAttributePresenter: '' as Ref<Mixin<ActivityAttributePresenter>>,
    ListItemPresenter: '' as Ref<Mixin<ListItemPresenter>>,
    ObjectEditor: '' as Ref<Mixin<ObjectEditor>>,
    ObjectPresenter: '' as Ref<Mixin<ObjectPresenter>>,
    ObjectEditorHeader: '' as Ref<Mixin<ObjectEditorHeader>>,
    ObjectEditorFooter: '' as Ref<Mixin<ObjectEditorFooter>>,
    ObjectValidator: '' as Ref<Mixin<ObjectValidator>>,
    ObjectFactory: '' as Ref<Mixin<ObjectFactory>>,
    ObjectTitle: '' as Ref<Mixin<ObjectTitle>>,
    ObjectIdentifier: '' as Ref<Mixin<ObjectIdentifier>>,
    SpaceHeader: '' as Ref<Mixin<SpaceHeader>>,
    SpaceName: '' as Ref<Mixin<SpaceName>>,
    IgnoreActions: '' as Ref<Mixin<IgnoreActions>>,
    PreviewPresenter: '' as Ref<Mixin<PreviewPresenter>>,
    ListHeaderExtra: '' as Ref<Mixin<ListHeaderExtra>>,
    SortFuncs: '' as Ref<Mixin<ClassSortFuncs>>,
    AllValuesFunc: '' as Ref<Mixin<AllValuesFunc>>,
    ObjectPanel: '' as Ref<Mixin<ObjectPanel>>,
    LinkProvider: '' as Ref<Mixin<LinkProvider>>,
    SpacePresenter: '' as Ref<Mixin<SpacePresenter>>,
    AttributeFilterPresenter: '' as Ref<Mixin<AttributeFilterPresenter>>,
    Aggregation: '' as Ref<Mixin<Aggregation>>,
    Groupping: '' as Ref<Mixin<Groupping>>
  },
  class: {
    ViewletPreference: '' as Ref<Class<ViewletPreference>>,
    ViewletDescriptor: '' as Ref<Class<ViewletDescriptor>>,
    Viewlet: '' as Ref<Class<Viewlet>>,
    Action: '' as Ref<Class<Action>>,
    ActionCategory: '' as Ref<Class<ActionCategory>>,
    LinkPresenter: '' as Ref<Class<LinkPresenter>>,
    FilterMode: '' as Ref<Class<FilterMode>>,
    FilteredView: '' as Ref<Class<FilteredView>>
  },
  action: {
    Delete: '' as Ref<Action>,
    Archive: '' as Ref<Action>,
    Move: '' as Ref<Action>,
    MoveLeft: '' as Ref<Action>,
    MoveRight: '' as Ref<Action>,
    MoveUp: '' as Ref<Action>,
    MoveDown: '' as Ref<Action>,

    SelectItem: '' as Ref<Action>,
    SelectItemAll: '' as Ref<Action>,
    SelectItemNone: '' as Ref<Action>,
    SelectUp: '' as Ref<Action>,
    SelectDown: '' as Ref<Action>,

    ShowPreview: '' as Ref<Action>,
    ShowActions: '' as Ref<Action>,
    Preview: '' as Ref<Action>,

    // Edit document
    Open: '' as Ref<Action>
  },
  viewlet: {
    Table: '' as Ref<ViewletDescriptor>,
    List: '' as Ref<ViewletDescriptor>
  },
  component: {
    ObjectPresenter: '' as AnyComponent,
    EditDoc: '' as AnyComponent,
    SpacePresenter: '' as AnyComponent,
    BooleanTruePresenter: '' as AnyComponent,
    ValueSelector: '' as AnyComponent,
    GrowPresenter: '' as AnyComponent,
    DividerPresenter: '' as AnyComponent,
    IconWithEmoji: '' as AnyComponent
  },
  ids: {
    IconWithEmoji: '' as Asset
  },
  string: {
    CustomizeView: '' as IntlString,
    LabelNA: '' as IntlString,
    View: '' as IntlString,
    FilteredViews: '' as IntlString,
    NewFilteredView: '' as IntlString,
    FilteredViewName: '' as IntlString,
    Move: '' as IntlString,
    MoveClass: '' as IntlString,
    SelectToMove: '' as IntlString,
    Cancel: '' as IntlString,
    List: '' as IntlString,
    AddSavedView: '' as IntlString,
    Timeline: '' as IntlString,
    Public: '' as IntlString,
    Hide: '' as IntlString,
    Rename: '' as IntlString,
    Assigned: '' as IntlString,
    Open: '' as IntlString,
    Created: '' as IntlString,
    Delete: '' as IntlString,
    Then: '' as IntlString,
    Or: '' as IntlString,
    Subscribed: '' as IntlString,
    HyperlinkPlaceholder: '' as IntlString,
    CopyToClipboard: '' as IntlString,
    NoGrouping: '' as IntlString,
<<<<<<< HEAD
    Type: '' as IntlString,
    UnArchive: '' as IntlString,
    Save: '' as IntlString
=======
    PublicView: '' as IntlString
>>>>>>> 76d051bf
  },
  icon: {
    Table: '' as Asset,
    List: '' as Asset,
    Card: '' as Asset,
    Timeline: '' as Asset,
    Delete: '' as Asset,
    MoreH: '' as Asset,
    Move: '' as Asset,
    Archive: '' as Asset,
    Statuses: '' as Asset,
    Setting: '' as Asset,
    Open: '' as Asset,
    Edit: '' as Asset,
    CopyId: '' as Asset,
    CopyLink: '' as Asset,
    ArrowRight: '' as Asset,
    Views: '' as Asset,
    Pin: '' as Asset,
    Model: '' as Asset,
    DevModel: '' as Asset,
    ViewButton: '' as Asset,
    Filter: '' as Asset,
    Configure: '' as Asset
  },
  category: {
    General: '' as Ref<ActionCategory>,
    GeneralNavigation: '' as Ref<ActionCategory>,
    Navigation: '' as Ref<ActionCategory>,
    Editor: '' as Ref<ActionCategory>,
    MarkdownFormatting: '' as Ref<ActionCategory>
  },
  filter: {
    FilterArrayAll: '' as Ref<FilterMode>,
    FilterArrayAny: '' as Ref<FilterMode>,
    FilterObjectIn: '' as Ref<FilterMode>,
    FilterObjectNin: '' as Ref<FilterMode>,
    FilterValueIn: '' as Ref<FilterMode>,
    FilterValueNin: '' as Ref<FilterMode>,
    FilterBefore: '' as Ref<FilterMode>,
    FilterAfter: '' as Ref<FilterMode>,
    FilterContains: '' as Ref<FilterMode>,
    FilterNestedMatch: '' as Ref<FilterMode>,
    FilterNestedDontMatch: '' as Ref<FilterMode>,
    FilterDateOutdated: '' as Ref<FilterMode>,
    FilterDateToday: '' as Ref<FilterMode>,
    FilterDateYesterday: '' as Ref<FilterMode>,
    FilterDateWeek: '' as Ref<FilterMode>,
    FilterDateNextW: '' as Ref<FilterMode>,
    FilterDateM: '' as Ref<FilterMode>,
    FilterDateNextM: '' as Ref<FilterMode>,
    FilterDateNotSpecified: '' as Ref<FilterMode>,
    FilterDateCustom: '' as Ref<FilterMode>,
    FilterDateBetween: '' as Ref<FilterMode>
  },
  popup: {
    PositionElementAlignment: '' as Resource<(e?: Event) => PopupAlignment | undefined>
  },
  actionImpl: {
    CopyTextToClipboard: '' as ViewAction<{
      textProvider: Resource<(doc: Doc, props: Record<string, any>) => Promise<string>>
      props?: Record<string, any>
    }>,
    UpdateDocument: '' as ViewAction<{
      key: string
      value: any
      ask?: boolean
      label?: IntlString
      message?: IntlString
    }>,
    ShowPanel: '' as ViewAction<{
      component?: AnyComponent
      element?: PopupPosAlignment
      rightSection?: AnyComponent
    }>,
    ShowPopup: '' as ViewAction<{
      component: AnyComponent
      element?: PopupPosAlignment | Resource<(e?: Event) => PopupAlignment | undefined>
      _id?: string
      _class?: string
      _space?: string
      value?: string
      values?: string
      props?: Record<string, any>
      // Will copy values from selection document to props
      fillProps?: Record<string, string>
    }>,
    ShowEditor: '' as ViewAction<{
      element?: PopupPosAlignment | Resource<(e?: Event) => PopupAlignment | undefined>
      attribute: string
      props?: Record<string, any>
    }>,
    ValueSelector: '' as ViewAction<{
      attribute: string

      // Class object finder
      _class?: Ref<Class<Doc>>
      query?: DocumentQuery<Doc>
      queryOptions?: FindOptions<Doc>
      // Will copy values from selection document to query
      // If set of docs passed, will do $in for values.
      fillQuery?: Record<string, string>

      // A list of fields with matched values to perform action.
      docMatches?: string[]
      searchField?: string

      // Cast doc to mixin
      castRequest?: Ref<Mixin<Doc>>

      // Or list of values to select from
      values?: { icon?: Asset, label: IntlString, id: number | string }[]

      placeholder?: IntlString
    }>,
    AttributeSelector: '' as ViewAction<{
      attribute: string
      isAction?: boolean

      fillProps?: Record<string, string>

      // Or list of values to select from
      values?: { icon?: Asset, label: IntlString, id: number | string }[]

      // If defined, documents will be set into value
      valueKey?: string
    }>
  }
})
export default view<|MERGE_RESOLUTION|>--- conflicted
+++ resolved
@@ -885,13 +885,10 @@
     HyperlinkPlaceholder: '' as IntlString,
     CopyToClipboard: '' as IntlString,
     NoGrouping: '' as IntlString,
-<<<<<<< HEAD
     Type: '' as IntlString,
     UnArchive: '' as IntlString,
-    Save: '' as IntlString
-=======
+    Save: '' as IntlString,
     PublicView: '' as IntlString
->>>>>>> 76d051bf
   },
   icon: {
     Table: '' as Asset,
