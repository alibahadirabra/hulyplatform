--- conflicted
+++ resolved
@@ -222,11 +222,8 @@
     Star: '' as Asset,
     Eye: '' as Asset,
     EyeCrossed: '' as Asset,
-<<<<<<< HEAD
-    Bubble: '' as Asset
-=======
+    Bubble: '' as Asset,
     CheckCircle: '' as Asset
->>>>>>> 5b04c289
   },
   category: {
     General: '' as Ref<ActionCategory>,
