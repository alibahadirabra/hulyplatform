{
  "name": "@anticrm/recruit-resources",
  "version": "0.6.0",
  "main": "src/index.ts",
  "author": "Anticrm Platform Contributors",
  "license": "EPL-2.0",
  "scripts": {
    "build": "",
    "build:docs": "api-extractor run --local",
    "test": "jest",
    "lint": "eslint src",
    "lint:fix": "eslint --fix src",
    "format": "prettier --write 'src/**/*.{ts*,js*,yml}' && eslint --fix src",
    "svelte-check": "svelte-check"
  },
  "devDependencies": {
    "svelte-loader":"^3.1.2",
    "sass":"^1.37.5",
    "svelte-preprocess":"^4.7.4"
  },
  "dependencies": {
    "@anticrm/platform": "~0.6.5",
    "@anticrm/core": "~0.6.10",
    "svelte": "^3.37.0",
    "@anticrm/recruit": "~0.6.0",
    "@anticrm/ui": "~0.6.0",
    "@anticrm/presentation": "~0.6.1",
    "@anticrm/text-editor": "~0.6.0",
    "@anticrm/chunter": "~0.6.0",
    "@anticrm/contact": "~0.6.0",
<<<<<<< HEAD
    "@anticrm/login": "~0.6.1"
=======
    "@anticrm/login": "~0.6.0"
>>>>>>> 895d35a7
  }
}<|MERGE_RESOLUTION|>--- conflicted
+++ resolved
@@ -28,10 +28,6 @@
     "@anticrm/text-editor": "~0.6.0",
     "@anticrm/chunter": "~0.6.0",
     "@anticrm/contact": "~0.6.0",
-<<<<<<< HEAD
-    "@anticrm/login": "~0.6.1"
-=======
     "@anticrm/login": "~0.6.0"
->>>>>>> 895d35a7
   }
 }