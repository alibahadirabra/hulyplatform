--- conflicted
+++ resolved
@@ -13,10 +13,9 @@
 // limitations under the License.
 -->
 <script lang="ts">
-<<<<<<< HEAD
   import { Attachment } from '@hcengineering/attachment'
   import { AttachmentPresenter, AttachmentStyledBox } from '@hcengineering/attachment-resources'
-  import { Channel, findContacts, Organization } from '@hcengineering/contact'
+  import { Channel, ContactEvents, Organization, findContacts } from '@hcengineering/contact'
   import core, {
     AttachedData,
     fillDefaults,
@@ -26,10 +25,6 @@
     TxOperations,
     WithLookup
   } from '@hcengineering/core'
-=======
-  import { Channel, ContactEvents, findContacts, Organization } from '@hcengineering/contact'
-  import core, { AttachedData, fillDefaults, generateId, Ref, TxOperations, WithLookup } from '@hcengineering/core'
->>>>>>> e1696fa7
   import { Card, getClient, InlineAttributeBar } from '@hcengineering/presentation'
   import { EmptyMarkup } from '@hcengineering/text-editor'
   import { Button, createFocusManager, EditBox, FocusHandler, IconAttachment, IconInfo, Label } from '@hcengineering/ui'
