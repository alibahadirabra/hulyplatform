<!--
// Copyright © 2021 Anticrm Platform Contributors.
// 
// Licensed under the Eclipse Public License, Version 2.0 (the "License");
// you may not use this file except in compliance with the License. You may
// obtain a copy of the License at https://www.eclipse.org/legal/epl-2.0
// 
// Unless required by applicable law or agreed to in writing, software
// distributed under the License is distributed on an "AS IS" BASIS,
// WITHOUT WARRANTIES OR CONDITIONS OF ANY KIND, either express or implied.
// 
// See the License for the specific language governing permissions and
// limitations under the License.
-->

<script lang="ts">

  import { ReferenceInput } from '@anticrm/text-editor'
  import { createQuery, getClient } from '@anticrm/presentation'
  import telegram from '@anticrm/telegram'
  import type { TelegramMessage } from '@anticrm/telegram'
  import type { Contact, EmployeeAccount } from '@anticrm/contact'
  import contact from '@anticrm/contact'
  import { ActionIcon, IconShare, Button, Grid, ScrollBox, showPopup } from '@anticrm/ui'
  import Message from './Message.svelte'
  import TelegramIcon from './icons/Telegram.svelte'
  import { getCurrentAccount, Ref, Space } from '@anticrm/core'
  import DateView from './Date.svelte'
  import setting from '@anticrm/setting'
  import login from '@anticrm/login'
  import { getMetadata } from '@anticrm/platform'
  import { formatName } from '@anticrm/contact'
  import chunter from '@anticrm/chunter'
  import Connect from './Connect.svelte'

  export let object: Contact

  $: contactString = object.channels.find((p) => p.provider === contact.channelProvider.Telegram)
  let messages: TelegramMessage[] = []
  let account: EmployeeAccount | undefined
  let enabled: boolean
  let selected: Ref<TelegramMessage>[] = []
  let selectable = false
  const url = getMetadata(login.metadata.TelegramUrl) ?? ''

  const messagesQuery = createQuery()
  const accauntQuery = createQuery()
  const settingsQuery = createQuery()
  const accountId = getCurrentAccount()._id

  $: query = contactString?.value.startsWith('+') ? { contactPhone: contactString.value } : { contactUserName: contactString?.value }
  $: messagesQuery.query(telegram.class.Message, { modifiedBy: accountId, ...query }, (res) => {
    messages = res
  })

  $: accauntQuery.query(contact.class.EmployeeAccount, { _id: accountId as Ref<EmployeeAccount>}, (result) => {
    account = result[0]
  })

  $: settingsQuery.query(setting.class.Integration, { type: telegram.integrationType.Telegram, space: accountId as string as Ref<Space> }, (res) => {
    enabled = res.length > 0
  })
  const client = getClient()

  async function sendMsg (to: string, msg: string) {
    return await fetch(url + '/send-msg', {
      method: 'POST',
      headers: {
        Authorization: 'Bearer ' + getMetadata(login.metadata.LoginToken),
        'Content-Type': 'application/json'
      },
      body: JSON.stringify({
        to,
        msg
      })
    })
  }

  async function addContact (phone: string) {
    const [lastName, firstName] = object.name.split(',')

    return await fetch(url + '/add-contact', {
        method: 'POST',
        headers: {
          Authorization: 'Bearer ' + getMetadata(login.metadata.LoginToken),
          'Content-Type': 'application/json'
        },
        body: JSON.stringify({
          firstName: firstName ?? '',
          lastName: lastName ?? '',
          phone
        })
      })
  }

  async function onMessage(event: CustomEvent) {
    const to = contactString?.value ?? ''
    const sendRes = await sendMsg(to, event.detail)

    if (sendRes.status !== 400 || !to.startsWith('+')) {
      return
    }


    const err = await sendRes.json()
    if (err.code !== 'CONTACT_IMPORT_REQUIRED') {
      return
    }

    const addRes = await addContact(to)

    if (Math.trunc(addRes.status / 100) !== 2) {
      const { message } = await addRes.json().catch(() => ({ message: 'Unknown error' }))

      throw Error(message)
    }

    await sendMsg(to, event.detail)
  }

  function isNewDate (messages: TelegramMessage[], i: number): boolean {
    if (i === 0) return true
    const current = new Date(messages[i].modifiedOn).toLocaleDateString()
    const prev = new Date(messages[i-1].modifiedOn).toLocaleDateString()
    return current !== prev
  }

  function needName (messages: TelegramMessage[], i: number): boolean {
    if (i === 0) return true
    const current = messages[i]
    const prev = messages[i-1]
    return current.incoming !== prev.incoming || current.modifiedBy !== prev.modifiedBy
  }

  function getName (messages: TelegramMessage[], account: EmployeeAccount | undefined, i: number): string | undefined {
    if (!needName(messages, i)) return undefined
    const message = messages[i]
    return message.incoming ? object.name : account?.name
  }

  function select (id: Ref<TelegramMessage>): void {
    if (!selectable) return
    const index = selected.indexOf(id)
    if (index === -1) {
      selected.push(id)
    } else {
      selected.splice(index, 1)
    }
    selected = selected
  }

  function getSelectedContent (): string {
    const selectedMessages = messages.filter((m) => selected.includes(m._id))
    let result = ''
    for (let index = 0; index < selectedMessages.length; index++) {
      const element = selectedMessages[index]
      const name = getName(selectedMessages, account, index)
      let message: string = ''
      if (name !== undefined) {
        message += formatName(name)
        message += ': '
      }
      message += element.content
      result += message
    }
    return result
  }

  async function share (): Promise<void> {
    const content = getSelectedContent()
    await client.addCollection(chunter.class.Comment, object.space, object._id, object._class, 'comments', {
      message: content
    })
    clear()
  }

  function clear (): void {
    selectable = false
    selected = []
  }
</script>

<div class="flex-between header">
  <div class="flex">
    <div class="icon"><TelegramIcon size={'small'} /></div>
    <div class="title">Telegram</div>
  </div>
  <div>
    <ActionIcon icon={IconShare} size='medium' label='Share messages' direction='bottom' action={() => { selectable = !selectable }} />
  </div>
</div>
<div class="flex-col h-full right-content">
  <ScrollBox vertical stretch>
    {#if messages}
      <Grid column={1} rowGap={.3}>
        {#each messages as message, i (message._id)}
          {#if isNewDate(messages, i)}
            <DateView {message} />
          {/if}
          <Message {message} {selectable} selected={selected.includes(message._id)} name={getName(messages, account, i)} on:select={() => {select(message._id)}}/>
        {/each}
      </Grid>
    {/if}
  </ScrollBox>
</div>

<div class="ref-input" class:selectable>
  {#if selectable}
    <div class="flex-between">
      <span>{selected.length} messages selected</span>
      <div class="flex">
        <div>
          <Button label='Cancel' on:click={clear} />
        </div>
        <div class="ml-3">
          <Button label='Publish selected' primary disabled={!selected.length} on:click={share} />
        </div>
      </div>
    </div>
  {:else if enabled}
      <ReferenceInput on:message={onMessage}/>
  {:else}
  <ReferenceInput on:message={onMessage}/>
    <div class="flex-center">
      <Button label='Connect' primary on:click={(e) => {
        showPopup(Connect, {}, e.target)
      }} />
    </div>
  {/if}
</div>

<style lang="scss">
  .header {
    flex-shrink: 0;
<<<<<<< HEAD
    padding: 0 2.5rem;
    height: 4rem;
=======
    padding: 0 5.5rem 0 2.5rem;
    height: 4.5rem;
>>>>>>> 9cbd2f21
    border-bottom: 1px solid var(--theme-card-divider);

    .icon {
      opacity: 0.6;
    }
    .title {
      flex-grow: 1;
      margin-left: 0.5rem;
      font-weight: 500;
      font-size: 1rem;
      color: var(--theme-caption-color);
      user-select: none;
    }
  }

  .ref-input {
    padding: 1.5rem 2.5rem;

    &.selectable {
      border-top: 1px solid var(--theme-card-divider);
    }
  }

  .right-content {
    flex-grow: 1;
    padding: 2.5rem 2.5rem 0;
  }
</style>
<|MERGE_RESOLUTION|>--- conflicted
+++ resolved
@@ -232,13 +232,8 @@
 <style lang="scss">
   .header {
     flex-shrink: 0;
-<<<<<<< HEAD
-    padding: 0 2.5rem;
+    padding: 0 5.5rem 0 2.5rem;
     height: 4rem;
-=======
-    padding: 0 5.5rem 0 2.5rem;
-    height: 4.5rem;
->>>>>>> 9cbd2f21
     border-bottom: 1px solid var(--theme-card-divider);
 
     .icon {
