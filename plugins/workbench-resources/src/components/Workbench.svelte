<!--
// Copyright © 2022, 2023 Hardcore Engineering Inc.
//
// Licensed under the Eclipse Public License, Version 2.0 (the "License");
// you may not use this file except in compliance with the License. You may
// obtain a copy of the License at https://www.eclipse.org/legal/epl-2.0
//
// Unless required by applicable law or agreed to in writing, software
// distributed under the License is distributed on an "AS IS" BASIS,
// WITHOUT WARRANTIES OR CONDITIONS OF ANY KIND, either express or implied.
//
// See the License for the specific language governing permissions and
// limitations under the License.
-->
<script lang="ts">
  import contact, { Employee, PersonAccount } from '@hcengineering/contact'
  import core, { Class, Doc, getCurrentAccount, Ref, setCurrentAccount, Space } from '@hcengineering/core'
  import login from '@hcengineering/login'
  import notification, { inboxId } from '@hcengineering/notification'
  import { BrowserNotificatator, InboxNotificationsClientImpl } from '@hcengineering/notification-resources'
  import { broadcastEvent, getMetadata, getResource, IntlString } from '@hcengineering/platform'
  import { ActionContext, createQuery, getClient } from '@hcengineering/presentation'
  import setting from '@hcengineering/setting'
  import support, { SupportStatus } from '@hcengineering/support'
  import {
    AnyComponent,
    areLocationsEqual,
    Button,
    closePanel,
    closePopup,
    closeTooltip,
    CompAndProps,
    Component,
    defineSeparators,
    deviceOptionsStore as deviceInfo,
    getCurrentLocation,
    getLocation,
    Label,
    Location,
    location,
    locationStorageKeyId,
    navigate,
    openPanel,
    PanelInstance,
    Popup,
    PopupAlignment,
    PopupPosAlignment,
    PopupResult,
    popupstore,
    ResolvedLocation,
    resolvedLocationStore,
    Separator,
    setResolvedLocation,
    showPopup,
<<<<<<< HEAD
    TooltipInstance,
    workbenchSeparators
=======
    workbenchSeparators,
    IconSettings
>>>>>>> d4473ce7
  } from '@hcengineering/ui'
  import view from '@hcengineering/view'
  import {
    ActionHandler,
    ListSelectionProvider,
    migrateViewOpttions,
    NavLink,
    updateFocus
  } from '@hcengineering/view-resources'
  import type { Application, NavigatorModel, SpecialNavModel, ViewConfiguration } from '@hcengineering/workbench'
  import { getContext, onDestroy, onMount, tick } from 'svelte'
  import { subscribeMobile } from '../mobile'
  import workbench from '../plugin'
  import { buildNavModel, signOut, workspacesStore } from '../utils'
  import AccountPopup from './AccountPopup.svelte'
  import AppItem from './AppItem.svelte'
  import AppSwitcher from './AppSwitcher.svelte'
  import Applications from './Applications.svelte'
  import Logo from './Logo.svelte'
  import NavFooter from './NavFooter.svelte'
  import NavHeader from './NavHeader.svelte'
  import Navigator from './Navigator.svelte'
  import SelectWorkspaceMenu from './SelectWorkspaceMenu.svelte'
  import SpaceView from './SpaceView.svelte'
  import TopMenu from './icons/TopMenu.svelte'

  let contentPanel: HTMLElement

  const { setTheme } = getContext<{ setTheme: (theme: string) => void }>('theme')

  let currentAppAlias: string | undefined
  let currentSpace: Ref<Space> | undefined
  let currentSpecial: string | undefined
  let currentQuery: Record<string, string | null> | undefined
  let specialComponent: SpecialNavModel | undefined
  let asideId: string | undefined
  let currentFragment: string | undefined = ''

  let currentApplication: Application | undefined
  let navigatorModel: NavigatorModel | undefined
  let currentView: ViewConfiguration | undefined
  let createItemDialog: AnyComponent | undefined
  let createItemLabel: IntlString | undefined

  migrateViewOpttions()

  const excludedApps = getMetadata(workbench.metadata.ExcludedApplications) ?? []

  const client = getClient()

  let apps: Application[] | Promise<Application[]> = client
    .findAll<Application>(workbench.class.Application, { hidden: false, _id: { $nin: excludedApps } })
    .then((res) => (apps = res))

  let panelInstance: PanelInstance
  let popupInstance: Popup

  let visibleNav: boolean = getMetadata(workbench.metadata.NavigationExpandedDefault) ?? true
  async function toggleNav (): Promise<void> {
    visibleNav = !visibleNav
    closeTooltip()
    if (currentApplication && navigatorModel && navigator) {
      await tick()
      panelInstance.fitPopupInstance()
      popupInstance.fitPopupInstance()
    }
  }

  onMount(() => {
    getResource(login.function.GetWorkspaces).then(async (getWorkspaceFn) => {
      $workspacesStore = await getWorkspaceFn()
    })
  })

  const accountId = (getCurrentAccount() as PersonAccount)._id

  let account: PersonAccount | undefined
  const accountQ = createQuery()
  accountQ.query<PersonAccount>(
    contact.class.PersonAccount,
    {
      _id: accountId
    },
    (res) => {
      if (res.length > 0) {
        account = res[0]
        setCurrentAccount(account)
      }
    },
    { limit: 1 }
  )

  let employee: Employee | undefined
  const employeeQ = createQuery()

  $: employeeQ.query<Employee>(
    contact.mixin.Employee,
    {
      _id: account?.person as Ref<Employee>
    },
    (res) => {
      employee = res[0]
    },
    { limit: 1 }
  )

  const workspaceId = $location.path[1]

  let hasInboxNotifications = false
  let syncPromise: Promise<void> | undefined = undefined
  let locUpdate = 0

  const notificationClient = InboxNotificationsClientImpl.getClient()

  notificationClient.inboxNotificationsByContext.subscribe((inboxNotificationsByContext) => {
    hasInboxNotifications = Array.from(inboxNotificationsByContext.entries()).some(([_, notifications]) =>
      notifications.some(({ isViewed }) => !isViewed)
    )
  })

  const doSyncLoc = async (loc: Location, iteration: number): Promise<void> => {
    if (workspaceId !== $location.path[1]) {
      // Switch of workspace
      return
    }
    closeTooltip()
    closePopup()

    await syncLoc(loc, iteration)
    await updateWindowTitle(loc)
    checkOnHide()
    syncPromise = undefined
  }
  onDestroy(
    location.subscribe((loc) => {
      locUpdate++
      if (syncPromise !== undefined) {
        void syncPromise.then(() => doSyncLoc(loc, locUpdate))
      } else {
        syncPromise = doSyncLoc(loc, locUpdate)
      }
    })
  )

  async function updateWindowTitle (loc: Location): Promise<void> {
    const ws = loc.path[1]
    const docTitle = await getWindowTitle(loc)
    if (docTitle !== undefined && docTitle !== '') {
      document.title = ws == null ? docTitle : `${docTitle} - ${ws}`
    } else {
      const title = getMetadata(workbench.metadata.PlatformTitle) ?? 'Platform'
      document.title = ws == null ? title : `${ws} - ${title}`
    }
    void broadcastEvent(workbench.event.NotifyTitle, document.title)
  }

  async function getWindowTitle (loc: Location): Promise<string | undefined> {
    if (loc.fragment == null) return
    const hierarchy = client.getHierarchy()
    const [, _id, _class] = decodeURIComponent(loc.fragment).split('|')
    if (_class == null) return

    const mixin = hierarchy.classHierarchyMixin(_class as Ref<Class<Doc>>, view.mixin.ObjectTitle)
    if (mixin === undefined) return
    const titleProvider = await getResource(mixin.titleProvider)
    try {
      return await titleProvider(client, _id as Ref<Doc>)
    } catch (err: any) {
      console.error(err)
    }
  }

  async function resolveShortLink (loc: Location): Promise<ResolvedLocation | undefined> {
    let locationResolver = currentApplication?.locationResolver
    if (loc.path[2] !== undefined && loc.path[2].trim().length > 0) {
      if (apps instanceof Promise) {
        apps = await apps
      }
      const app = apps.find((p) => p.alias === loc.path[2])
      if (app?.locationResolver) {
        locationResolver = app?.locationResolver
      }
    }
    if (locationResolver) {
      const resolver = await getResource(locationResolver)
      return await resolver(loc)
    }
  }

  function mergeLoc (loc: Location, resolved: ResolvedLocation): Location {
    const resolvedApp = resolved.loc.path[2]
    const resolvedSpace = resolved.loc.path[3]
    const resolvedSpecial = resolved.loc.path[4]
    if (resolvedApp === undefined) {
      if (currentAppAlias === undefined) {
        loc.path = [loc.path[0], loc.path[1], ...resolved.defaultLocation.path.splice(2)]
      } else {
        const isSameApp = currentAppAlias === loc.path[2]
        loc.path[2] = currentAppAlias ?? resolved.defaultLocation.path[2]
        loc.path[3] = currentSpace ?? currentSpecial ?? resolved.defaultLocation.path[3]
        if (loc.path[3] !== undefined && isSameApp) {
          // setting space special/aside only if it belongs to the same app
          if (loc.path[3] === resolved.defaultLocation.path[3]) {
            loc.path[4] = resolved.defaultLocation.path[4]
          } else {
            loc.path[4] = (currentSpace && currentSpecial) ?? (asideId as string)
          }
        } else {
          loc.path.length = 4
        }
      }
    } else {
      loc.path[2] = resolvedApp
      if (resolvedSpace === undefined) {
        loc.path[3] = currentSpace ?? (currentSpecial as string) ?? resolved.defaultLocation.path[3]
        loc.path[4] = (currentSpecial as string) ?? resolved.defaultLocation.path[4]
      } else {
        loc.path[3] = resolvedSpace
        loc.path[4] = resolvedSpecial ?? currentSpecial ?? (asideId as string) ?? resolved.defaultLocation.path[4]
      }
    }
    for (let index = 0; index < loc.path.length; index++) {
      const path = loc.path[index]
      if (path === undefined) {
        loc.path.length = index
        break
      }
    }
    loc.query = resolved.loc.query ?? loc.query ?? currentQuery ?? resolved.defaultLocation.query
    loc.fragment = resolved.loc.fragment ?? loc.fragment ?? resolved.defaultLocation.fragment
    return loc
  }

  async function syncLoc (loc: Location, iteration: number): Promise<void> {
    const originalLoc = JSON.stringify(loc)

    if (loc.path.length > 3 && getSpecialComponent(loc.path[3]) === undefined) {
      // resolve short links
      const resolvedLoc = await resolveShortLink(loc)
      if (locUpdate !== iteration) {
        return
      }
      if (resolvedLoc !== undefined && !areLocationsEqual(loc, resolvedLoc.loc)) {
        loc = mergeLoc(loc, resolvedLoc)
      }
    }
    setResolvedLocation(loc)
    const app = loc.path[2]
    let space = loc.path[3] as Ref<Space>
    let special = loc.path[4]
    const fragment = loc.fragment
    let navigateDone = false
    if (app === undefined) {
      const last = localStorage.getItem(`${locationStorageKeyId}_${loc.path[1]}`)
      if (last != null) {
        const lastValue = JSON.parse(last)
        navigateDone = navigate(lastValue)
        if (navigateDone) {
          return
        }
      }
      if (app === undefined && !navigateDone) {
        const appShort = getMetadata(workbench.metadata.DefaultApplication) as Ref<Application>
        if (appShort == null) return
        const spaceRef = getMetadata(workbench.metadata.DefaultSpace) as Ref<Space>
        const specialRef = getMetadata(workbench.metadata.DefaultSpecial) as Ref<Space>
        const loc = getCurrentLocation()
        // Be sure URI is not yet changed
        if (loc.path[2] === undefined && loc.path[0] === 'workbench') {
          loc.path[2] = appShort
          let len = 3
          if (spaceRef !== undefined && specialRef !== undefined) {
            const spaceObj = await client.findOne<Space>(core.class.Space, { _id: spaceRef })
            if (locUpdate !== iteration) {
              return
            }
            if (spaceObj !== undefined) {
              loc.path[3] = spaceRef
              loc.path[4] = specialRef
              len = 5
            }
          }
          loc.path.length = len
          if (navigate(loc)) {
            return
          }
        }
      }
    }

    if (currentAppAlias !== app) {
      clear(1)
      currentAppAlias = app
      currentApplication = await client.findOne<Application>(workbench.class.Application, { alias: app })
      if (locUpdate !== iteration) {
        return
      }
      navigatorModel = await buildNavModel(client, currentApplication)
      if (locUpdate !== iteration) {
        return
      }
    }

    if (
      space === undefined &&
      ((navigatorModel?.spaces?.length ?? 0) > 0 || (navigatorModel?.specials?.length ?? 0) > 0)
    ) {
      const last = localStorage.getItem(`${locationStorageKeyId}_${app}`)
      if (last !== null) {
        const newLocation: Location = JSON.parse(last)
        if (newLocation.path[3] != null) {
          space = loc.path[3] = newLocation.path[3] as Ref<Space>
          special = loc.path[4] = newLocation.path[4]
          if (loc.path[4] == null) {
            loc.path.length = 4
          } else {
            loc.path.length = 5
          }
          if (fragment === undefined) {
            navigate(loc)
            return
          }
        }
      }
    }

    if (currentSpecial === undefined || currentSpecial !== space) {
      const newSpecial = space !== undefined ? getSpecialComponent(space) : undefined
      if (newSpecial !== undefined) {
        clear(2)
        specialComponent = newSpecial
        currentSpecial = space
      } else {
        await updateSpace(space)
        if (locUpdate !== iteration) {
          return
        }
        setSpaceSpecial(special)
      }
    }

    if (special !== currentSpecial && (navigatorModel?.aside || currentApplication?.aside)) {
      asideId = special
    }

    if (app !== undefined) {
      localStorage.setItem(`${locationStorageKeyId}_${app}`, originalLoc)
    }
    currentQuery = loc.query
    if (fragment !== currentFragment) {
      currentFragment = fragment
      if (fragment !== undefined && fragment.trim().length > 0) {
        await setOpenPanelFocus(fragment)
      } else {
        closePanel()
      }
    }
  }

  async function setOpenPanelFocus (fragment: string): Promise<void> {
    const props = decodeURIComponent(fragment).split('|')

    if (props.length >= 3) {
      const doc = await client.findOne<Doc>(props[2] as Ref<Class<Doc>>, { _id: props[1] as Ref<Doc> })
      if (doc !== undefined) {
        const provider = ListSelectionProvider.Find(doc._id)
        updateFocus({
          provider,
          focus: doc
        })
        openPanel(
          props[0] as AnyComponent,
          props[1],
          props[2],
          (props[3] ?? undefined) as PopupAlignment,
          (props[4] ?? undefined) as AnyComponent
        )
      } else {
        closePanel(false)
      }
    } else {
      closePanel(false)
    }
  }

  function clear (level: number): void {
    switch (level) {
      case 1:
        currentAppAlias = undefined
        currentApplication = undefined
        navigatorModel = undefined
      // eslint-disable-next-line no-fallthrough
      case 2:
        currentSpace = undefined
        currentSpecial = undefined
        currentView = undefined
        createItemDialog = undefined
        createItemLabel = undefined
        specialComponent = undefined
      // eslint-disable-next-line no-fallthrough
      case 3:
        asideId = undefined
        if (currentSpace !== undefined) {
          specialComponent = undefined
        }
    }
  }

  function closeAside (): void {
    const loc = getLocation()
    loc.path.length = 4
    checkOnHide()
    navigate(loc)
  }

  async function updateSpace (spaceId?: Ref<Space>): Promise<void> {
    if (spaceId === currentSpace) return
    clear(2)
    if (spaceId === undefined) return
    const space = await client.findOne<Space>(core.class.Space, { _id: spaceId })
    if (space === undefined) return
    currentSpace = spaceId
    const spaceClass = client.getHierarchy().getClass(space._class)
    const view = client.getHierarchy().as(spaceClass, workbench.mixin.SpaceView)
    currentView = view.view
    createItemDialog = currentView?.createItemDialog
    createItemLabel = currentView?.createItemLabel
  }

  function setSpaceSpecial (spaceSpecial: string | undefined): void {
    if (currentSpecial !== undefined && spaceSpecial === currentSpecial) return
    if (asideId !== undefined && spaceSpecial === asideId) return
    clear(3)
    if (spaceSpecial === undefined) return
    specialComponent = getSpecialComponent(spaceSpecial)
    if (specialComponent !== undefined) {
      currentSpecial = spaceSpecial
    } else if (navigatorModel?.aside !== undefined || currentApplication?.aside !== undefined) {
      asideId = spaceSpecial
    }
  }

  function getSpecialComponent (id: string): SpecialNavModel | undefined {
    const sp = navigatorModel?.specials?.find((x) => x.id === id)
    if (sp !== undefined) {
      return sp
    }
    for (const s of navigatorModel?.spaces ?? []) {
      const sp = s.specials?.find((x) => x.id === id)
      if (sp !== undefined) {
        return sp
      }
    }
  }

  let aside: HTMLElement
  let cover: HTMLElement

  let navFloat: boolean = !($deviceInfo.docWidth < 1024)
  $: if ($deviceInfo.docWidth <= 1024 && !navFloat) {
    visibleNav = false
    navFloat = true
  } else if ($deviceInfo.docWidth > 1024 && navFloat) {
    if (getMetadata(workbench.metadata.NavigationExpandedDefault) === undefined) {
      navFloat = false
      visibleNav = true
    }
  }
  const checkOnHide = (): void => {
    if (visibleNav && $deviceInfo.docWidth <= 1024) visibleNav = false
  }
  let appsDirection: 'vertical' | 'horizontal'
  $: appsDirection = $deviceInfo.isMobile && $deviceInfo.isPortrait ? 'horizontal' : 'vertical'
  let appsMini: boolean
  $: appsMini =
    $deviceInfo.isMobile &&
    (($deviceInfo.isPortrait && $deviceInfo.docWidth <= 480) ||
      (!$deviceInfo.isPortrait && $deviceInfo.docHeight <= 480))
  let popupPosition: PopupPosAlignment
  $: popupPosition =
    appsDirection === 'horizontal'
      ? 'account-portrait'
      : appsDirection === 'vertical' && $deviceInfo.isMobile
        ? 'account-mobile'
        : 'account'
  let popupSpacePosition: PopupPosAlignment
  $: popupSpacePosition = appsMini ? 'logo-mini' : appsDirection === 'horizontal' ? 'logo-portrait' : 'logo'

  onMount(() => {
    subscribeMobile(setTheme)
  })

  async function checkIsHeaderHidden (currentApplication: Application | undefined) {
    return (
      currentApplication?.checkIsHeaderHidden && (await (await getResource(currentApplication.checkIsHeaderHidden))())
    )
  }

  async function checkIsHeaderDisabled (currentApplication: Application | undefined) {
    return (
      currentApplication?.checkIsHeaderDisabled &&
      (await (
        await getResource(currentApplication.checkIsHeaderDisabled)
      )())
    )
  }

  function getApps (apps: Application[] | Promise<Application[]>): Application[] {
    if (apps instanceof Promise) {
      return []
    } else {
      return apps
    }
  }

  function checkInbox (popups: CompAndProps[]) {
    if (inboxPopup !== undefined) {
      const exists = popups.find((p) => p.id === inboxPopup?.id)
      if (!exists) {
        inboxPopup = undefined
      }
    }
  }

  let supportStatus: SupportStatus | undefined = undefined
  function handleSupportStatusChanged (status: SupportStatus) {
    supportStatus = status
  }

  const supportClient = getResource(support.function.GetSupport).then(
    async (res) =>
      await res((status) => {
        handleSupportStatusChanged(status)
      })
  )
  onDestroy(async () => {
    await supportClient?.then((support) => {
      support?.destroy()
    })
  })

  let supportWidgetLoading = false
  async function handleToggleSupportWidget (): Promise<void> {
    const timer = setTimeout(() => {
      supportWidgetLoading = true
    }, 100)

    const support = await supportClient
    await support.toggleWidget()

    clearTimeout(timer)
    supportWidgetLoading = false
  }

  $: checkInbox($popupstore)

  let inboxPopup: PopupResult | undefined = undefined
  let lastLoc: Location | undefined = undefined

  defineSeparators('workbench', workbenchSeparators)
</script>

{#if employee?.active === true || accountId === core.account.System}
  <ActionHandler />
  <svg class="svg-mask">
    <clipPath id="notify-normal">
      <path d="M12,14c0-3.3,2.7-6,6-6c0.7,0,1.4,0.1,2,0.4V0H0v20h18C14.7,20,12,17.3,12,14z" />
      <path d="M18,20h2v-0.4C19.4,19.9,18.7,20,18,20z" />
    </clipPath>
    <clipPath id="notify-small">
      <path d="M10.5,12.2c0-2.9,2.4-5.2,5.2-5.2c0.6,0,1.2,0.1,1.8,0.3V0H0v17.5h15.8C12.9,17.5,10.5,15.1,10.5,12.2z" />
      <path d="M15.8,17.5h1.8v-0.4C17,17.4,16.4,17.5,15.8,17.5z" />
    </clipPath>
    <clipPath id="nub-bg">
      <path
        d="M7.3.6 4.2 4.3C2.9 5.4 1.5 6 0 6v1h18V6c-1.5 0-2.9-.6-4.2-1.7L10.7.6C9.9-.1 8.5-.2 7.5.4c0 .1-.1.1-.2.2z"
      />
    </clipPath>
    <clipPath id="nub-border">
      <path
        d="M4.8 5.1 8 1.3s.1 0 .1-.1c.5-.3 1.4-.3 1.9.1L13.1 5l.1.1 1.2.9H18c-1.5 0-2.9-.6-4.2-1.7L10.7.6C9.9-.1 8.5-.2 7.5.4c0 .1-.1.1-.2.2L4.2 4.3C2.9 5.4 1.5 6 0 6h3.6l1.2-.9z"
      />
    </clipPath>
  </svg>
  <div
    class="workbench-container"
    class:setting-app={currentApplication?.alias === 'setting'}
    style:flex-direction={appsDirection === 'horizontal' ? 'column-reverse' : 'row'}
  >
    <div class="antiPanel-application {appsDirection}" class:lastDivider={!visibleNav}>
      <div
        class="hamburger-container clear-mins"
        class:portrait={appsDirection === 'horizontal'}
        class:landscape={appsDirection === 'vertical'}
      >
        <!-- svelte-ignore a11y-click-events-have-key-events -->
        <!-- svelte-ignore a11y-no-static-element-interactions -->
        <div
          class="logo-container clear-mins"
          class:mini={appsMini}
          on:click={() => {
            showPopup(SelectWorkspaceMenu, {}, popupSpacePosition)
          }}
        >
          <Logo mini={appsMini} workspace={$resolvedLocationStore.path[1]} />
        </div>
        <div class="topmenu-container clear-mins flex-no-shrink" class:mini={appsMini}>
          <AppItem
            icon={TopMenu}
            label={visibleNav ? workbench.string.HideMenu : workbench.string.ShowMenu}
            selected={!visibleNav}
            size={appsMini ? 'small' : 'medium'}
            on:click={toggleNav}
          />
        </div>
        <!-- <ActivityStatus status="active" /> -->
        <NavLink app={inboxId} shrink={0}>
          <AppItem
            icon={notification.icon.Notifications}
            label={notification.string.Inbox}
            selected={currentAppAlias === inboxId || inboxPopup !== undefined}
            on:click={(e) => {
              if (e.metaKey || e.ctrlKey) return
              if (currentAppAlias === inboxId && lastLoc !== undefined) {
                e.preventDefault()
                e.stopPropagation()
                navigate(lastLoc)
                lastLoc = undefined
              } else {
                lastLoc = $location
              }
            }}
            notify={hasInboxNotifications}
          />
        </NavLink>
        <Applications apps={getApps(apps)} active={currentApplication?._id} direction={appsDirection} />
      </div>
      <div class="info-box {appsDirection}" class:vertical-mobile={appsDirection === 'vertical'} class:mini={appsMini}>
        <AppItem
          icon={IconSettings}
          label={setting.string.Settings}
          size={appsMini ? 'small' : 'large'}
          on:click={() => showPopup(AppSwitcher, { apps: getApps(apps) }, popupPosition)}
        />
        {#await supportClient then client}
          {#if client}
            <AppItem
              icon={support.icon.Support}
              label={support.string.ContactUs}
              size={appsMini ? 'small' : 'large'}
              notify={supportStatus?.hasUnreadMessages}
              selected={supportStatus?.visible}
              loading={supportWidgetLoading}
              on:click={async () => {
                await handleToggleSupportWidget()
              }}
            />
          {/if}
        {/await}
        <div class="flex-center" class:mt-3={appsDirection === 'vertical'} class:ml-2={appsDirection === 'horizontal'}>
          <!-- svelte-ignore a11y-click-events-have-key-events -->
          <!-- svelte-ignore a11y-no-static-element-interactions -->
          <div
            id="profile-button"
            class="cursor-pointer"
            on:click|stopPropagation={() => showPopup(AccountPopup, {}, popupPosition)}
          >
            <Component is={contact.component.Avatar} props={{ avatar: employee?.avatar, size: 'small' }} />
          </div>
        </div>
      </div>
    </div>
    <ActionContext
      context={{
        mode: 'workbench',
        application: currentApplication?._id
      }}
    />
    <div class="workbench-container inner">
      {#if currentApplication && navigatorModel && navigator && visibleNav}
        <!-- svelte-ignore a11y-click-events-have-key-events -->
        <!-- svelte-ignore a11y-no-static-element-interactions -->
        {#if navFloat}<div class="cover shown" on:click={() => (visibleNav = false)} />{/if}
        <div class="antiPanel-navigator {appsDirection === 'horizontal' ? 'portrait' : 'landscape'}">
          <div class="antiPanel-wrap__content">
            {#if currentApplication}
              <NavHeader label={currentApplication.label} />
              {#if currentApplication.navHeaderComponent}
                {#await checkIsHeaderHidden(currentApplication) then isHidden}
                  {#if !isHidden}
                    {#await checkIsHeaderDisabled(currentApplication) then disabled}
                      <Component
                        is={currentApplication.navHeaderComponent}
                        props={{
                          currentSpace,
                          currentSpecial,
                          currentFragment,
                          disabled
                        }}
                        shrink
                      />
                    {/await}
                  {/if}
                {/await}
              {/if}
            {/if}
            <Navigator
              {currentSpace}
              {currentSpecial}
              {currentFragment}
              model={navigatorModel}
              {currentApplication}
              on:open={checkOnHide}
            />
            <NavFooter>
              {#if currentApplication.navFooterComponent}
                <Component is={currentApplication.navFooterComponent} props={{ currentSpace }} />
              {/if}
            </NavFooter>
          </div>
          <Separator
            name={'workbench'}
            float={navFloat ? 'navigator' : true}
            index={0}
            color={'var(--theme-navpanel-border)'}
          />
        </div>
        <Separator name={'workbench'} float={navFloat} index={0} color={'var(--theme-navpanel-border)'} />
      {/if}
      <div class="antiPanel-component antiComponent" bind:this={contentPanel}>
        {#if currentApplication && currentApplication.component}
          <Component is={currentApplication.component} props={{ currentSpace, visibleNav, navFloat, appsDirection }} />
        {:else if specialComponent}
          <Component
            is={specialComponent.component}
            props={{
              model: navigatorModel,
              ...specialComponent.componentProps,
              currentSpace,
              visibleNav,
              navFloat,
              appsDirection
            }}
            on:action={(e) => {
              if (e?.detail) {
                const loc = getCurrentLocation()
                loc.query = { ...loc.query, ...e.detail }
                navigate(loc)
              }
            }}
          />
        {:else if currentView?.component !== undefined}
          <Component
            is={currentView.component}
            props={{ ...currentView.componentProps, currentView, visibleNav, navFloat, appsDirection }}
          />
        {:else}
          <SpaceView {currentSpace} {currentView} {createItemDialog} {createItemLabel} />
        {/if}
      </div>
      {#if asideId}
        {@const asideComponent = navigatorModel?.aside ?? currentApplication?.aside}
        {#if asideComponent !== undefined}
          <Separator name={'workbench'} index={1} />
          <div class="antiPanel-component antiComponent aside" bind:this={aside}>
            <Component is={asideComponent} props={{ currentSpace, _id: asideId }} on:close={closeAside} />
          </div>
        {/if}
      {/if}
    </div>
  </div>
  <div bind:this={cover} class="cover" />
  <TooltipInstance />
  <PanelInstance bind:this={panelInstance} {contentPanel}>
    <svelte:fragment slot="panel-header">
      <ActionContext context={{ mode: 'panel' }} />
    </svelte:fragment>
  </PanelInstance>
  <Popup bind:this={popupInstance} {contentPanel}>
    <svelte:fragment slot="popup-header">
      <ActionContext context={{ mode: 'popup' }} />
    </svelte:fragment>
  </Popup>
  <BrowserNotificatator />
{:else if employee}
  <div class="flex-col-center justify-center h-full flex-grow">
    <h1><Label label={workbench.string.AccountDisabled} /></h1>
    <Label label={workbench.string.AccountDisabledDescr} />
    <Button
      label={setting.string.Signout}
      kind={'link'}
      size={'small'}
      on:click={() => {
        signOut()
      }}
    />
  </div>
{/if}

<style lang="scss">
  .workbench-container {
    display: flex;
    min-width: 0;
    min-height: 0;
    width: 100%;
    height: 100%;
    touch-action: none;

    &:not(.setting-app, .inner) {
      border-top: 1px solid var(--theme-navpanel-divider);
    }
    &.setting-app {
      position: relative;
      background-color: var(--theme-statusbar-color);
      border-radius: var(--medium-BorderRadius);

      &::after {
        position: absolute;
        content: '';
        inset: 0;
        border: 1px solid var(--theme-divider-color);
        border-radius: var(--medium-BorderRadius);
        pointer-events: none;
      }
      .antiPanel-application {
        border-radius: var(--medium-BorderRadius) 0 0 var(--medium-BorderRadius);
        border-right: none;
      }
    }
  }

  .hamburger-container {
    display: flex;
    align-items: center;

    &.portrait {
      margin-left: 1rem;

      .logo-container {
        margin-right: 0.5rem;
      }
      .topmenu-container {
        margin-right: 0.5rem;
      }
    }
    &.landscape {
      flex-direction: column;
      margin-top: 1.25rem;

      .logo-container {
        margin-bottom: 0.25rem;
      }
      .topmenu-container {
        margin-bottom: 1rem;
      }
    }

    .logo-container,
    .topmenu-container,
    .spacer {
      flex-shrink: 0;
    }
    .spacer {
      width: 0.25rem;
      height: 0.25rem;
    }
    .logo-container.mini,
    .topmenu-container.mini {
      position: fixed;
      top: 4px;
    }
    .logo-container.mini {
      left: 4px;
      width: 1.5rem;
      height: 1.5rem;
    }
    .topmenu-container.mini {
      left: calc(1.5rem + 8px);
    }
  }

  .info-box {
    display: flex;
    align-items: center;

    &.vertical {
      flex-direction: column;
      margin-bottom: 1.25rem;
      padding-top: 1rem;
      border-top: 1px solid var(--theme-navpanel-divider);

      &-mobile {
        margin-bottom: 1rem;
      }
      &:not(.mini) > *:not(:last-child) {
        margin-bottom: 0.75rem;
      }
      &.mini > *:not(:last-child) {
        margin-bottom: 0.25rem;
      }
    }
    &.horizontal {
      margin-right: 1rem;
      padding-left: 1rem;
      border-left: 1px solid var(--theme-navpanel-divider);

      &:not(.mini) > *:not(:last-child) {
        margin-right: 0.75rem;
      }
      &.mini > *:not(:last-child) {
        margin-right: 0.25rem;
      }
    }
  }

  .cover {
    position: fixed;
    display: none;
    top: 0;
    left: 0;
    width: 100vw;
    height: 100vh;
    z-index: 10;

    &.shown {
      display: block;
    }
  }
  .splitter {
    position: relative;
    width: 1px;
    min-width: 1px;
    max-width: 1px;
    height: 100%;
    background-color: var(--theme-divider-color);
    transition: background-color 0.15s ease-in-out;

    &::before {
      content: '';
      position: absolute;
      top: 0;
      left: 0;
      width: 0.5rem;
      height: 100%;
      border-left: 2px solid transparent;
      cursor: col-resize;
      z-index: 1;
      transition: border-color 0.15s ease-in-out;
    }
    &:hover,
    &.hovered {
      transition-duration: 0;
      background-color: var(--primary-bg-color);
      &::before {
        transition-duration: 0;
        border-left: 2px solid var(--primary-bg-color);
      }
    }
  }
</style><|MERGE_RESOLUTION|>--- conflicted
+++ resolved
@@ -52,13 +52,9 @@
     Separator,
     setResolvedLocation,
     showPopup,
-<<<<<<< HEAD
-    TooltipInstance,
-    workbenchSeparators
-=======
     workbenchSeparators,
-    IconSettings
->>>>>>> d4473ce7
+    IconSettings,
+    TooltipInstance
   } from '@hcengineering/ui'
   import view from '@hcengineering/view'
   import {
