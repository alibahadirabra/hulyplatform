<!--
// Copyright © 2022, 2023 Hardcore Engineering Inc.
//
// Licensed under the Eclipse Public License, Version 2.0 (the "License");
// you may not use this file except in compliance with the License. You may
// obtain a copy of the License at https://www.eclipse.org/legal/epl-2.0
//
// Unless required by applicable law or agreed to in writing, software
// distributed under the License is distributed on an "AS IS" BASIS,
// WITHOUT WARRANTIES OR CONDITIONS OF ANY KIND, either express or implied.
//
// See the License for the specific language governing permissions and
// limitations under the License.
-->
<script lang="ts">
  import { Analytics } from '@hcengineering/analytics'
  import contact, { Employee, Person, PersonAccount } from '@hcengineering/contact'
  import core, { AccountRole, Class, Doc, Ref, Space, getCurrentAccount, hasAccountRole } from '@hcengineering/core'
  import login from '@hcengineering/login'
  import notification, { DocNotifyContext, InboxNotification, notificationId } from '@hcengineering/notification'
  import { BrowserNotificatator, InboxNotificationsClientImpl } from '@hcengineering/notification-resources'
  import { IntlString, broadcastEvent, getMetadata, getResource } from '@hcengineering/platform'
  import {
    ActionContext,
    ComponentExtensions,
    createQuery,
    getClient,
    isAdminUser,
    reduceCalls
  } from '@hcengineering/presentation'
  import setting from '@hcengineering/setting'
  import support, { SupportStatus, supportLink } from '@hcengineering/support'
  import {
    AnyComponent,
    Button,
    CompAndProps,
    Component,
    Dock,
    IconSettings,
    Label,
    Location,
    PanelInstance,
    Popup,
    PopupAlignment,
    PopupPosAlignment,
    PopupResult,
    ResolvedLocation,
    Separator,
    TooltipInstance,
    areLocationsEqual,
    closePanel,
    closePopup,
    closeTooltip,
    defineSeparators,
    deviceOptionsStore as deviceInfo,
    getCurrentLocation,
    getLocation,
    location,
    locationStorageKeyId,
    navigate,
    openPanel,
    popupstore,
    resolvedLocationStore,
    rootBarExtensions,
    setResolvedLocation,
    showPopup,
    workbenchSeparators
  } from '@hcengineering/ui'
  import view from '@hcengineering/view'
  import {
    ActionHandler,
    ListSelectionProvider,
    NavLink,
    migrateViewOpttions,
    updateFocus
  } from '@hcengineering/view-resources'
  import type { Application, NavigatorModel, SpecialNavModel, ViewConfiguration } from '@hcengineering/workbench'
  import { getContext, onDestroy, onMount, tick } from 'svelte'
  import { subscribeMobile } from '../mobile'
  import workbench from '../plugin'
  import { buildNavModel, signOut, workspacesStore } from '../utils'
  import AccountPopup from './AccountPopup.svelte'
  import AppItem from './AppItem.svelte'
  import AppSwitcher from './AppSwitcher.svelte'
  import Applications from './Applications.svelte'
  import Logo from './Logo.svelte'
  import NavFooter from './NavFooter.svelte'
  import NavHeader from './NavHeader.svelte'
  import Navigator from './Navigator.svelte'
  import SelectWorkspaceMenu from './SelectWorkspaceMenu.svelte'
  import SpaceView from './SpaceView.svelte'
  import TopMenu from './icons/TopMenu.svelte'

  let contentPanel: HTMLElement

  const { setTheme } = getContext<{ setTheme: (theme: string) => void }>('theme')

  let currentAppAlias: string | undefined
  let currentSpace: Ref<Space> | undefined
  let currentSpecial: string | undefined
  let currentQuery: Record<string, string | null> | undefined
  let specialComponent: SpecialNavModel | undefined
  let asideId: string | undefined
  let currentFragment: string | undefined = ''

  let currentApplication: Application | undefined
  let navigatorModel: NavigatorModel | undefined
  let currentView: ViewConfiguration | undefined
  let createItemDialog: AnyComponent | undefined
  let createItemLabel: IntlString | undefined

  migrateViewOpttions()

  const excludedApps = getMetadata(workbench.metadata.ExcludedApplications) ?? []

  const client = getClient()

  const apps: Application[] = client
    .getModel()
    .findAllSync<Application>(workbench.class.Application, { hidden: false, _id: { $nin: excludedApps } })

  let panelInstance: PanelInstance
  let popupInstance: Popup

  let visibleNav: boolean = getMetadata(workbench.metadata.NavigationExpandedDefault) ?? true
  async function toggleNav (): Promise<void> {
    visibleNav = !visibleNav
    closeTooltip()
    if (currentApplication && navigatorModel && navigator) {
      await tick()
      panelInstance.fitPopupInstance()
      popupInstance.fitPopupInstance()
    }
  }

  onMount(() => {
    rootBarExtensions.update((cur) => {
      if (!cur.find((p) => p[1] === view.component.SearchSelector)) {
        cur.push(['right', view.component.SearchSelector])
      }
      return cur
    })
    void getResource(login.function.GetWorkspaces).then(async (getWorkspaceFn) => {
      $workspacesStore = await getWorkspaceFn()
      await updateWindowTitle(getLocation())
    })
  })

  const account = getCurrentAccount() as PersonAccount

  let person: Person | undefined
  const personQ = createQuery()

  $: account &&
    personQ.query<Person>(
      contact.class.Person,
      {
        _id: account?.person
      },
      (res) => {
        person = res[0]
      },
      { limit: 1 }
    )

  const workspaceId = $location.path[1]
  const inboxClient = InboxNotificationsClientImpl.createClient()
  const inboxNotificationsByContextStore = inboxClient.inboxNotificationsByContext

  let hasNotificationsFn: ((data: Map<Ref<DocNotifyContext>, InboxNotification[]>) => Promise<boolean>) | undefined =
    undefined
  let hasInboxNotifications = false

  void getResource(notification.function.HasInboxNotifications).then((f) => {
    hasNotificationsFn = f
  })

  $: void hasNotificationsFn?.($inboxNotificationsByContextStore).then((res) => {
    hasInboxNotifications = res
  })

  const doSyncLoc = reduceCalls(async (loc: Location): Promise<void> => {
    if (workspaceId !== $location.path[1]) {
      // Switch of workspace
      return
    }
    closeTooltip()
    closePopup()

    await syncLoc(loc)
    await updateWindowTitle(loc)
    checkOnHide()
  })

  onDestroy(
    location.subscribe((loc) => {
      void doSyncLoc(loc)
    })
  )

  let windowWorkspaceName = ''

  async function updateWindowTitle (loc: Location): Promise<void> {
    let ws = loc.path[1]
    const wsName = $workspacesStore.find((it) => it.workspace === ws)
    if (wsName !== undefined) {
      ws = wsName?.workspaceName ?? wsName.workspace
      windowWorkspaceName = ws
    }
    const docTitle = await getWindowTitle(loc)
    if (docTitle !== undefined && docTitle !== '') {
      document.title = ws == null ? docTitle : `${docTitle} - ${ws}`
    } else {
      const title = getMetadata(workbench.metadata.PlatformTitle) ?? 'Platform'
      document.title = ws == null ? title : `${ws} - ${title}`
    }
    void broadcastEvent(workbench.event.NotifyTitle, document.title)
  }

  async function getWindowTitle (loc: Location): Promise<string | undefined> {
    if (loc.fragment == null) return
    const hierarchy = client.getHierarchy()
    const [, _id, _class] = decodeURIComponent(loc.fragment).split('|')
    if (_class == null) return

    const mixin = hierarchy.classHierarchyMixin(_class as Ref<Class<Doc>>, view.mixin.ObjectTitle)
    if (mixin === undefined) return
    const titleProvider = await getResource(mixin.titleProvider)
    try {
      return await titleProvider(client, _id as Ref<Doc>)
    } catch (err: any) {
      Analytics.handleError(err)
      console.error(err)
    }
  }

  async function resolveShortLink (loc: Location): Promise<ResolvedLocation | undefined> {
    let locationResolver = currentApplication?.locationResolver
    if (loc.path[2] !== undefined && loc.path[2].trim().length > 0) {
      const app = apps.find((p) => p.alias === loc.path[2])
      if (app?.locationResolver) {
        locationResolver = app?.locationResolver
      }
    }
    if (locationResolver) {
      const resolver = await getResource(locationResolver)
      return await resolver(loc)
    }
  }

  function mergeLoc (loc: Location, resolved: ResolvedLocation): Location {
    const resolvedApp = resolved.loc.path[2]
    const resolvedSpace = resolved.loc.path[3]
    const resolvedSpecial = resolved.loc.path[4]
    if (resolvedApp === undefined) {
      if (currentAppAlias === undefined) {
        loc.path = [loc.path[0], loc.path[1], ...resolved.defaultLocation.path.splice(2)]
      } else {
        const isSameApp = currentAppAlias === loc.path[2]
        loc.path[2] = currentAppAlias ?? resolved.defaultLocation.path[2]
        loc.path[3] = currentSpace ?? currentSpecial ?? resolved.defaultLocation.path[3]
        if (loc.path[3] !== undefined && isSameApp) {
          // setting space special/aside only if it belongs to the same app
          if (currentSpace && currentSpecial) {
            loc.path[4] = currentSpecial
          } else if (loc.path[3] === resolved.defaultLocation.path[3]) {
            loc.path[4] = resolved.defaultLocation.path[4]
          } else {
            loc.path[4] = asideId as string
          }
        } else {
          loc.path.length = 4
        }
      }
    } else {
      loc.path[2] = resolvedApp
      if (resolvedSpace === undefined) {
        loc.path[3] = currentSpace ?? (currentSpecial as string) ?? resolved.defaultLocation.path[3]
        loc.path[4] = (currentSpecial as string) ?? resolved.defaultLocation.path[4]
      } else {
        loc.path[3] = resolvedSpace
        loc.path[4] = resolvedSpecial ?? currentSpecial ?? resolved.defaultLocation.path[4]
      }
    }
    for (let index = 0; index < loc.path.length; index++) {
      const path = loc.path[index]
      if (path === undefined) {
        loc.path.length = index
        break
      }
    }
    loc.query = resolved.loc.query ?? loc.query ?? currentQuery ?? resolved.defaultLocation.query
    loc.fragment = resolved.loc.fragment ?? loc.fragment ?? resolved.defaultLocation.fragment
    return loc
  }

  async function syncLoc (loc: Location): Promise<void> {
    const originalLoc = JSON.stringify(loc)

    if (loc.path.length > 3 && getSpecialComponent(loc.path[3]) === undefined) {
      // resolve short links
      const resolvedLoc = await resolveShortLink(loc)
      if (resolvedLoc !== undefined && !areLocationsEqual(loc, resolvedLoc.loc)) {
        loc = mergeLoc(loc, resolvedLoc)
      }
    }
    setResolvedLocation(loc)
    const app = loc.path[2]
    let space = loc.path[3] as Ref<Space>
    let special = loc.path[4]
    const fragment = loc.fragment
    let navigateDone = false
    if (app === undefined) {
      const last = localStorage.getItem(`${locationStorageKeyId}_${loc.path[1]}`)
      if (last != null) {
        const lastValue = JSON.parse(last)
        navigateDone = navigate(lastValue)
        if (navigateDone) {
          return
        }
      }
      if (app === undefined && !navigateDone) {
        const appShort = getMetadata(workbench.metadata.DefaultApplication) as Ref<Application>
        if (appShort == null) return
        const spaceRef = getMetadata(workbench.metadata.DefaultSpace) as Ref<Space>
        const specialRef = getMetadata(workbench.metadata.DefaultSpecial) as Ref<Space>
        const loc = getCurrentLocation()
        // Be sure URI is not yet changed
        if (loc.path[2] === undefined && loc.path[0] === 'workbench') {
          loc.path[2] = appShort
          let len = 3
          if (spaceRef !== undefined && specialRef !== undefined) {
            const spaceObj = await client.findOne<Space>(core.class.Space, { _id: spaceRef })
            if (spaceObj !== undefined) {
              loc.path[3] = spaceRef
              loc.path[4] = specialRef
              len = 5
            }
          }
          loc.path.length = len
          if (navigate(loc)) {
            return
          }
        }
      }
    }

    if (currentAppAlias !== app) {
      clear(1)
      currentApplication = await client.findOne<Application>(workbench.class.Application, { alias: app })
      currentAppAlias = currentApplication?.alias
      navigatorModel = await buildNavModel(client, currentApplication)
    }

    if (
      space === undefined &&
      ((navigatorModel?.spaces?.length ?? 0) > 0 || (navigatorModel?.specials?.length ?? 0) > 0)
    ) {
      const last = localStorage.getItem(`${locationStorageKeyId}_${app}`)
      if (last !== null) {
        const newLocation: Location = JSON.parse(last)
        if (newLocation.path[3] != null) {
          space = loc.path[3] = newLocation.path[3] as Ref<Space>
          special = loc.path[4] = newLocation.path[4]
          if (loc.path[4] == null) {
            loc.path.length = 4
          } else {
            loc.path.length = 5
          }
          if (fragment === undefined) {
            navigate(loc)
            return
          }
        }
      }
    }

    if (currentSpecial === undefined || currentSpecial !== space) {
      const newSpecial = space !== undefined ? getSpecialComponent(space) : undefined
      if (newSpecial !== undefined) {
        clear(2)
        specialComponent = newSpecial
        currentSpecial = space
      } else {
        await updateSpace(space)
        setSpaceSpecial(special)
      }
    }

    if (special !== currentSpecial && (navigatorModel?.aside || currentApplication?.aside)) {
      asideId = special
    }

    if (app !== undefined) {
      localStorage.setItem(`${locationStorageKeyId}_${app}`, originalLoc)
    }
    currentQuery = loc.query
    if (fragment !== currentFragment) {
      currentFragment = fragment
      if (fragment !== undefined && fragment.trim().length > 0) {
        await setOpenPanelFocus(fragment)
      } else {
        closePanel()
      }
    }
  }

  async function setOpenPanelFocus (fragment: string): Promise<void> {
    const props = decodeURIComponent(fragment).split('|')

    if (props.length >= 3) {
      const doc = await client.findOne<Doc>(props[2] as Ref<Class<Doc>>, { _id: props[1] as Ref<Doc> })

      if (doc !== undefined) {
        const provider = ListSelectionProvider.Find(doc._id)
        updateFocus({
          provider,
          focus: doc
        })
        openPanel(
          props[0] as AnyComponent,
          props[1],
          props[2],
          (props[3] ?? undefined) as PopupAlignment,
          (props[4] ?? undefined) as AnyComponent
        )
      } else {
        closePanel(false)
      }
    } else {
      closePanel(false)
    }
  }

  function clear (level: number): void {
    switch (level) {
      case 1:
        currentAppAlias = undefined
        currentApplication = undefined
        navigatorModel = undefined
      // eslint-disable-next-line no-fallthrough
      case 2:
        currentSpace = undefined
        currentSpecial = undefined
        currentView = undefined
        createItemDialog = undefined
        createItemLabel = undefined
        specialComponent = undefined
      // eslint-disable-next-line no-fallthrough
      case 3:
        asideId = undefined
        if (currentSpace !== undefined) {
          specialComponent = undefined
        }
    }
  }

  function closeAside (): void {
    const loc = getLocation()
    loc.path.length = 4
    asideId = undefined
    checkOnHide()
    navigate(loc)
  }

  async function updateSpace (spaceId?: Ref<Space>): Promise<void> {
    if (spaceId === currentSpace) return
    clear(2)
    if (spaceId === undefined) return
    const space = await client.findOne<Space>(core.class.Space, { _id: spaceId })
    if (space === undefined) return
    currentSpace = spaceId
    const spaceClass = client.getHierarchy().getClass(space._class)
    const view = client.getHierarchy().as(spaceClass, workbench.mixin.SpaceView)
    currentView = view.view
    createItemDialog = currentView?.createItemDialog
    createItemLabel = currentView?.createItemLabel
  }

  function setSpaceSpecial (spaceSpecial: string | undefined): void {
    if (currentSpecial !== undefined && spaceSpecial === currentSpecial) return
    if (asideId !== undefined && spaceSpecial === asideId) return
    clear(3)
    if (spaceSpecial === undefined) return
    specialComponent = getSpecialComponent(spaceSpecial)
    if (specialComponent !== undefined) {
      currentSpecial = spaceSpecial
    } else if (navigatorModel?.aside !== undefined || currentApplication?.aside !== undefined) {
      asideId = spaceSpecial
    }
  }

  function getSpecialComponent (id: string): SpecialNavModel | undefined {
    const sp = navigatorModel?.specials?.find((x) => x.id === id)
    if (sp !== undefined) {
      if (sp.accessLevel !== undefined && !hasAccountRole(account, sp.accessLevel)) {
        return undefined
      }
      return sp
    }
    for (const s of navigatorModel?.spaces ?? []) {
      const sp = s.specials?.find((x) => x.id === id)
      if (sp !== undefined) {
        return sp
      }
    }
  }

  let aside: HTMLElement
  let cover: HTMLElement

  let navFloat: boolean = !($deviceInfo.docWidth < 1024)
  $: if ($deviceInfo.docWidth <= 1024 && !navFloat) {
    visibleNav = false
    navFloat = true
  } else if ($deviceInfo.docWidth > 1024 && navFloat) {
    if (getMetadata(workbench.metadata.NavigationExpandedDefault) === undefined) {
      navFloat = false
      visibleNav = true
    }
  }
  const checkOnHide = (): void => {
    if (visibleNav && $deviceInfo.docWidth <= 1024) visibleNav = false
  }
  let appsDirection: 'vertical' | 'horizontal'
  $: appsDirection = $deviceInfo.isMobile && $deviceInfo.isPortrait ? 'horizontal' : 'vertical'
  let appsMini: boolean
  $: appsMini =
    $deviceInfo.isMobile &&
    (($deviceInfo.isPortrait && $deviceInfo.docWidth <= 480) ||
      (!$deviceInfo.isPortrait && $deviceInfo.docHeight <= 480))
  let popupPosition: PopupPosAlignment
  $: popupPosition =
    appsDirection === 'horizontal'
      ? 'account-portrait'
      : appsDirection === 'vertical' && $deviceInfo.isMobile
        ? 'account-mobile'
        : 'account'
  let popupSpacePosition: PopupPosAlignment
  $: popupSpacePosition = appsMini ? 'logo-mini' : appsDirection === 'horizontal' ? 'logo-portrait' : 'logo'

  onMount(() => {
    subscribeMobile(setTheme)
  })

  function checkInbox (popups: CompAndProps[]) {
    if (inboxPopup !== undefined) {
      const exists = popups.find((p) => p.id === inboxPopup?.id)
      if (!exists) {
        inboxPopup = undefined
      }
    }
  }

  let supportStatus: SupportStatus | undefined = undefined
  function handleSupportStatusChanged (status: SupportStatus) {
    supportStatus = status
  }

  const supportClient = getResource(support.function.GetSupport).then(
    async (res) =>
      await res((status) => {
        handleSupportStatusChanged(status)
      })
  )
  onDestroy(async () => {
    await supportClient?.then((support) => {
      support?.destroy()
    })
  })

  let supportWidgetLoading = false
  async function handleToggleSupportWidget (): Promise<void> {
    const timer = setTimeout(() => {
      supportWidgetLoading = true
    }, 100)

    const support = await supportClient
    await support.toggleWidget()

    clearTimeout(timer)
    supportWidgetLoading = false
  }

  $: checkInbox($popupstore)

  let inboxPopup: PopupResult | undefined = undefined
  let lastLoc: Location | undefined = undefined

  defineSeparators('workbench', workbenchSeparators)

  let modern: boolean
  $: modern = currentApplication?.modern ?? false
  $: elementPanel = modern ? $deviceInfo.replacedPanel ?? contentPanel : contentPanel

  $: deactivated =
    person && client.getHierarchy().hasMixin(person, contact.mixin.Employee)
      ? !client.getHierarchy().as(person, contact.mixin.Employee).active
      : false
</script>

{#if person && deactivated && !isAdminUser()}
  <div class="flex-col-center justify-center h-full flex-grow">
    <h1><Label label={workbench.string.AccountDisabled} /></h1>
    <Label label={workbench.string.AccountDisabledDescr} />
    <Button
      label={setting.string.Signout}
      kind={'link'}
      size={'small'}
      on:click={() => {
        signOut()
      }}
    />
  </div>
{:else if person || account.role === AccountRole.Owner || isAdminUser()}
  <ActionHandler {currentSpace} />
  <svg class="svg-mask">
    <clipPath id="notify-normal">
      <path d="M12,14c0-3.3,2.7-6,6-6c0.7,0,1.4,0.1,2,0.4V0H0v20h18C14.7,20,12,17.3,12,14z" />
      <path d="M18,20h2v-0.4C19.4,19.9,18.7,20,18,20z" />
    </clipPath>
    <clipPath id="notify-small">
      <path d="M10.5,12.2c0-2.9,2.4-5.2,5.2-5.2c0.6,0,1.2,0.1,1.8,0.3V0H0v17.5h15.8C12.9,17.5,10.5,15.1,10.5,12.2z" />
      <path d="M15.8,17.5h1.8v-0.4C17,17.4,16.4,17.5,15.8,17.5z" />
    </clipPath>
    <clipPath id="nub-bg">
      <path
        d="M7.3.6 4.2 4.3C2.9 5.4 1.5 6 0 6v1h18V6c-1.5 0-2.9-.6-4.2-1.7L10.7.6C9.9-.1 8.5-.2 7.5.4c0 .1-.1.1-.2.2z"
      />
    </clipPath>
    <clipPath id="nub-border">
      <path
        d="M4.8 5.1 8 1.3s.1 0 .1-.1c.5-.3 1.4-.3 1.9.1L13.1 5l.1.1 1.2.9H18c-1.5 0-2.9-.6-4.2-1.7L10.7.6C9.9-.1 8.5-.2 7.5.4c0 .1-.1.1-.2.2L4.2 4.3C2.9 5.4 1.5 6 0 6h3.6l1.2-.9z"
      />
    </clipPath>
  </svg>
  <div
    class="workbench-container"
    class:modern-app={modern}
    style:flex-direction={appsDirection === 'horizontal' ? 'column-reverse' : 'row'}
  >
    <div class="antiPanel-application {appsDirection} no-print" class:lastDivider={!visibleNav}>
      <div
        class="hamburger-container clear-mins"
        class:portrait={appsDirection === 'horizontal'}
        class:landscape={appsDirection === 'vertical'}
      >
        <!-- svelte-ignore a11y-click-events-have-key-events -->
        <!-- svelte-ignore a11y-no-static-element-interactions -->
        <div
          class="logo-container clear-mins"
          class:mini={appsMini}
          on:click={() => {
            showPopup(SelectWorkspaceMenu, {}, popupSpacePosition)
          }}
        >
          <Logo mini={appsMini} workspace={windowWorkspaceName ?? $resolvedLocationStore.path[1]} />
        </div>
        <div class="topmenu-container clear-mins flex-no-shrink" class:mini={appsMini}>
          <AppItem
            icon={TopMenu}
            label={visibleNav ? workbench.string.HideMenu : workbench.string.ShowMenu}
            selected={!visibleNav}
            size={appsMini ? 'small' : 'medium'}
            on:click={toggleNav}
          />
        </div>
        <!-- <ActivityStatus status="active" /> -->
        <NavLink app={notificationId} shrink={0}>
          <AppItem
            icon={notification.icon.Notifications}
            label={notification.string.Inbox}
            selected={currentAppAlias === notificationId || inboxPopup !== undefined}
            on:click={(e) => {
              if (e.metaKey || e.ctrlKey) return
              if (currentAppAlias === notificationId && lastLoc !== undefined) {
                e.preventDefault()
                e.stopPropagation()
                navigate(lastLoc)
                lastLoc = undefined
              } else {
                lastLoc = $location
              }
            }}
            notify={hasInboxNotifications}
          />
        </NavLink>
        <Applications {apps} active={currentApplication?._id} direction={appsDirection} />
      </div>
      <div class="info-box {appsDirection}" class:vertical-mobile={appsDirection === 'vertical'} class:mini={appsMini}>
        <AppItem
          icon={IconSettings}
          label={setting.string.Settings}
          size={appsMini ? 'small' : 'large'}
          on:click={() => showPopup(AppSwitcher, { apps }, popupPosition)}
        />
        <a href={supportLink} target="_blank" rel="noopener noreferrer">
          <AppItem
            icon={support.icon.Support}
            label={support.string.ContactUs}
            size={appsMini ? 'small' : 'large'}
            notify={supportStatus?.hasUnreadMessages}
            selected={supportStatus?.visible}
            loading={supportWidgetLoading}
          />
        </a>
        <!-- {#await supportClient then client}
          {#if client}
            <AppItem
              icon={support.icon.Support}
              label={support.string.ContactUs}
              size={appsMini ? 'small' : 'large'}
              notify={supportStatus?.hasUnreadMessages}
              selected={supportStatus?.visible}
              loading={supportWidgetLoading}
              on:click={async () => {
                await handleToggleSupportWidget()
              }}
            />
          {/if}
        {/await} -->
        <div class="flex-center" class:mt-3={appsDirection === 'vertical'} class:ml-2={appsDirection === 'horizontal'}>
          <!-- svelte-ignore a11y-click-events-have-key-events -->
          <!-- svelte-ignore a11y-no-static-element-interactions -->
          <div
            id="profile-button"
            class="cursor-pointer"
            on:click|stopPropagation={() => showPopup(AccountPopup, {}, popupPosition)}
          >
<<<<<<< HEAD
            <Component
              is={contact.component.Avatar}
              props={{ avatar: employee?.avatar, size: 'small', account: account._id }}
            />
=======
            <Component is={contact.component.Avatar} props={{ avatar: person?.avatar, size: 'small' }} />
>>>>>>> 747bf3c8
          </div>
        </div>
      </div>
    </div>
    <ActionContext
      context={{
        mode: 'workbench',
        application: currentApplication?._id
      }}
    />
    <div class="workbench-container inner">
      {#if currentApplication && navigatorModel && navigator && visibleNav}
        <!-- svelte-ignore a11y-click-events-have-key-events -->
        <!-- svelte-ignore a11y-no-static-element-interactions -->
        {#if navFloat}<div class="cover shown" on:click={() => (visibleNav = false)} />{/if}
        <div class="antiPanel-navigator no-print {appsDirection === 'horizontal' ? 'portrait' : 'landscape'}">
          <div class="antiPanel-wrap__content">
            {#if currentApplication}
              <NavHeader label={currentApplication.label} />
              {#if currentApplication.navHeaderComponent}
                <Component
                  is={currentApplication.navHeaderComponent}
                  props={{
                    currentSpace,
                    currentSpecial,
                    currentFragment
                  }}
                  shrink
                />
              {/if}
            {/if}
            <Navigator
              {currentSpace}
              {currentSpecial}
              {currentFragment}
              model={navigatorModel}
              {currentApplication}
              on:open={checkOnHide}
            />
            <NavFooter>
              {#if currentApplication.navFooterComponent}
                <Component is={currentApplication.navFooterComponent} props={{ currentSpace }} />
              {/if}
            </NavFooter>
          </div>
          <Separator
            name={'workbench'}
            float={navFloat ? 'navigator' : true}
            index={0}
            color={'var(--theme-navpanel-border)'}
          />
        </div>
        <Separator name={'workbench'} float={navFloat} index={0} color={'var(--theme-navpanel-border)'} />
      {/if}
      <div class="antiPanel-component antiComponent" bind:this={contentPanel}>
        {#if currentApplication && currentApplication.component}
          <Component is={currentApplication.component} props={{ currentSpace, visibleNav, navFloat, appsDirection }} />
        {:else if specialComponent}
          <Component
            is={specialComponent.component}
            props={{
              model: navigatorModel,
              ...specialComponent.componentProps,
              currentSpace,
              visibleNav,
              navFloat,
              appsDirection
            }}
            on:action={(e) => {
              if (e?.detail) {
                const loc = getCurrentLocation()
                loc.query = { ...loc.query, ...e.detail }
                navigate(loc)
              }
            }}
          />
        {:else if currentView?.component !== undefined}
          <Component
            is={currentView.component}
            props={{ ...currentView.componentProps, currentView, visibleNav, navFloat, appsDirection }}
          />
        {:else}
          <SpaceView {currentSpace} {currentView} {createItemDialog} {createItemLabel} />
        {/if}
      </div>
      {#if asideId}
        {@const asideComponent = navigatorModel?.aside ?? currentApplication?.aside}
        {#if asideComponent !== undefined}
          <Separator name={'workbench'} index={1} />
          <div class="antiPanel-component antiComponent aside" bind:this={aside}>
            <Component is={asideComponent} props={{ currentSpace, _id: asideId }} on:close={closeAside} />
          </div>
        {/if}
      {/if}
    </div>
  </div>
  <Dock />
  <div bind:this={cover} class="cover" />
  <TooltipInstance />
  <PanelInstance bind:this={panelInstance} contentPanel={elementPanel} kind={modern ? 'modern' : 'default'}>
    <svelte:fragment slot="panel-header">
      <ActionContext context={{ mode: 'panel' }} />
    </svelte:fragment>
  </PanelInstance>
  <Popup bind:this={popupInstance} contentPanel={elementPanel}>
    <svelte:fragment slot="popup-header">
      <ActionContext context={{ mode: 'popup' }} />
    </svelte:fragment>
  </Popup>
  <ComponentExtensions extension={workbench.extensions.WorkbenchExtensions} />
  <BrowserNotificatator />
{/if}

<style lang="scss">
  .workbench-container {
    display: flex;
    min-width: 0;
    min-height: 0;
    width: 100%;
    height: 100%;
    touch-action: none;

    &:not(.modern-app, .inner) {
      border-top: 1px solid var(--theme-navpanel-divider);
      border-left: 1px solid var(--theme-navpanel-color);

      & + :global(.dock) {
        border-left: 1px solid var(--theme-navpanel-divider);
      }
    }
    &.modern-app {
      position: relative;
      background-color: var(--theme-statusbar-color);
      border-top: 1px solid transparent;

      &::after {
        position: absolute;
        content: '';
        inset: 0;
        border: 1px solid var(--theme-divider-color);
        border-radius: var(--medium-BorderRadius);
        pointer-events: none;
      }
      .antiPanel-application {
        border-radius: var(--medium-BorderRadius) 0 0 var(--medium-BorderRadius);
        border-right: none;
      }
    }
  }

  .hamburger-container {
    display: flex;
    align-items: center;

    &.portrait {
      margin-left: 1rem;

      .logo-container {
        margin-right: 0.5rem;
      }
      .topmenu-container {
        margin-right: 0.5rem;
      }
    }
    &.landscape {
      flex-direction: column;
      margin-top: 1.25rem;

      .logo-container {
        margin-bottom: 0.25rem;
      }
      .topmenu-container {
        margin-bottom: 1rem;
      }
    }

    .logo-container,
    .topmenu-container,
    .spacer {
      flex-shrink: 0;
    }
    .spacer {
      width: 0.25rem;
      height: 0.25rem;
    }
    .logo-container.mini,
    .topmenu-container.mini {
      position: fixed;
      top: 4px;
    }
    .logo-container.mini {
      left: 4px;
      width: 1.5rem;
      height: 1.5rem;
    }
    .topmenu-container.mini {
      left: calc(1.5rem + 8px);
    }
  }

  .info-box {
    display: flex;
    align-items: center;

    &.vertical {
      flex-direction: column;
      margin-bottom: 1.25rem;
      padding-top: 1rem;
      border-top: 1px solid var(--theme-navpanel-divider);

      &-mobile {
        margin-bottom: 1rem;
      }
      &.mini > *:not(:last-child) {
        margin-bottom: 0.25rem;
      }
    }
    &.horizontal {
      margin-right: 1rem;
      padding-left: 1rem;
      border-left: 1px solid var(--theme-navpanel-divider);

      &:not(.mini) > *:not(:last-child) {
        margin-right: 0.75rem;
      }
      &.mini > *:not(:last-child) {
        margin-right: 0.25rem;
      }
    }
  }

  .cover {
    position: fixed;
    display: none;
    top: 0;
    left: 0;
    width: 100vw;
    height: 100vh;
    z-index: 10;

    &.shown {
      display: block;
    }
  }
  .splitter {
    position: relative;
    width: 1px;
    min-width: 1px;
    max-width: 1px;
    height: 100%;
    background-color: var(--theme-divider-color);
    transition: background-color 0.15s ease-in-out;

    &::before {
      content: '';
      position: absolute;
      top: 0;
      left: 0;
      width: 0.5rem;
      height: 100%;
      border-left: 2px solid transparent;
      cursor: col-resize;
      z-index: 1;
      transition: border-color 0.15s ease-in-out;
    }
    &:hover,
    &.hovered {
      transition-duration: 0;
      background-color: var(--primary-bg-color);
      &::before {
        transition-duration: 0;
        border-left: 2px solid var(--primary-bg-color);
      }
    }
  }

  @media print {
    .workbench-container:has(~ .panel-instance) {
      display: none;
    }
  }
</style><|MERGE_RESOLUTION|>--- conflicted
+++ resolved
@@ -727,14 +727,10 @@
             class="cursor-pointer"
             on:click|stopPropagation={() => showPopup(AccountPopup, {}, popupPosition)}
           >
-<<<<<<< HEAD
             <Component
               is={contact.component.Avatar}
               props={{ avatar: employee?.avatar, size: 'small', account: account._id }}
             />
-=======
-            <Component is={contact.component.Avatar} props={{ avatar: person?.avatar, size: 'small' }} />
->>>>>>> 747bf3c8
           </div>
         </div>
       </div>
