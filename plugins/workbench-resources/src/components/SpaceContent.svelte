--- conflicted
+++ resolved
@@ -26,20 +26,8 @@
 </script>
 
 {#if viewlet}
-<<<<<<< HEAD
-  <div class="spacecontent-container">
-    <Component is={viewlet.$lookup?.descriptor?.component} props={ {
-      _class,
-      space,
-      open: viewlet.open,
-      options: viewlet.options, 
-      config: viewlet.config,
-      search
-    } } />
-  </div>
-=======
   {#key space}
-    <div class="container">
+    <div class="spacecontent-container">
       <Component is={viewlet.$lookup?.descriptor?.component} props={ {
         _class,
         space,
@@ -50,7 +38,6 @@
       } } />
     </div>
   {/key}
->>>>>>> a40b9331
 {/if}
 
 <style lang="scss">
