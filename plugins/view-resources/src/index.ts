//
// Copyright © 2020 Anticrm Platform Contributors.
//
// Licensed under the Eclipse Public License, Version 2.0 (the "License");
// you may not use this file except in compliance with the License. You may
// obtain a copy of the License at https://www.eclipse.org/legal/epl-2.0
//
// Unless required by applicable law or agreed to in writing, software
// distributed under the License is distributed on an "AS IS" BASIS,
// WITHOUT WARRANTIES OR CONDITIONS OF ANY KIND, either express or implied.
//
// See the License for the specific language governing permissions and
// limitations under the License.
//

import { Resources } from '@anticrm/platform'
import { actionImpl } from './actionImpl'
import BooleanEditor from './components/BooleanEditor.svelte'
import BooleanPresenter from './components/BooleanPresenter.svelte'
import ColorsPopup from './components/ColorsPopup.svelte'
import DateEditor from './components/DateEditor.svelte'
import DatePresenter from './components/DatePresenter.svelte'
import SpacePresenter from './components/SpacePresenter.svelte'
import StringEditor from './components/StringEditor.svelte'
import StringPresenter from './components/StringPresenter.svelte'
import EditDoc from './components/EditDoc.svelte'
import HTMLPresenter from './components/HTMLPresenter.svelte'
import IntlStringPresenter from './components/IntlStringPresenter.svelte'
import Menu from './components/Menu.svelte'
import NumberEditor from './components/NumberEditor.svelte'
import NumberPresenter from './components/NumberPresenter.svelte'
import ObjectPresenter from './components/ObjectPresenter.svelte'
import RolePresenter from './components/RolePresenter.svelte'
import Table from './components/Table.svelte'
import TableView from './components/TableView.svelte'
import TimestampPresenter from './components/TimestampPresenter.svelte'
import UpDownNavigator from './components/UpDownNavigator.svelte'
import GithubPresenter from './components/linkPresenters/GithubPresenter.svelte'
import YoutubePresenter from './components/linkPresenters/YoutubePresenter.svelte'
import ActionsPopup from './components/ActionsPopup.svelte'
import CreateAttribute from './components/CreateAttribute.svelte'
import StringTypeEditor from './components/typeEditors/StringTypeEditor.svelte'
import BooleanTypeEditor from './components/typeEditors/BooleanTypeEditor.svelte'
import DateTypeEditor from './components/typeEditors/DateTypeEditor.svelte'
import NumberTypeEditor from './components/typeEditors/NumberTypeEditor.svelte'
import DocAttributeBar from './components/DocAttributeBar.svelte'

export { getActions } from './actions'
export { default as ActionContext } from './components/ActionContext.svelte'
export { default as ActionHandler } from './components/ActionHandler.svelte'
export { default as ContextMenu } from './components/Menu.svelte'
export { default as TableBrowser } from './components/TableBrowser.svelte'
export { default as LinkPresenter } from './components/LinkPresenter.svelte'
export * from './context'
export * from './selection'
export { buildModel, getCollectionCounter, getObjectPresenter, LoadingProps } from './utils'
<<<<<<< HEAD
export { HTMLPresenter, Table, TableView, EditDoc, ColorsPopup, Menu, SpacePresenter, UpDownNavigator }
=======
export { Table, TableView, DocAttributeBar, EditDoc, ColorsPopup, Menu, SpacePresenter, UpDownNavigator }
>>>>>>> 134e0a79

export default async (): Promise<Resources> => ({
  actionImpl: actionImpl,
  component: {
    CreateAttribute,
    StringTypeEditor,
    BooleanTypeEditor,
    NumberTypeEditor,
    DateTypeEditor,
    SpacePresenter,
    StringEditor,
    StringPresenter,
    NumberEditor,
    NumberPresenter,
    BooleanPresenter,
    BooleanEditor,
    TableView,
    TimestampPresenter,
    DateEditor,
    DatePresenter,
    RolePresenter,
    ObjectPresenter,
    EditDoc,
    HTMLPresenter,
    IntlStringPresenter,
    GithubPresenter,
    YoutubePresenter,
    ActionsPopup
  }
})<|MERGE_RESOLUTION|>--- conflicted
+++ resolved
@@ -54,11 +54,7 @@
 export * from './context'
 export * from './selection'
 export { buildModel, getCollectionCounter, getObjectPresenter, LoadingProps } from './utils'
-<<<<<<< HEAD
-export { HTMLPresenter, Table, TableView, EditDoc, ColorsPopup, Menu, SpacePresenter, UpDownNavigator }
-=======
-export { Table, TableView, DocAttributeBar, EditDoc, ColorsPopup, Menu, SpacePresenter, UpDownNavigator }
->>>>>>> 134e0a79
+export { HTMLPresenter, Table, TableView, DocAttributeBar, EditDoc, ColorsPopup, Menu, SpacePresenter, UpDownNavigator }
 
 export default async (): Promise<Resources> => ({
   actionImpl: actionImpl,
