--- conflicted
+++ resolved
@@ -15,13 +15,8 @@
 <script lang="ts">
   import { CategoryType, Class, Doc, DocumentQuery, generateId, Lookup, Ref, Space } from '@hcengineering/core'
   import { getResource, IntlString } from '@hcengineering/platform'
-<<<<<<< HEAD
   import { getClient } from '@hcengineering/presentation'
-  import { AnyComponent } from '@hcengineering/ui'
-=======
-  import { getClient, statusStore } from '@hcengineering/presentation'
   import { AnyComponent, AnySvelteComponent } from '@hcengineering/ui'
->>>>>>> 92f46539
   import { AttributeModel, BuildModelKey, CategoryOption, ViewOptionModel, ViewOptions } from '@hcengineering/view'
   import { createEventDispatcher, onDestroy, SvelteComponentTyped } from 'svelte'
   import {
