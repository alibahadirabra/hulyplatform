<!--
// Copyright © 2020, 2021 Anticrm Platform Contributors.
// Copyright © 2021 Hardcore Engineering Inc.
// 
// Licensed under the Eclipse Public License, Version 2.0 (the "License");
// you may not use this file except in compliance with the License. You may
// obtain a copy of the License at https://www.eclipse.org/legal/epl-2.0
// 
// Unless required by applicable law or agreed to in writing, software
// distributed under the License is distributed on an "AS IS" BASIS,
// WITHOUT WARRANTIES OR CONDITIONS OF ANY KIND, either express or implied.
// 
// See the License for the specific language governing permissions and
// limitations under the License.
-->
<script lang="ts">
  import type { IntlString } from '@anticrm/platform'
  import { EditBox, Label, showPopup, eventToHTMLElement } from '@anticrm/ui'
  import EditBoxPopup from './EditBoxPopup.svelte'

  // export let label: IntlString
  export let placeholder: IntlString
  export let value: string
  export let focus: boolean
  export let maxWidth: string = '10rem'
  export let onChange: (value: string) => void
  export let kind: 'no-border' | 'link' = 'no-border'

  let shown: boolean = false

  function _onchange (ev: Event) {
    onChange((ev.target as HTMLInputElement).value)
  }
</script>

{#if kind === 'link'}
  <div
    class="link-container"
    on:click={(ev) => {
      if (!shown) {
<<<<<<< HEAD
        showPopup(StringEditorPopup, { value }, eventToHTMLElement(ev), (res) => {
          if (res !== undefined) {
            value = res
            onChange(value)
=======
        showPopup(
          EditBoxPopup,
          { value },
          eventToHTMLElement(ev),
          (res) => {
            if (res !== undefined) {
              value = res
              onChange(value)
            }
            shown = false
          },
          (res) => {
            if (res !== undefined) value = res
>>>>>>> f6cb336d
          }
          shown = false
        })
      }
    }}
  >
    {#if value}
      <span class="overflow-label">{value}</span>
    {:else}
      <span class="dark-color"><Label label={placeholder} /></span>
    {/if}
  </div>
{:else}
  <EditBox {placeholder} {maxWidth} bind:value {focus} on:change={_onchange} />
{/if}

<style lang="scss">
  .link-container {
    display: flex;
    align-items: center;
    padding: 0 0.875rem;
    width: 100%;
    height: 2rem;
    border: 1px solid transparent;
    border-radius: 0.25rem;
    cursor: pointer;

    &:hover {
      color: var(--caption-color);
      background-color: var(--body-color);
      border-color: var(--divider-color);
    }
  }
</style><|MERGE_RESOLUTION|>--- conflicted
+++ resolved
@@ -38,12 +38,6 @@
     class="link-container"
     on:click={(ev) => {
       if (!shown) {
-<<<<<<< HEAD
-        showPopup(StringEditorPopup, { value }, eventToHTMLElement(ev), (res) => {
-          if (res !== undefined) {
-            value = res
-            onChange(value)
-=======
         showPopup(
           EditBoxPopup,
           { value },
@@ -54,13 +48,8 @@
               onChange(value)
             }
             shown = false
-          },
-          (res) => {
-            if (res !== undefined) value = res
->>>>>>> f6cb336d
           }
-          shown = false
-        })
+        )
       }
     }}
   >
