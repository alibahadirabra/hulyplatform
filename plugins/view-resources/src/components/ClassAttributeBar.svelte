<!--
// Copyright © 2022 Hardcore Engineering Inc.
//
// Licensed under the Eclipse Public License, Version 2.0 (the "License");
// you may not use this file except in compliance with the License. You may
// obtain a copy of the License at https://www.eclipse.org/legal/epl-2.0
//
// Unless required by applicable law or agreed to in writing, software
// distributed under the License is distributed on an "AS IS" BASIS,
// WITHOUT WARRANTIES OR CONDITIONS OF ANY KIND, either express or implied.
//
// See the License for the specific language governing permissions and
// limitations under the License.
-->
<script lang="ts">
  import { Class, Doc, Ref } from '@anticrm/core'
  import presentation, { AttributesBar, getClient, KeyedAttribute } from '@anticrm/presentation'
  import { Button, IconAdd, Label, showPopup, Tooltip } from '@anticrm/ui'
  import view from '@anticrm/view'
  import { createEventDispatcher } from 'svelte'
  import { collectionsFilter, getFiltredKeys } from '../utils'

  export let object: Doc
  export let _class: Ref<Class<Doc>>
  export let to: Ref<Class<Doc>> | undefined
  export let ignoreKeys: string[] = []
  export let vertical: boolean
  const client = getClient()
  const hierarchy = client.getHierarchy()

  let keys: KeyedAttribute[] = []
  let collapsed: boolean = false

  function updateKeys (ignoreKeys: string[]): void {
    const filtredKeys = getFiltredKeys(hierarchy, _class, ignoreKeys, to)
    keys = collectionsFilter(hierarchy, filtredKeys, false)
  }

  $: updateKeys(ignoreKeys)

  $: label = hierarchy.getClass(_class).label

  const dispatch = createEventDispatcher()
</script>

{#if vertical}
<<<<<<< HEAD
  <div class="flex-between text-sm mb-4">
    <Label {label} />
    <ActionIcon
      label={presentation.string.Create}
      icon={IconAdd}
      size="small"
      action={() => {
        showPopup(view.component.CreateAttribute, { _class }, 'top', () => {
          updateKeys(ignoreKeys)
          dispatch('update')
        })
      }}
    />
  </div>
{/if}
{#if keys.length || !vertical}
  <AttributesBar {object} {_class} keys={keys.map((p) => p.key)} {vertical} />
{/if}
=======
  <div
    class="attrbar-header"
    class:collapsed
    on:click={() => {
      collapsed = !collapsed
    }}
  >
    <div class="flex-row-center">
      <span class="overflow-label">
        <Label label={objectClass.label} />
      </span>
      <div class="icon-arrow">
        <svg fill="var(--dark-color)" viewBox="0 0 6 6" xmlns="http://www.w3.org/2000/svg">
          <path d="M0,0L6,3L0,6Z" />
        </svg>
      </div>
    </div>
    <div class="tool">
      <Tooltip label={presentation.string.Create}>
        <Button
          icon={IconAdd}
          kind={'transparent'}
          on:click={(ev) => {
            ev.stopPropagation()
            showPopup(view.component.CreateAttribute, { _class: objectClass._id }, 'top', () => {
              updateKeys(ignoreKeys)
              dispatch('update')
            })
          }}
        />
      </Tooltip>
    </div>
  </div>
{/if}
{#if keys.length || !vertical}
  <div class="collapsed-container" class:collapsed>
    <AttributesBar {object} {keys} {vertical} />
  </div>
{/if}

<style lang="scss">
  .attrbar-header {
    display: flex;
    justify-content: space-between;
    align-items: center;
    margin: 0.25rem -0.5rem 0.75rem;
    padding: 0 0 0 0.5rem;
    font-weight: 600;
    color: var(--dark-color);
    border: 1px solid var(--divider-color);
    border-radius: 0.25rem;
    cursor: pointer;
    transition-property: color, background-color, border-color;
    transition-duration: 0.15s;
    transition-timing-function: var(--timing-main);

    .icon-arrow {
      margin-left: 0.5rem;
      width: 0.325rem;
      height: 0.325rem;
      opacity: 0;
      transform-origin: 35% center;
      transform: rotate(90deg);
      transition-property: transform, opacity;
      transition-duration: 0.15s;
      transition-timing-function: var(--timing-main);
    }

    .tool {
      display: flex;
      justify-content: center;
      align-items: center;
      opacity: 0;
      transition: opacity 0.15s var(--timing-main);
    }
    &.collapsed {
      background-color: var(--divider-color);
      border-color: transparent;

      .icon-arrow {
        opacity: 1;
        transform: rotate(0deg);
      }
    }
    &:hover {
      color: var(--caption-color);
      background-color: var(--menu-bg-select);
      border-color: transparent;

      .icon-arrow {
        opacity: 1;
      }
      .tool {
        opacity: 1;
      }
    }
  }
  .collapsed-container {
    overflow: hidden;
    display: flex;
    flex-direction: column;
    max-height: 1000px;
    transition: max-height 0.2s var(--timing-main);

    &.collapsed {
      max-height: 0;
    }
  }
</style>
>>>>>>> f6cb336d
<|MERGE_RESOLUTION|>--- conflicted
+++ resolved
@@ -44,26 +44,6 @@
 </script>
 
 {#if vertical}
-<<<<<<< HEAD
-  <div class="flex-between text-sm mb-4">
-    <Label {label} />
-    <ActionIcon
-      label={presentation.string.Create}
-      icon={IconAdd}
-      size="small"
-      action={() => {
-        showPopup(view.component.CreateAttribute, { _class }, 'top', () => {
-          updateKeys(ignoreKeys)
-          dispatch('update')
-        })
-      }}
-    />
-  </div>
-{/if}
-{#if keys.length || !vertical}
-  <AttributesBar {object} {_class} keys={keys.map((p) => p.key)} {vertical} />
-{/if}
-=======
   <div
     class="attrbar-header"
     class:collapsed
@@ -73,7 +53,7 @@
   >
     <div class="flex-row-center">
       <span class="overflow-label">
-        <Label label={objectClass.label} />
+        <Label {label} />
       </span>
       <div class="icon-arrow">
         <svg fill="var(--dark-color)" viewBox="0 0 6 6" xmlns="http://www.w3.org/2000/svg">
@@ -88,7 +68,7 @@
           kind={'transparent'}
           on:click={(ev) => {
             ev.stopPropagation()
-            showPopup(view.component.CreateAttribute, { _class: objectClass._id }, 'top', () => {
+            showPopup(view.component.CreateAttribute, { _class }, 'top', () => {
               updateKeys(ignoreKeys)
               dispatch('update')
             })
@@ -100,7 +80,7 @@
 {/if}
 {#if keys.length || !vertical}
   <div class="collapsed-container" class:collapsed>
-    <AttributesBar {object} {keys} {vertical} />
+    <AttributesBar {_class} {object} {keys} {vertical} />
   </div>
 {/if}
 
@@ -172,5 +152,4 @@
       max-height: 0;
     }
   }
-</style>
->>>>>>> f6cb336d
+</style>