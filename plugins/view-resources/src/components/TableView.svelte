--- conflicted
+++ resolved
@@ -14,11 +14,7 @@
 // limitations under the License.
 -->
 <script lang="ts">
-<<<<<<< HEAD
-  import type { Ref, Class, Doc, Space, FindOptions } from '@anticrm/core'
-=======
   import type { Class, Doc, FindOptions, Ref, Space } from '@anticrm/core'
->>>>>>> 9018fc14
   import { SortingOrder } from '@anticrm/core'
   import { createQuery, getClient } from '@anticrm/presentation'
   import { CheckBox, IconDown, IconUp, Label, Loading, ScrollBox, showPopup } from '@anticrm/ui'
@@ -49,13 +45,9 @@
   )
 
   function getValue (doc: Doc, key: string): any {
-<<<<<<< HEAD
-    if (key.length === 0) return doc
-=======
     if (key.length === 0) {
       return doc
     }
->>>>>>> 9018fc14
     const path = key.split('.')
     const len = path.length
     let obj = doc as any
@@ -75,21 +67,15 @@
     })
   }
 
-<<<<<<< HEAD
-  function changeSorting (key: string) {
-    if (key === '') return
-=======
   function changeSorting (key: string): void {
     if (key === '') {
       return
     }
->>>>>>> 9018fc14
     if (key !== sortKey) {
       sortKey = key
       sortOrder = SortingOrder.Ascending
     } else {
       sortOrder = sortOrder === SortingOrder.Ascending ? SortingOrder.Descending : SortingOrder.Ascending
-<<<<<<< HEAD
     }
   }
 
@@ -100,8 +86,6 @@
       checked.add(id)
     } else {
       checked.delete(id)
-=======
->>>>>>> 9018fc14
     }
     checked = checked
   }
@@ -118,7 +102,6 @@
             {#each model as attribute, cellHead}
               {#if !cellHead}
                 <th>
-<<<<<<< HEAD
                   <div class="checkCell" class:checkall={checked.size > 0}>
                     <CheckBox
                       symbol={'minus'}
@@ -130,14 +113,6 @@
                   </div>
                 </th>
               {/if}
-=======
-                  <div class="checkCell" class:checkall={checking}>
-                    <CheckBox symbol={'minus'} />
-                  </div>
-                </th>
-              {/if}
-
->>>>>>> 9018fc14
               <th
                 class:sortable={attribute.key}
                 class:sorted={attribute.key === sortKey}
@@ -162,7 +137,6 @@
         {#if objects}
           <tbody>
             {#each objects as object, row (object._id)}
-<<<<<<< HEAD
               <tr class="tr-body" class:checking={checked.has(object._id)} class:fixed={row === selectRow}>
                 {#each model as attribute, cell}
                   {#if !cell}
@@ -178,27 +152,15 @@
                     >
                     <td
                       ><div class="firstCell">
-                        <svelte:component this={attribute.presenter} value={getValue(object, attribute.key)} />
-=======
-              <tr class="tr-body" class:checking class:fixed={row === selectRow}>
-                {#each model as attribute, cell}
-                  {#if !cell}
-                    <td><div class="checkCell"><CheckBox bind:checked={checking} /></div></td>
-                    <td
-                      ><div class="firstCell">
                         <svelte:component
                           this={attribute.presenter}
                           value={getValue(object, attribute.key)}
                           {...attribute.props}
                         />
->>>>>>> 9018fc14
                         <div class="menuRow" on:click={(ev) => showMenu(ev, object, row)}><MoreV size={'small'} /></div>
                       </div></td
                     >
                   {:else}
-<<<<<<< HEAD
-                    <td><svelte:component this={attribute.presenter} value={getValue(object, attribute.key)} /></td>
-=======
                     <td
                       ><svelte:component
                         this={attribute.presenter}
@@ -206,7 +168,6 @@
                         {...attribute.props}
                       /></td
                     >
->>>>>>> 9018fc14
                   {/if}
                 {/each}
               </tr>
@@ -283,14 +244,11 @@
       margin-left: 0.25rem;
       opacity: 0.6;
     }
-<<<<<<< HEAD
     &:hover {
       .checkCell {
         visibility: visible;
       }
     }
-=======
->>>>>>> 9018fc14
     .checkall {
       visibility: visible;
     }
