--- conflicted
+++ resolved
@@ -42,11 +42,8 @@
   export let excludedActions: string[] = []
   export let hoverable = true
   export let hoverStyles: 'borderedHover' | 'filledHover' = 'borderedHover'
-<<<<<<< HEAD
   export let hideLink = false
-=======
   export let compact = false
->>>>>>> 4efece20
   export let onClick: (() => void) | undefined = undefined
   export let onReply: (() => void) | undefined = undefined
 
