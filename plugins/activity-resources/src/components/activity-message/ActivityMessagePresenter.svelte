<!--
// Copyright © 2023 Hardcore Engineering Inc.
//
// Licensed under the Eclipse Public License, Version 2.0 (the "License");
// you may not use this file except in compliance with the License. You may
// obtain a copy of the License at https://www.eclipse.org/legal/epl-2.0
//
// Unless required by applicable law or agreed to in writing, software
// distributed under the License is distributed on an "AS IS" BASIS,
// WITHOUT WARRANTIES OR CONDITIONS OF ANY KIND, either express or implied.
//
// See the License for the specific language governing permissions and
// limitations under the License.
-->
<script lang="ts">
  import { DisplayActivityMessage } from '@hcengineering/activity'
  import view from '@hcengineering/view'
  import { getClient } from '@hcengineering/presentation'
  import { Action, Component } from '@hcengineering/ui'
  import { Class, Doc, Ref } from '@hcengineering/core'

  export let value: DisplayActivityMessage
  export let showNotify: boolean = false
  export let isHighlighted: boolean = false
  export let isSelected: boolean = false
  export let shouldScroll: boolean = false
  export let embedded: boolean = false
  export let withActions: boolean = true
  export let showEmbedded = false
  export let hideFooter = false
  export let skipLabel = false
  export let actions: Action[] = []
  export let excludedActions: string[] = []
  export let withFlatActions: boolean = true
  export let hoverable = true
  export let hoverStyles: 'borderedHover' | 'filledHover' = 'borderedHover'
  export let withShowMore: boolean = true
<<<<<<< HEAD
  export let attachmentImageSize: 'x-large' | undefined = undefined
=======
  export let showLinksPreview = true
>>>>>>> a246b695
  export let onClick: (() => void) | undefined = undefined
  export let onReply: (() => void) | undefined = undefined

  const client = getClient()
  const hierarchy = client.getHierarchy()

  $: objectPresenter = hierarchy.classHierarchyMixin(value._class as Ref<Class<Doc>>, view.mixin.ObjectPresenter)
</script>

{#if objectPresenter}
  <Component
    is={objectPresenter.presenter}
    props={{
      value,
      showNotify,
      skipLabel,
      isHighlighted,
      isSelected,
      shouldScroll,
      embedded,
      withActions,
      showEmbedded,
      hideFooter,
      actions,
      excludedActions,
      withFlatActions,
      hoverable,
      hoverStyles,
      withShowMore,
<<<<<<< HEAD
      attachmentImageSize,
=======
      showLinksPreview,
>>>>>>> a246b695
      onClick,
      onReply
    }}
  />
{/if}<|MERGE_RESOLUTION|>--- conflicted
+++ resolved
@@ -35,11 +35,8 @@
   export let hoverable = true
   export let hoverStyles: 'borderedHover' | 'filledHover' = 'borderedHover'
   export let withShowMore: boolean = true
-<<<<<<< HEAD
   export let attachmentImageSize: 'x-large' | undefined = undefined
-=======
   export let showLinksPreview = true
->>>>>>> a246b695
   export let onClick: (() => void) | undefined = undefined
   export let onReply: (() => void) | undefined = undefined
 
@@ -69,11 +66,8 @@
       hoverable,
       hoverStyles,
       withShowMore,
-<<<<<<< HEAD
       attachmentImageSize,
-=======
       showLinksPreview,
->>>>>>> a246b695
       onClick,
       onReply
     }}
