{
  "string": {
    "ApplicationLabelChunter": "Chat",
    "LeftComment": "left a comment",
    "AddAttachment": "uploaded an attachment",
<<<<<<< HEAD
    "Channels": "Channels",
    "CreateChannel": "New Channel",
    "ChannelName": "Name",
    "ChannelDescription": "Description",
    "MakePrivate": "Make private",
    "MakePrivateDescription": "Only members can see it",
    "Channel": "Channel"
=======
    "EditUpdate": "Save...",
    "EditCancel": "Cancel"
>>>>>>> 9f9123c5
  }
}<|MERGE_RESOLUTION|>--- conflicted
+++ resolved
@@ -3,17 +3,14 @@
     "ApplicationLabelChunter": "Chat",
     "LeftComment": "left a comment",
     "AddAttachment": "uploaded an attachment",
-<<<<<<< HEAD
     "Channels": "Channels",
     "CreateChannel": "New Channel",
     "ChannelName": "Name",
     "ChannelDescription": "Description",
     "MakePrivate": "Make private",
     "MakePrivateDescription": "Only members can see it",
-    "Channel": "Channel"
-=======
+    "Channel": "Channel",
     "EditUpdate": "Save...",
     "EditCancel": "Cancel"
->>>>>>> 9f9123c5
   }
 }