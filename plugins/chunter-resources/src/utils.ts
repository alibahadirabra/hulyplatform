--- conflicted
+++ resolved
@@ -518,18 +518,6 @@
     const object = await client.findOne(objectClass, { _id: objectId, space: objectSpace })
     // const account = getCurrentAccount() as PersonAccount
 
-<<<<<<< HEAD
-    await client.createMixin(context._id, context._class, context.space, chunter.mixin.ChannelInfo, { hidden: true })
-
-    const chatInfo = await client.findOne(chunter.class.ChatInfo, { user: account.person })
-
-    if (chatInfo !== undefined) {
-      await client.update(chatInfo, { hidden: chatInfo.hidden.concat([context._id]) })
-    }
-    await resetChunterLocIfEqual(context.attachedTo, context.attachedToClass, object)
-    void inboxClient.readDoc(client, context.attachedTo)
-  }
-=======
     // await client.createMixin(context._id, context._class, context.space, chunter.mixin.ChannelInfo, { hidden: true })
     //
     // const chatInfo = await client.findOne(chunter.class.ChatInfo, { user: account.person })
@@ -541,7 +529,6 @@
   }
 
   await client.remove(context)
->>>>>>> 949f3338
 }
 
 export function isThreadMessage (message: ActivityMessage): message is ThreadMessage {
