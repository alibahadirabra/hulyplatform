//
// Copyright © 2023 Hardcore Engineering Inc.
//
// Licensed under the Eclipse Public License, Version 2.0 (the "License");
// you may not use this file except in compliance with the License. You may
// obtain a copy of the License at https://www.eclipse.org/legal/epl-2.0
//
// Unless required by applicable law or agreed to in writing, software
// distributed under the License is distributed on an "AS IS" BASIS,
// WITHOUT WARRANTIES OR CONDITIONS OF ANY KIND, either express or implied.
//
// See the License for the specific language governing permissions and
// limitations under the License.
//
import { type Channel, type ChatMessage, type DirectMessage, type ThreadMessage } from '@hcengineering/chunter'
import contact, { type Employee, type PersonAccount, getName, type Person } from '@hcengineering/contact'
import { employeeByIdStore, PersonIcon } from '@hcengineering/contact-resources'
import {
  type Client,
  type Doc,
  getCurrentAccount,
  type IdMap,
  type Ref,
  type Space,
  type Class,
  type Timestamp,
  type Account,
  generateId
} from '@hcengineering/core'
import { getClient } from '@hcengineering/presentation'
import { type AnySvelteComponent } from '@hcengineering/ui'
import { type Asset, translate } from '@hcengineering/platform'
import { classIcon, getDocLinkTitle, getDocTitle } from '@hcengineering/view-resources'
import activity, {
  type ActivityMessage,
  type ActivityMessagesFilter,
  type DisplayActivityMessage,
  type DisplayDocUpdateMessage,
  type DocUpdateMessage
} from '@hcengineering/activity'
import {
  deleteContextNotifications,
  InboxNotificationsClientImpl,
  isMentionNotification
} from '@hcengineering/notification-resources'
import notification, { type DocNotifyContext } from '@hcengineering/notification'
import { get, type Unsubscriber } from 'svelte/store'

import chunter from './plugin'
import DirectIcon from './components/DirectIcon.svelte'
import ChannelIcon from './components/ChannelIcon.svelte'

export async function getDmName (client: Client, space?: Space): Promise<string> {
  if (space === undefined) {
    return ''
  }

  const employeeAccounts: PersonAccount[] = await getDmAccounts(client, space)

  return await buildDmName(client, employeeAccounts)
}

export async function buildDmName (client: Client, employeeAccounts: PersonAccount[]): Promise<string> {
  if (employeeAccounts.length === 0) {
    return ''
  }

  let unsub: Unsubscriber | undefined
  const promise = new Promise<IdMap<Employee>>((resolve) => {
    unsub = employeeByIdStore.subscribe((p) => {
      if (p.size !== 0) {
        resolve(p)
      }
    })
  })

  const map = await promise

  unsub?.()

  const names: string[] = []
  const processedPersons: Array<Ref<Person>> = []

  for (const acc of employeeAccounts) {
    if (processedPersons.includes(acc.person)) {
      continue
    }

    const employee = map.get(acc.person as unknown as Ref<Employee>)

    if (employee !== undefined) {
      names.push(getName(client.getHierarchy(), employee))
      processedPersons.push(acc.person)
    }
  }
  return names.join(', ')
}

export async function dmIdentifierProvider (): Promise<string> {
  return await translate(chunter.string.Direct, {})
}

export async function canDeleteMessage (doc?: ChatMessage): Promise<boolean> {
  if (doc === undefined) {
    return false
  }

  const me = getCurrentAccount()

  return doc.createdBy === me._id
}

export function canReplyToThread (doc?: ActivityMessage): boolean {
  if (doc === undefined) {
    return false
  }

  if (doc._class === chunter.class.ThreadMessage) {
    return false
  }

  if (doc._class === activity.class.DocUpdateMessage) {
    return (doc as DocUpdateMessage).objectClass !== activity.class.Reaction
  }

  return true
}

export async function canCopyMessageLink (doc?: ActivityMessage | ActivityMessage[]): Promise<boolean> {
  const message = Array.isArray(doc) ? doc[0] : doc

  if (message === undefined) {
    return false
  }

  if (message._class === activity.class.DocUpdateMessage) {
    return (message as DocUpdateMessage).objectClass !== activity.class.Reaction
  }

  return true
}

async function getDmAccounts (client: Client, space?: Space): Promise<PersonAccount[]> {
  if (space === undefined) {
    return []
  }

  const myAccId = getCurrentAccount()._id

  const employeeAccounts: PersonAccount[] = await client.findAll(contact.class.PersonAccount, {
    _id: { $in: (space.members ?? []) as Array<Ref<PersonAccount>> }
  })

  return employeeAccounts.filter((p) => p._id !== myAccId)
}

export async function getDmPersons (client: Client, space: Space): Promise<Person[]> {
  const personAccounts: PersonAccount[] = await getDmAccounts(client, space)
  const persons: Person[] = []

  const personRefs = new Set(personAccounts.map(({ person }) => person))

  for (const personRef of personRefs) {
    const person = await client.findOne(contact.class.Person, { _id: personRef })
    if (person !== undefined) {
      persons.push(person)
    }
  }

  return persons
}

export async function DirectTitleProvider (client: Client, id: Ref<DirectMessage>): Promise<string> {
  const direct = await client.findOne(chunter.class.DirectMessage, { _id: id })

  if (direct === undefined) {
    return ''
  }

  return await getDmName(client, direct)
}

export async function ChannelTitleProvider (client: Client, id: Ref<Channel>): Promise<string> {
  const channel = await client.findOne(chunter.class.Channel, { _id: id })

  if (channel === undefined) {
    return ''
  }

  return channel.name
}

export enum SearchType {
  Messages,
  Channels,
  Files,
  Contacts
}

export async function getTitle (doc: Doc): Promise<string> {
  const client = getClient()
  const hierarchy = client.getHierarchy()
  let clazz = hierarchy.getClass(doc._class)
  let label = clazz.shortLabel
  while (label === undefined && clazz.extends !== undefined) {
    clazz = hierarchy.getClass(clazz.extends)
    label = clazz.shortLabel
  }
  label = label ?? doc._class
  return `${label}-${doc._id}`
}

export function getObjectIcon (_class: Ref<Class<Doc>>): Asset | AnySvelteComponent | undefined {
  const client = getClient()
  const hierarchy = client.getHierarchy()

  if (_class === chunter.class.Channel) {
    return ChannelIcon
  }

  if (_class === chunter.class.DirectMessage) {
    return DirectIcon
  }

  if (hierarchy.isDerived(_class, contact.class.Person)) {
    return PersonIcon
  }

  return classIcon(client, _class)
}

export async function getChannelName (
  _id: Ref<Doc>,
  _class: Ref<Class<Doc>>,
  object?: Doc
): Promise<string | undefined> {
  const client = getClient()

  if (client.getHierarchy().isDerived(_class, chunter.class.ChunterSpace)) {
    return await getDocTitle(client, _id, _class, object)
  }

  return await getDocLinkTitle(client, _id, _class, object)
}

export function getUnreadThreadsCount (): number {
  const notificationClient = InboxNotificationsClientImpl.getClient()

  const threadIds = get(notificationClient.activityInboxNotifications)
    .filter(({ attachedToClass, isViewed }) => attachedToClass === chunter.class.ThreadMessage && !isViewed)
    .map(({ $lookup }) => $lookup?.attachedTo?.attachedTo)
    .filter((_id) => _id !== undefined)

  return new Set(threadIds).size
}

export function getClosestDate (selectedDate: Timestamp, dates: Timestamp[]): Timestamp | undefined {
  if (dates.length === 0) {
    return
  }

  let closestDate: Timestamp | undefined = dates[dates.length - 1]
  const reversedDates = [...dates].reverse()

  for (const date of reversedDates) {
    if (date < selectedDate) {
      break
    } else if (date - selectedDate < closestDate - selectedDate) {
      closestDate = date
    }
  }

  return closestDate
}

export function filterChatMessages (
  messages: DisplayActivityMessage[],
  filters: ActivityMessagesFilter[],
  filterResources: Map<Ref<ActivityMessagesFilter>, (message: ActivityMessage, _class?: Ref<Doc>) => boolean>,
  objectClass: Ref<Class<Doc>>,
  selectedIds: Array<Ref<ActivityMessagesFilter>>
): DisplayActivityMessage[] {
  if (selectedIds.length === 0 || selectedIds.includes(activity.ids.AllFilter)) {
    return messages
  }

  const selectedFilters = filters.filter(({ _id }) => selectedIds.includes(_id))

  if (selectedFilters.length === 0) {
    return messages
  }
  const filtersFns: Array<(message: ActivityMessage, _class?: Ref<Doc>) => boolean> = []

  for (const filter of selectedFilters) {
    const filterFn = filterResources.get(filter._id)
    if (filterFn !== undefined) {
      filtersFns.push(filterFn)
    }
  }

  return messages.filter((message) => filtersFns.some((filterFn) => filterFn(message, objectClass)))
}

<<<<<<< HEAD
export function buildThreadLink (loc: Location, contextId: Ref<DocNotifyContext>, _id: Ref<ActivityMessage>): Location {
  const specials = chatSpecials.map(({ id }) => id)
  const isSameContext = loc.path[3] === contextId

  if (!isSameContext) {
    loc.query = { message: _id }
  }

  if (loc.path[2] === chunterId && specials.includes(loc.path[3])) {
    loc.path[4] = _id
    return loc
  }

  if (loc.path[2] !== notificationId) {
    loc.path[2] = chunterId
  }

  loc.path[3] = contextId
  loc.path[4] = _id
  loc.fragment = undefined

  return loc
}

export async function getThreadLink (doc: ThreadMessage): Promise<Location> {
  const loc = getCurrentResolvedLocation()
  const client = getClient()
  const inboxClient = InboxNotificationsClientImpl.getClient()

  let contextId: Ref<DocNotifyContext> | undefined = get(inboxClient.contextByDoc).get(doc.objectId)?._id

  if (contextId === undefined) {
    contextId = await client.createDoc(notification.class.DocNotifyContext, doc.space, {
      attachedTo: doc.attachedTo,
      attachedToClass: doc.attachedToClass,
      user: getCurrentAccount()._id,
      hidden: false,
      lastViewedTimestamp: Date.now()
    })
  }

  if (contextId === undefined) {
    return loc
  }

  return buildThreadLink(loc, contextId, doc.attachedTo)
}

export async function getMessageLocation (doc: ActivityMessage): Promise<Location> {
  const loc = getCurrentResolvedLocation()
  const client = getClient()
  const inboxClient = InboxNotificationsClientImpl.getClient()

  let contextId: Ref<DocNotifyContext> | undefined = get(inboxClient.contextByDoc).get(doc.attachedTo)?._id

  if (contextId === undefined) {
    contextId = await client.createDoc(notification.class.DocNotifyContext, doc.space, {
      attachedTo: doc.attachedTo,
      attachedToClass: doc.attachedToClass,
      user: getCurrentAccount()._id,
      hidden: false,
      lastViewedTimestamp: Date.now()
    })
  }

  if (contextId === undefined) {
    return loc
  }

  return buildThreadLink(loc, contextId, doc._id)
}

=======
>>>>>>> 84de2c19
export async function joinChannel (channel: Channel, value: Ref<Account> | Array<Ref<Account>>): Promise<void> {
  const client = getClient()

  if (Array.isArray(value)) {
    if (value.length > 0) {
      await client.update(channel, { $push: { members: { $each: value, $position: 0 } } })
    }
  } else {
    await client.update(channel, { $push: { members: value } })
  }
}

export async function leaveChannel (channel: Channel, value: Ref<Account> | Array<Ref<Account>>): Promise<void> {
  const client = getClient()

  if (Array.isArray(value)) {
    if (value.length > 0) {
      await client.update(channel, { $pull: { members: { $in: value } } })
    }
  } else {
    const context = await client.findOne(notification.class.DocNotifyContext, { attachedTo: channel._id })

    await client.update(channel, { $pull: { members: value } })
    await removeChannelAction(context)
  }
}

export async function readChannelMessages (
  messages: DisplayActivityMessage[],
  context: DocNotifyContext | undefined
): Promise<void> {
  if (messages.length === 0) {
    return
  }

  const inboxClient = InboxNotificationsClientImpl.getClient()
  const client = getClient()

  const allIds = messages
    .map((message) => {
      const combined =
        message._class === activity.class.DocUpdateMessage
          ? (message as DisplayDocUpdateMessage)?.combinedMessagesIds
          : undefined

      return [message._id, ...(combined ?? [])]
    })
    .flat()
  const relatedMentions = get(inboxClient.otherInboxNotifications).filter(
    (n) => !n.isViewed && isMentionNotification(n) && allIds.includes(n.mentionedIn as Ref<ActivityMessage>)
  )

  const ops = getClient().apply(generateId())

  void inboxClient.readMessages(ops, allIds).then(() => {
    void ops.commit()
  })

  void inboxClient.readNotifications(
    client,
    relatedMentions.map((n) => n._id)
  )

  if (context === undefined) {
    return
  }

  const lastTimestamp = messages[messages.length - 1].createdOn ?? 0

  if ((context.lastViewedTimestamp ?? 0) < lastTimestamp) {
    void client.update(context, { lastViewedTimestamp: lastTimestamp })
  }
}

export async function leaveChannelAction (context?: DocNotifyContext): Promise<void> {
  if (context === undefined) {
    return
  }
  const client = getClient()
  const channel = await client.findOne(chunter.class.Channel, { _id: context.attachedTo as Ref<Channel> })

  if (channel === undefined) {
    return
  }

  await leaveChannel(channel, getCurrentAccount()._id)
}

export async function removeChannelAction (context?: DocNotifyContext): Promise<void> {
  if (context === undefined) {
    return
  }

  const client = getClient()

  await deleteContextNotifications(context)
  await client.remove(context)
}

export function isThreadMessage (message: ActivityMessage): message is ThreadMessage {
  return message._class === chunter.class.ThreadMessage
}<|MERGE_RESOLUTION|>--- conflicted
+++ resolved
@@ -301,81 +301,6 @@
   return messages.filter((message) => filtersFns.some((filterFn) => filterFn(message, objectClass)))
 }
 
-<<<<<<< HEAD
-export function buildThreadLink (loc: Location, contextId: Ref<DocNotifyContext>, _id: Ref<ActivityMessage>): Location {
-  const specials = chatSpecials.map(({ id }) => id)
-  const isSameContext = loc.path[3] === contextId
-
-  if (!isSameContext) {
-    loc.query = { message: _id }
-  }
-
-  if (loc.path[2] === chunterId && specials.includes(loc.path[3])) {
-    loc.path[4] = _id
-    return loc
-  }
-
-  if (loc.path[2] !== notificationId) {
-    loc.path[2] = chunterId
-  }
-
-  loc.path[3] = contextId
-  loc.path[4] = _id
-  loc.fragment = undefined
-
-  return loc
-}
-
-export async function getThreadLink (doc: ThreadMessage): Promise<Location> {
-  const loc = getCurrentResolvedLocation()
-  const client = getClient()
-  const inboxClient = InboxNotificationsClientImpl.getClient()
-
-  let contextId: Ref<DocNotifyContext> | undefined = get(inboxClient.contextByDoc).get(doc.objectId)?._id
-
-  if (contextId === undefined) {
-    contextId = await client.createDoc(notification.class.DocNotifyContext, doc.space, {
-      attachedTo: doc.attachedTo,
-      attachedToClass: doc.attachedToClass,
-      user: getCurrentAccount()._id,
-      hidden: false,
-      lastViewedTimestamp: Date.now()
-    })
-  }
-
-  if (contextId === undefined) {
-    return loc
-  }
-
-  return buildThreadLink(loc, contextId, doc.attachedTo)
-}
-
-export async function getMessageLocation (doc: ActivityMessage): Promise<Location> {
-  const loc = getCurrentResolvedLocation()
-  const client = getClient()
-  const inboxClient = InboxNotificationsClientImpl.getClient()
-
-  let contextId: Ref<DocNotifyContext> | undefined = get(inboxClient.contextByDoc).get(doc.attachedTo)?._id
-
-  if (contextId === undefined) {
-    contextId = await client.createDoc(notification.class.DocNotifyContext, doc.space, {
-      attachedTo: doc.attachedTo,
-      attachedToClass: doc.attachedToClass,
-      user: getCurrentAccount()._id,
-      hidden: false,
-      lastViewedTimestamp: Date.now()
-    })
-  }
-
-  if (contextId === undefined) {
-    return loc
-  }
-
-  return buildThreadLink(loc, contextId, doc._id)
-}
-
-=======
->>>>>>> 84de2c19
 export async function joinChannel (channel: Channel, value: Ref<Account> | Array<Ref<Account>>): Promise<void> {
   const client = getClient()
 
