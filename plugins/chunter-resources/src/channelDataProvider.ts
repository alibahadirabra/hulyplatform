//
// Copyright © 2024 Hardcore Engineering Inc.
//
// Licensed under the Eclipse Public License, Version 2.0 (the "License");
// you may not use this file except in compliance with the License. You may
// obtain a copy of the License at https://www.eclipse.org/legal/epl-2.0
//
// Unless required by applicable law or agreed to in writing, software
// distributed under the License is distributed on an "AS IS" BASIS,
// WITHOUT WARRANTIES OR CONDITIONS OF ANY KIND, either express or implied.
//
// See the License for the specific language governing permissions and
// limitations under the License.
//
import { createQuery, getClient } from '@hcengineering/presentation'
import {
  type Account,
  type Class,
  type Doc,
  type DocumentQuery,
  getCurrentAccount,
  isOtherDay,
  type Ref,
  SortingOrder,
  type Space,
  type Timestamp
} from '@hcengineering/core'
import { derived, get, type Readable, writable } from 'svelte/store'
import activity, { type ActivityMessage, type ActivityReference } from '@hcengineering/activity'
import attachment from '@hcengineering/attachment'
<<<<<<< HEAD
import { combineActivityMessages } from '@hcengineering/activity-resources'
=======
import { combineActivityMessages, sortActivityMessages } from '@hcengineering/activity-resources'
import { type ChatMessage } from '@hcengineering/chunter'
>>>>>>> 943c01bf
import notification, { type DocNotifyContext } from '@hcengineering/notification'

export type LoadMode = 'forward' | 'backward'

export interface MessageMetadata {
  _id: Ref<ActivityMessage>
  _class: Ref<Class<ActivityMessage>>
  createdOn?: Timestamp
  modifiedOn: Timestamp
  createdBy?: Ref<Account>
}

interface Chunk {
  from: Timestamp
  to: Timestamp
  data: ActivityMessage[]
}

interface IChannelDataProvider {
  limit: number

  isLoadingStore: Readable<boolean>
  isLoadingMoreStore: Readable<boolean>
  messagesStore: Readable<ActivityMessage[]>
  newTimestampStore: Readable<Timestamp | undefined>
  datesStore: Readable<Timestamp[]>
  metadataStore: Readable<MessageMetadata[]>

  canLoadMore: (mode: LoadMode, loadAfter: Timestamp) => boolean
  jumpToDate: (date: Timestamp) => Promise<void>
}

export class ChannelDataProvider implements IChannelDataProvider {
  public readonly limit = 50

  private readonly metadataQuery = createQuery(true)
  private readonly tailQuery = createQuery(true)
  private readonly refsQuery = createQuery(true)

  private chatId: Ref<Doc> | undefined = undefined
  private readonly msgClass: Ref<Class<ActivityMessage>>
  private selectedMsgId: Ref<ActivityMessage> | undefined = undefined
  private tailStart: Timestamp | undefined = undefined

  public readonly metadataStore = writable<MessageMetadata[]>([])
  private readonly tailStore = writable<ActivityMessage[]>([])
  private readonly chunksStore = writable<Chunk[]>([])
  public readonly refsStore = writable<ActivityReference[]>([])

  private readonly isInitialLoadingStore = writable(false)
  private readonly isInitialLoadedStore = writable(false)
  private readonly isTailLoading = writable(false)

  readonly isTailLoaded = writable(false)
  readonly isRefsLoading = writable(false)

  public datesStore = writable<Timestamp[]>([])
  public newTimestampStore = writable<Timestamp | undefined>(undefined)

  public isLoadingMoreStore = writable(false)

  public isLoadingStore = derived(
    [this.isInitialLoadedStore, this.isTailLoading, this.isRefsLoading],
    ([initialLoaded, tailLoading, isRefsLoading]) => !initialLoaded || tailLoading || isRefsLoading
  )

  private readonly backwardNextStore = writable<Chunk | undefined>(undefined)
  private readonly forwardNextStore = writable<Chunk | undefined>(undefined)

  private backwardNextPromise: Promise<void> | undefined = undefined
  private forwardNextPromise: Promise<void> | undefined = undefined

  private readonly isBackwardLoading = writable(false)
  private readonly isForwardLoading = writable(false)

  private nextChunkAdding = false

  public messagesStore = derived([this.chunksStore, this.tailStore, this.refsStore], ([chunks, tail, refs]) => {
    const data = chunks.map(({ data, to, from }) => mergeWithRefs(data, refs, from, to))
    return [...data.flat(), ...mergeWithRefs(tail, refs, tail[0]?.createdOn)]
  })

  public canLoadNextForwardStore = derived([this.messagesStore, this.forwardNextStore], ([messages, forwardNext]) => {
    if (forwardNext !== undefined) return false

    return this.canLoadMore('forward', messages[messages.length - 1]?.createdOn)
  })

  constructor (
    readonly context: DocNotifyContext | undefined,
    readonly space: Ref<Space>,
    chatId: Ref<Doc>,
    _class: Ref<Class<ActivityMessage>>,
    selectedMsgId: Ref<ActivityMessage> | undefined,
    loadAll = false,
    withRefs = false
  ) {
    this.chatId = chatId
    this.msgClass = _class
    this.selectedMsgId = selectedMsgId
    void this.loadData(loadAll, withRefs)
  }

  public destroy (): void {
    this.clearData()
    this.metadataQuery.unsubscribe()
    this.tailQuery.unsubscribe()
    this.refsQuery.unsubscribe()
  }

  public canLoadMore (mode: LoadMode, timestamp?: Timestamp): boolean {
    if (timestamp === undefined) {
      return false
    }

    const metadata = get(this.metadataStore)

    if (mode === 'forward') {
      const isTailLoading = get(this.isTailLoading)
      const tail = get(this.tailStore)
      const last = metadata[metadata.length - 1]?.createdOn ?? 0
      return last > timestamp && !isTailLoading && tail.length === 0
    } else {
      const first = metadata[0]?.createdOn ?? 0
      return first < timestamp
    }
  }

  private clearData (): void {
    this.metadataStore.set([])
    this.isInitialLoadingStore.set(false)
    this.isTailLoading.set(false)
    this.datesStore.set([])
    this.newTimestampStore.set(undefined)
    this.isLoadingMoreStore.set(false)
    this.chatId = undefined
    this.selectedMsgId = undefined

    this.clearMessages()
  }

  loadRefs (): void {
    // Load references from other spaces separately because they can have any different spaces
    this.refsQuery.query(
      activity.class.ActivityReference,
      { attachedTo: this.chatId, space: { $ne: this.space } },
      (res) => {
        this.refsStore.set(res)
        this.isRefsLoading.set(false)
      },
      { sort: { createdOn: SortingOrder.Ascending } }
    )
  }

  private async loadData (loadAll = false, withRefs = false): Promise<void> {
    if (this.chatId === undefined) {
      return
    }

    if (withRefs && this.msgClass === activity.class.ActivityMessage) {
      this.isRefsLoading.set(true)
      this.loadRefs()
    }

    this.metadataQuery.query(
      this.msgClass,
      { attachedTo: this.chatId, space: this.space },
      (res) => {
        this.updatesDates(res)
        this.metadataStore.set(res)
        void this.loadInitialMessages(undefined, loadAll)
      },
      {
        projection: { _id: 1, _class: 1, space: 1, createdOn: 1, createdBy: 1, attachedTo: 1, modifiedOn: 1 },
        sort: { createdOn: SortingOrder.Ascending }
      }
    )
  }

  private async loadInitialMessages (
    selectedMsg?: Ref<ActivityMessage>,
    loadAll = false,
    ignoreNew = false
  ): Promise<void> {
    const isLoading = get(this.isInitialLoadingStore)
    const isLoaded = get(this.isInitialLoadedStore)

    if (isLoading || isLoaded) {
      return
    }

    this.isInitialLoadingStore.set(true)

    const metadata = get(this.metadataStore)
    const firstNewMsgIndex = ignoreNew ? undefined : await this.getFirstNewMsgIndex()

    if (get(this.newTimestampStore) === undefined) {
      this.newTimestampStore.set(firstNewMsgIndex !== undefined ? metadata[firstNewMsgIndex]?.createdOn : undefined)
    } else if (ignoreNew) {
      this.newTimestampStore.set(undefined)
    }

    const startPosition = this.getStartPosition(selectedMsg ?? this.selectedMsgId, firstNewMsgIndex)

    const count = metadata.length
    const isLoadingLatest = startPosition === undefined || startPosition === -1 || count - startPosition <= this.limit

    if (loadAll) {
      this.isTailLoading.set(true)
      this.loadTail()
    } else if (isLoadingLatest) {
      const startIndex = Math.max(0, count - this.limit)
      this.isTailLoading.set(true)
      const tailStart = metadata[startIndex]?.createdOn
      this.loadTail(tailStart)
      this.backwardNextPromise = this.loadNext('backward', metadata[startIndex]?.createdOn, this.limit)
    } else {
      const newStart = Math.max(startPosition - this.limit / 2, 0)
      await this.loadMore('forward', metadata[newStart]?.createdOn, this.limit)
      if (newStart > 0) {
        this.backwardNextPromise = this.loadNext('backward', metadata[newStart]?.createdOn, this.limit)
      }
    }

    this.isInitialLoadingStore.set(false)
    this.isInitialLoadedStore.set(true)
  }

  private loadTail (start?: Timestamp, query?: DocumentQuery<ActivityMessage>): void {
    if (this.chatId === undefined) {
      this.isTailLoading.set(false)
      return
    }

    if (this.tailStart === undefined) {
      this.tailStart = start
    }

    this.tailQuery.query(
      this.msgClass,
      {
        attachedTo: this.chatId,
        space: this.space,
        ...query,
        ...(this.tailStart !== undefined ? { createdOn: { $gte: this.tailStart } } : {})
      },
      async (res) => {
        const result = await combineActivityMessages(res.reverse())
        this.tailStore.set(result)

        this.isTailLoaded.set(true)
        this.isTailLoading.set(false)
      },
      {
        sort: { createdOn: SortingOrder.Descending },
        lookup: {
          _id: { attachments: attachment.class.Attachment }
        }
      }
    )
  }

  isNextLoading (mode: LoadMode): boolean {
    return mode === 'forward' ? get(this.isForwardLoading) : get(this.isBackwardLoading)
  }

  isNextLoaded (mode: LoadMode): boolean {
    return mode === 'forward' ? get(this.forwardNextStore) !== undefined : get(this.backwardNextStore) !== undefined
  }

  setNextLoading (mode: LoadMode, value: boolean): void {
    mode === 'forward' ? this.isForwardLoading.set(value) : this.isBackwardLoading.set(value)
  }

  getTailStartIndex (metadata: MessageMetadata[], loadAfter: Timestamp): number {
    const index = metadata.slice(-this.limit - 1).findIndex(({ createdOn }) => createdOn === loadAfter)

    return index !== -1 ? metadata.length - index : -1
  }

  async loadChunk (isBackward: boolean, loadAfter: Timestamp, limit?: number): Promise<Chunk | undefined> {
    const client = getClient()
    const skipIds = this.getChunkSkipIds(loadAfter)

    const messages = await client.findAll(
      this.msgClass,
      {
        attachedTo: this.chatId,
        space: this.space,
        _id: { $nin: skipIds },
        createdOn: isBackward ? { $lte: loadAfter } : { $gte: loadAfter }
      },
      {
        limit: limit ?? this.limit,
        sort: { createdOn: isBackward ? SortingOrder.Descending : SortingOrder.Ascending },
        lookup: {
          _id: { attachments: attachment.class.Attachment }
        }
      }
    )

    if (messages.length === 0) {
      return
    }

    const from = isBackward ? messages[0] : messages[messages.length - 1]
    const to = isBackward ? messages[messages.length - 1] : messages[0]

    return {
      from: from.createdOn ?? from.modifiedOn,
      to: to.createdOn ?? to.modifiedOn,
      data: isBackward ? await combineActivityMessages(messages.reverse()) : await combineActivityMessages(messages)
    }
  }

  getChunkSkipIds (after: Timestamp, loadTail = false): Array<Ref<ActivityMessage>> {
    const chunks = get(this.chunksStore)
    const metadata = get(this.metadataStore)
    const tail = get(this.tailStore)
    const tailData = tail.length > 0 ? get(this.tailStore) : metadata.slice(-this.limit)

    return chunks
      .filter(({ to, from }) => from >= after || to <= after)
      .map(({ data }) => data as MessageMetadata[])
      .flat()
      .concat(loadTail ? [] : tailData)
      .filter(({ createdOn }) => createdOn === after)
      .map(({ _id }) => _id)
  }

  async loadNext (mode: LoadMode, loadAfter?: Timestamp, limit?: number): Promise<void> {
    if (this.chatId === undefined || loadAfter === undefined) {
      return
    }

    if (this.isNextLoading(mode) || this.isNextLoaded(mode)) {
      return
    }

    if (!this.canLoadMore(mode, loadAfter)) {
      return
    }

    this.setNextLoading(mode, true)

    const isBackward = mode === 'backward'
    const isForward = mode === 'forward'

    const metadata = get(this.metadataStore)

    if (isForward && this.getTailStartIndex(metadata, loadAfter) !== -1) {
      this.setNextLoading(mode, false)
      return
    }

    const chunk = await this.loadChunk(isBackward, loadAfter, limit)

    if (chunk !== undefined && isBackward) {
      this.backwardNextStore.set(chunk)
    }
    if (chunk !== undefined && isForward) {
      this.forwardNextStore.set(chunk)
    }

    this.setNextLoading(mode, false)
  }

  public async addNextChunk (mode: LoadMode, loadAfter?: Timestamp, limit?: number): Promise<void> {
    if (loadAfter === undefined || this.nextChunkAdding) {
      return
    }

    this.nextChunkAdding = true

    if (this.forwardNextPromise instanceof Promise && mode === 'forward') {
      await this.forwardNextPromise
      this.forwardNextPromise = undefined
    }

    if (this.backwardNextPromise instanceof Promise && mode === 'backward') {
      await this.backwardNextPromise
      this.backwardNextPromise = undefined
    }

    if (this.isNextLoaded(mode)) {
      const next = mode === 'forward' ? get(this.forwardNextStore) : get(this.backwardNextStore)
      if (next !== undefined) {
        if (mode === 'forward') {
          this.forwardNextStore.set(undefined)
          this.chunksStore.set([...get(this.chunksStore), next])
          this.forwardNextPromise = this.loadNext('forward', next.from, limit)
        } else {
          this.backwardNextStore.set(undefined)
          this.chunksStore.set([next, ...get(this.chunksStore)])
          this.backwardNextPromise = this.loadNext('backward', next.to, limit)
        }
      }
    } else {
      await this.loadMore(mode, loadAfter, limit)
    }

    this.nextChunkAdding = false
  }

  private async loadMore (mode: LoadMode, loadAfter?: Timestamp, limit?: number): Promise<void> {
    if (get(this.isLoadingMoreStore) || loadAfter === undefined) {
      return
    }

    if (!this.canLoadMore(mode, loadAfter)) {
      return
    }

    this.isLoadingMoreStore.set(true)

    const isBackward = mode === 'backward'
    const isForward = mode === 'forward'

    const chunks = get(this.chunksStore)
    const metadata = get(this.metadataStore)

    if (isForward) {
      const index = this.getTailStartIndex(metadata, loadAfter)
      const tailAfter = metadata[index]?.createdOn

      if (tailAfter !== undefined) {
        const skipIds = chunks[chunks.length - 1]?.data.map(({ _id }) => _id) ?? []
        this.loadTail(tailAfter, { _id: { $nin: skipIds } })
        this.isLoadingMoreStore.set(false)
        return
      }
    }

    const chunk = await this.loadChunk(isBackward, loadAfter, limit)

    if (chunk !== undefined) {
      this.chunksStore.set(isBackward ? [chunk, ...chunks] : [...chunks, chunk])

      if (isBackward) {
        this.forwardNextPromise = this.loadNext('backward', chunk.to, limit)
      } else {
        this.forwardNextPromise = this.loadNext('forward', chunk.from, limit)
      }
    }

    this.isLoadingMoreStore.set(false)
  }

  private getStartPosition (selectedMsgId?: Ref<ActivityMessage>, firsNewMsgIndex?: number): number | undefined {
    const metadata = get(this.metadataStore)

    const selectedIndex =
      selectedMsgId !== undefined ? metadata.findIndex(({ _id }) => _id === selectedMsgId) : undefined

    if (selectedIndex !== undefined && selectedIndex >= 0) {
      return selectedIndex
    }

    return firsNewMsgIndex
  }

  private async getFirstNewMsgIndex (): Promise<number | undefined> {
    const metadata = get(this.metadataStore)

    if (metadata.length === 0) {
      return undefined
    }

    if (this.context === undefined) {
      return -1
    }

    const lastViewedTimestamp = this.context.lastViewedTimestamp
    const client = getClient()
    const firstNotification = await client.findOne(
      notification.class.InboxNotification,
      {
        _class: {
          $in: [notification.class.MentionInboxNotification, notification.class.ActivityInboxNotification]
        },
        space: this.context.space,
        docNotifyContext: this.context._id,
        isViewed: false
      },
      { sort: { createdOn: SortingOrder.Ascending } }
    )

    if (lastViewedTimestamp === undefined && firstNotification === undefined) {
      return -1
    }

    const me = getCurrentAccount()._id

    let newTimestamp = 0

    if (lastViewedTimestamp !== undefined && firstNotification !== undefined) {
      newTimestamp = Math.min(lastViewedTimestamp ?? 0, firstNotification?.createdOn ?? 0)
    } else {
      newTimestamp = lastViewedTimestamp ?? firstNotification?.createdOn ?? 0
    }

    return metadata.findIndex((message) => {
      if (message.createdBy === me) {
        return false
      }

      const createdOn = message.createdOn ?? 0

      return newTimestamp < createdOn
    })
  }

  private updatesDates (metadata: MessageMetadata[]): void {
    const dates: Timestamp[] = []

    for (const [index, data] of metadata.entries()) {
      const date = data.createdOn

      if (date === undefined) {
        continue
      }

      if (index === 0) {
        dates.push(date)
      }

      const nextDate = metadata[index + 1]?.createdOn

      if (nextDate === undefined) {
        continue
      }

      if (isOtherDay(date, nextDate)) {
        dates.push(nextDate)
      }
    }

    this.datesStore.set(dates)
  }

  private clearMessages (): void {
    this.tailStore.set([])
    this.chunksStore.set([])
    this.isInitialLoadedStore.set(false)
    this.tailQuery.unsubscribe()
    this.tailStart = undefined
    this.isTailLoaded.set(false)
    this.backwardNextPromise = undefined
    this.forwardNextPromise = undefined
    this.forwardNextStore.set(undefined)
    this.backwardNextStore.set(undefined)
    this.isBackwardLoading.set(false)
    this.isForwardLoading.set(false)
  }

  public async jumpToDate (date: Timestamp): Promise<void> {
    const msg = get(this.metadataStore).find(({ createdOn }) => createdOn === date)

    if (msg === undefined) {
      return
    }

    this.clearMessages()
    await this.loadInitialMessages(msg._id)
  }

  public jumpToMessage (message: MessageMetadata): boolean {
    const metadata = get(this.metadataStore).find(({ _id }) => _id === message._id)

    if (metadata === undefined) {
      return false
    }

    const isAlreadyLoaded = get(this.messagesStore).some(({ _id }) => _id === message._id)

    if (isAlreadyLoaded) {
      return false
    }

    this.clearMessages()
    void this.loadInitialMessages(message._id)

    return true
  }

  public jumpToEnd (ignoreNew = false): boolean {
    const last = get(this.metadataStore)[get(this.metadataStore).length - 1]

    if (last === undefined) {
      return false
    }

    const isAlreadyLoaded = get(this.messagesStore).some(({ _id }) => _id === last._id)

    if (isAlreadyLoaded) {
      return false
    }

    this.selectedMsgId = undefined
    this.clearMessages()
    void this.loadInitialMessages(this.selectedMsgId, false, ignoreNew)

    return true
  }
}

function mergeWithRefs (
  messages: ActivityMessage[],
  refs: ActivityReference[],
  from?: Timestamp,
  to?: Timestamp
): ActivityMessage[] {
  if (from === undefined) return messages
  if (refs.length === 0) return messages

  const refsFiltered = refs.filter(
    ({ createdOn }) => (createdOn ?? 0) >= from && (to === undefined || (createdOn ?? 0) <= to)
  )

  if (refsFiltered.length === 0) return messages

  return sortActivityMessages(messages.concat(refsFiltered))
}<|MERGE_RESOLUTION|>--- conflicted
+++ resolved
@@ -28,12 +28,7 @@
 import { derived, get, type Readable, writable } from 'svelte/store'
 import activity, { type ActivityMessage, type ActivityReference } from '@hcengineering/activity'
 import attachment from '@hcengineering/attachment'
-<<<<<<< HEAD
-import { combineActivityMessages } from '@hcengineering/activity-resources'
-=======
 import { combineActivityMessages, sortActivityMessages } from '@hcengineering/activity-resources'
-import { type ChatMessage } from '@hcengineering/chunter'
->>>>>>> 943c01bf
 import notification, { type DocNotifyContext } from '@hcengineering/notification'
 
 export type LoadMode = 'forward' | 'backward'
