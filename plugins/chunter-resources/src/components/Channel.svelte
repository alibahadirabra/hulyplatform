<!--
// Copyright © 2023 Hardcore Engineering Inc.
//
// Licensed under the Eclipse Public License, Version 2.0 (the "License");
// you may not use this file except in compliance with the License. You may
// obtain a copy of the License at https://www.eclipse.org/legal/epl-2.0
//
// Unless required by applicable law or agreed to in writing, software
// distributed under the License is distributed on an "AS IS" BASIS,
// WITHOUT WARRANTIES OR CONDITIONS OF ANY KIND, either express or implied.
//
// See the License for the specific language governing permissions and
// limitations under the License.
-->
<script lang="ts">
  import { Class, Doc, getCurrentAccount, Ref } from '@hcengineering/core'
  import notification, { DocNotifyContext } from '@hcengineering/notification'
  import activity, { ActivityMessage, ActivityMessagesFilter, WithReferences } from '@hcengineering/activity'
  import { getClient, isSpace } from '@hcengineering/presentation'
  import { getMessageFromLoc, messageInFocus } from '@hcengineering/activity-resources'
  import { location as locationStore } from '@hcengineering/ui'

  import chunter from '../plugin'
  import ChannelScrollView from './ChannelScrollView.svelte'
  import { ChannelDataProvider } from '../channelDataProvider'
  import { onDestroy } from 'svelte'

  export let object: Doc
  export let context: DocNotifyContext | undefined
  export let filters: Ref<ActivityMessagesFilter>[] = []
  export let isAsideOpened = false

  const client = getClient()
  const hierarchy = client.getHierarchy()

  let dataProvider: ChannelDataProvider | undefined
  let selectedMessageId: Ref<ActivityMessage> | undefined = undefined

  const unsubscribe = messageInFocus.subscribe((id) => {
    if (id !== undefined && id !== selectedMessageId) {
      selectedMessageId = id
    }

    messageInFocus.set(undefined)
  })

  const unsubscribeLocation = locationStore.subscribe((newLocation) => {
    const id = getMessageFromLoc(newLocation)
    selectedMessageId = id
    messageInFocus.set(id)
  })

  onDestroy(() => {
    unsubscribe()
    unsubscribeLocation()
    dataProvider?.destroy()
    dataProvider = undefined
  })

  let refsLoaded = false

  $: isDocChannel = !hierarchy.isDerived(object._class, chunter.class.ChunterSpace)
  $: collection = isDocChannel ? 'comments' : 'messages'

  $: void updateDataProvider(object._id, selectedMessageId)

  async function updateDataProvider (attachedTo: Ref<Doc>, selectedMessageId?: Ref<ActivityMessage>): Promise<void> {
    if (dataProvider === undefined) {
      // For now loading all messages for documents with activity. Need to correct handle aggregation with pagination.
      // Perhaps we should load all activity messages once, and keep loading in chunks only for ChatMessages then merge them correctly with activity messages
      const loadAll = isDocChannel
      const ctx =
        context ??
        (await client.findOne(notification.class.DocNotifyContext, {
          attachedTo: object._id,
          user: getCurrentAccount()._id
        }))
      const hasRefs = ((object as WithReferences<Doc>).references ?? 0) > 0
      refsLoaded = hasRefs
      const space = isSpace(object) ? object._id : object.space
<<<<<<< HEAD
      dataProvider = new ChannelDataProvider(
        ctx,
        space,
        attachedTo,
        activity.class.ActivityMessage,
        selectedMessageId,
        loadAll
      )
=======
      dataProvider = new ChannelDataProvider(ctx, space, attachedTo, _class, selectedMessageId, loadAll, hasRefs)
>>>>>>> 943c01bf
    }
  }

  $: if (dataProvider && !refsLoaded && ((object as WithReferences<Doc>).references ?? 0) > 0) {
    dataProvider.loadRefs()
    refsLoaded = true
  }
</script>

{#if dataProvider}
  <ChannelScrollView
    objectId={object._id}
    objectClass={object._class}
    {object}
    skipLabels={!isDocChannel}
    selectedFilters={filters}
    startFromBottom
    bind:selectedMessageId
    {collection}
    provider={dataProvider}
    {isAsideOpened}
    loadMoreAllowed={!isDocChannel}
  />
{/if}<|MERGE_RESOLUTION|>--- conflicted
+++ resolved
@@ -13,7 +13,7 @@
 // limitations under the License.
 -->
 <script lang="ts">
-  import { Class, Doc, getCurrentAccount, Ref } from '@hcengineering/core'
+  import { Doc, getCurrentAccount, Ref } from '@hcengineering/core'
   import notification, { DocNotifyContext } from '@hcengineering/notification'
   import activity, { ActivityMessage, ActivityMessagesFilter, WithReferences } from '@hcengineering/activity'
   import { getClient, isSpace } from '@hcengineering/presentation'
@@ -78,18 +78,15 @@
       const hasRefs = ((object as WithReferences<Doc>).references ?? 0) > 0
       refsLoaded = hasRefs
       const space = isSpace(object) ? object._id : object.space
-<<<<<<< HEAD
       dataProvider = new ChannelDataProvider(
         ctx,
         space,
         attachedTo,
         activity.class.ActivityMessage,
         selectedMessageId,
-        loadAll
+        loadAll,
+        hasRefs
       )
-=======
-      dataProvider = new ChannelDataProvider(ctx, space, attachedTo, _class, selectedMessageId, loadAll, hasRefs)
->>>>>>> 943c01bf
     }
   }
 
