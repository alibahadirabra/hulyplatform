--- conflicted
+++ resolved
@@ -14,17 +14,10 @@
 -->
 <script lang="ts">
   import { AttachmentRefInput } from '@anticrm/attachment-resources'
-<<<<<<< HEAD
   import { ChunterMessage, Message } from '@anticrm/chunter'
   import { generateId, getCurrentAccount, Ref, Space, TxFactory } from '@anticrm/core'
   import { NotificationClientImpl } from '@anticrm/notification-resources'
   import { createQuery, getClient } from '@anticrm/presentation'
-=======
-  import { Message } from '@anticrm/chunter'
-  import { generateId, getCurrentAccount, Ref, Space, TxFactory } from '@anticrm/core'
-  import { NotificationClientImpl } from '@anticrm/notification-resources'
-  import { getClient } from '@anticrm/presentation'
->>>>>>> e205f313
   import { getCurrentLocation, navigate } from '@anticrm/ui'
   import { createBacklinks } from '../backlinks'
   import chunter from '../plugin'
@@ -71,7 +64,6 @@
     loc.path[3] = _id
     navigate(loc)
   }
-<<<<<<< HEAD
 
   const pinnedQuery = createQuery()
   let pinnedIds: Ref<ChunterMessage>[] = []
@@ -86,17 +78,13 @@
 </script>
 
 <PinnedMessages {pinnedIds} />
-<Channel {space} on:openThread={(e) => {openThread(e.detail)}} {pinnedIds} />
-=======
-</script>
-
 <Channel
   {space}
   on:openThread={(e) => {
     openThread(e.detail)
   }}
+  {pinnedIds}
 />
->>>>>>> e205f313
 <div class="reference">
   <AttachmentRefInput {space} {_class} objectId={_id} on:message={onMessage} />
 </div>
