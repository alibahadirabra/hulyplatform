<!--
// Copyright © 2023 Hardcore Engineering Inc.
//
// Licensed under the Eclipse Public License, Version 2.0 (the "License");
// you may not use this file except in compliance with the License. You may
// obtain a copy of the License at https://www.eclipse.org/legal/epl-2.0
//
// Unless required by applicable law or agreed to in writing, software
// distributed under the License is distributed on an "AS IS" BASIS,
// WITHOUT WARRANTIES OR CONDITIONS OF ANY KIND, either express or implied.
//
// See the License for the specific language governing permissions and
// limitations under the License.
-->
<script lang="ts">
  import { Ref, Doc } from '@hcengineering/core'
  import { defineSeparators, location as locationStore, panelSeparators, Separator } from '@hcengineering/ui'
  import { DocNotifyContext } from '@hcengineering/notification'
  import activity, { ActivityMessagesFilter } from '@hcengineering/activity'
  import { getClient } from '@hcengineering/presentation'

  import Channel from './Channel.svelte'
  import PinnedMessages from './PinnedMessages.svelte'
  import ChannelHeader from './ChannelHeader.svelte'
  import DocChatPanel from './chat/DocChatPanel.svelte'
  import chunter from '../plugin'

  export let context: DocNotifyContext
  export let object: Doc
  export let filterId: Ref<ActivityMessagesFilter> = activity.ids.AllFilter
  export let allowClose = false
  export let embedded = false

<<<<<<< HEAD
  function openThread (_id: Ref<ChatMessage>) {
    const loc = getLocation()
    loc.path[4] = _id
    loc.query = { ...loc.query, thread: _id }
    navigate(loc)
  }
=======
  const client = getClient()
  const hierarchy = client.getHierarchy()

  let isThreadOpened = false

  $: isDocChat = !hierarchy.isDerived(object._class, chunter.class.ChunterSpace)
  $: asideShown = !embedded && isDocChat && !isThreadOpened

  locationStore.subscribe((newLocation) => {
    isThreadOpened = newLocation.path[4] != null
  })

  defineSeparators('aside', panelSeparators)
>>>>>>> 04b31033
</script>

<div class="popupPanel panel" class:embedded>
  <ChannelHeader {object} {allowClose} on:close />
  <div class="popupPanel-body" class:asideShown>
    <div class="popupPanel-body__main">
      <PinnedMessages {context} />
      <Channel {context} {object} {filterId} />
    </div>

    {#if asideShown}
      <Separator name="aside" float={false} index={0} />
      <div class="popupPanel-body__aside" class:float={false} class:shown={asideShown}>
        <Separator name="aside" float index={0} />
        <div class="antiPanel-wrap__content">
          <DocChatPanel {object} {filterId} />
        </div>
      </div>
    {/if}
  </div>
</div><|MERGE_RESOLUTION|>--- conflicted
+++ resolved
@@ -31,14 +31,6 @@
   export let allowClose = false
   export let embedded = false
 
-<<<<<<< HEAD
-  function openThread (_id: Ref<ChatMessage>) {
-    const loc = getLocation()
-    loc.path[4] = _id
-    loc.query = { ...loc.query, thread: _id }
-    navigate(loc)
-  }
-=======
   const client = getClient()
   const hierarchy = client.getHierarchy()
 
@@ -52,7 +44,6 @@
   })
 
   defineSeparators('aside', panelSeparators)
->>>>>>> 04b31033
 </script>
 
 <div class="popupPanel panel" class:embedded>
