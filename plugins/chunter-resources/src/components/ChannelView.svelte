--- conflicted
+++ resolved
@@ -16,12 +16,7 @@
   import attachment, { Attachment } from '@anticrm/attachment'
   import { AttachmentRefInput } from '@anticrm/attachment-resources'
   import { ChunterMessage, Message, ChunterSpace } from '@anticrm/chunter'
-<<<<<<< HEAD
-  import { createBacklinks, generateId, getCurrentAccount, Ref, Space, TxFactory } from '@anticrm/core'
-  import { NotificationClientImpl } from '@anticrm/notification-resources'
-=======
-  import { generateId, getCurrentAccount, Ref, Space } from '@anticrm/core'
->>>>>>> e6a69e00
+  import { createBacklinks, generateId, getCurrentAccount, Ref, Space } from '@anticrm/core'
   import notification from '@anticrm/notification'
   import { createQuery, getClient } from '@anticrm/presentation'
   import { getCurrentLocation, navigate } from '@anticrm/ui'
