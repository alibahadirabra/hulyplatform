<!--
//
// Copyright © 2022 Hardcore Engineering Inc.
//
// Licensed under the Eclipse Public License, Version 2.0 (the "License");
// you may not use this file except in compliance with the License. You may
// obtain a copy of the License at https://www.eclipse.org/legal/epl-2.0
//
// Unless required by applicable law or agreed to in writing, software
// distributed under the License is distributed on an "AS IS" BASIS,
// WITHOUT WARRANTIES OR CONDITIONS OF ANY KIND, either express or implied.
//
// See the License for the specific language governing permissions and
// limitations under the License.
-->
<script lang="ts">
  import { ChunterSpace } from '@anticrm/chunter'
  import { EmployeeAccount } from '@anticrm/contact'
  import type { Class, Ref } from '@anticrm/core'
  import { createQuery, getClient, Members } from '@anticrm/presentation'
  import { Icon, Label, Scroller, showPopup, Panel } from '@anticrm/ui'
  import { createEventDispatcher } from 'svelte'

  import chunter from '../plugin'
  import AddMembersPopup from './AddMembersPopup.svelte'
  import EditChannelDescriptionTab from './EditChannelDescriptionTab.svelte'
  import EditChannelSettingsTab from './EditChannelSettingsTab.svelte'
  import Lock from './icons/Lock.svelte'

  export let _id: Ref<ChunterSpace>
  export let _class: Ref<Class<ChunterSpace>>

  let channel: ChunterSpace

  const dispatch = createEventDispatcher()

  const client = getClient()
  $: clazz = client.getHierarchy().getClass(_class)

  const query = createQuery()
  $: query.query(chunter.class.ChunterSpace, { _id }, (result) => {
    channel = result[0]
  })

  function openAddMembersPopup () {
    showPopup(
      AddMembersPopup,
      { channel },
      undefined,
      () => {},
      async (membersIds: Ref<EmployeeAccount>[]) => {
        if (membersIds) {
          membersIds
            .filter((m: Ref<EmployeeAccount>) => !channel.members.includes(m))
            .forEach(async (m) => {
              await client.update(channel, { $push: { members: m } })
            })
        }
      }
    )
  }
</script>

<Panel
  isHeader={false}
  isAside={_class === chunter.class.Channel}
  on:close={() => {
    dispatch('close')
  }}
>
  <svelte:fragment slot="title">
    {#if clazz && channel}
      <div class="antiTitle icon-wrapper">
        <div class="wrapped-icon">
          {#if clazz.icon}<Icon icon={channel.private ? Lock : clazz.icon} size={'medium'} />{/if}
        </div>
        <div class="title-wrapper">
          <span class="wrapped-title"
            ><span class="trans-title content-color"><Label label={clazz.label} />›</span> {channel.name}</span
          >
          <span class="wrapped-subtitle">{channel.description}</span>
        </div>
      </div>
    {/if}
  </svelte:fragment>

  <svelte:fragment slot="aside">
    {#if _class === chunter.class.Channel}
      <div class="flex-col-center">
        <span class="fs-title text-xl overflow-label mt-4 mb-2"><Label label={chunter.string.Settings} /></span>
        <EditChannelSettingsTab {channel} on:close />
      </div>
<<<<<<< HEAD
    {/each}
    <div class="ac-tabs__empty" />
  </div>
  {#if channel}
    {#if selectedTabIndex === 0}
      <Scroller padding>
        <EditChannelDescriptionTab {channel} on:close />
      </Scroller>
    {:else if selectedTabIndex === 1}
      <Members
        space={channel}
        withAddButton={true}
        withInviteWorkspaceButton={true}
        on:addMembers={openAddMembersPopup}
      />
    {:else if selectedTabIndex === 2}
      <EditChannelSettingsTab {channel} on:close />
=======
>>>>>>> d9de0f24
    {/if}
  </svelte:fragment>

  <Scroller>
    <div class="popupPanel-body__main-content py-10 h-full clear-mins">
      {#if channel}
        <div class="flex-col flex-no-shrink">
          <span class="fs-title text-xl overflow-label mb-2 flex-no-shrink">
            <Label label={chunter.string.About} />
          </span>
          <EditChannelDescriptionTab {channel} on:close />
        </div>
        <div class="flex-col mt-10 flex-no-shrink">
          <span class="fs-title text-xl overflow-label mb-2 flex-no-shrink">
            <Label label={chunter.string.Members} />
          </span>
          <Members space={channel} withAddButton={true} on:addMembers={openAddMembersPopup} />
        </div>
      {/if}
    </div>
  </Scroller>
</Panel><|MERGE_RESOLUTION|>--- conflicted
+++ resolved
@@ -90,26 +90,6 @@
         <span class="fs-title text-xl overflow-label mt-4 mb-2"><Label label={chunter.string.Settings} /></span>
         <EditChannelSettingsTab {channel} on:close />
       </div>
-<<<<<<< HEAD
-    {/each}
-    <div class="ac-tabs__empty" />
-  </div>
-  {#if channel}
-    {#if selectedTabIndex === 0}
-      <Scroller padding>
-        <EditChannelDescriptionTab {channel} on:close />
-      </Scroller>
-    {:else if selectedTabIndex === 1}
-      <Members
-        space={channel}
-        withAddButton={true}
-        withInviteWorkspaceButton={true}
-        on:addMembers={openAddMembersPopup}
-      />
-    {:else if selectedTabIndex === 2}
-      <EditChannelSettingsTab {channel} on:close />
-=======
->>>>>>> d9de0f24
     {/if}
   </svelte:fragment>
 
@@ -126,7 +106,12 @@
           <span class="fs-title text-xl overflow-label mb-2 flex-no-shrink">
             <Label label={chunter.string.Members} />
           </span>
-          <Members space={channel} withAddButton={true} on:addMembers={openAddMembersPopup} />
+          <Members
+            space={channel}
+            withAddButton={true}
+            withInviteWorkspaceButton={true}
+            on:addMembers={openAddMembersPopup}
+          />
         </div>
       {/if}
     </div>
