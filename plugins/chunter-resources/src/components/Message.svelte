<!--
// Copyright © 2020 Anticrm Platform Contributors.
//
// Licensed under the Eclipse Public License, Version 2.0 (the "License");
// you may not use this file except in compliance with the License. You may
// obtain a copy of the License at https://www.eclipse.org/legal/epl-2.0
//
// Unless required by applicable law or agreed to in writing, software
// distributed under the License is distributed on an "AS IS" BASIS,
// WITHOUT WARRANTIES OR CONDITIONS OF ANY KIND, either express or implied.
//
// See the License for the specific language governing permissions and
// limitations under the License.
-->
<script lang="ts">
  import { Attachment } from '@anticrm/attachment'
  import { AttachmentList } from '@anticrm/attachment-resources'
  import type { Message } from '@anticrm/chunter'
  import { Employee, EmployeeAccount, formatName } from '@anticrm/contact'
  import { Ref, WithLookup, getCurrentAccount } from '@anticrm/core'
  import { NotificationClientImpl } from '@anticrm/notification-resources'
  import { getResource } from '@anticrm/platform'
  import { Avatar, createQuery, getClient, MessageViewer } from '@anticrm/presentation'
  import { ActionIcon, IconMoreH, Menu, showPopup } from '@anticrm/ui'
  import { Action } from '@anticrm/view'
  import { getActions } from '@anticrm/view-resources'
  import { createEventDispatcher } from 'svelte'
  import chunter from '../plugin'
  import { getTime } from '../utils'
  // import Share from './icons/Share.svelte'
  import Bookmark from './icons/Bookmark.svelte'
  import Emoji from './icons/Emoji.svelte'
  import Thread from './icons/Thread.svelte'
  import Reactions from './Reactions.svelte'
  import Replies from './Replies.svelte'

  export let message: WithLookup<Message>
  export let employees: Map<Ref<Employee>, Employee>
  export let thread: boolean = false
  export let isPinned: boolean = false

  $: employee = getEmployee(message)
  $: attachments = (message.$lookup?.attachments ?? []) as Attachment[]

  const client = getClient()
  const dispatch = createEventDispatcher()

  const reactions: boolean = false

  const notificationClient = NotificationClientImpl.getClient()
  const lastViews = notificationClient.getLastViews()
  $: subscribed = ($lastViews.get(message._id) ?? -1) > -1
  $: subscribeAction = subscribed
    ? ({
        label: chunter.string.TurnOffReplies,
        action: chunter.actionImpl.UnsubscribeMessage
      } as Action)
    : ({
        label: chunter.string.GetNewReplies,
        action: chunter.actionImpl.SubscribeMessage
      } as Action)

<<<<<<< HEAD
  $: pinActions = isPinned
    ? ({
        label: chunter.string.UnpinMessage,
        action: chunter.actionImpl.UnpinMessage
      } as Action)
    : ({
        label: chunter.string.PinMessage,
        action: chunter.actionImpl.PinMessage
      } as Action)
=======
  const deleteAction = {
    label: chunter.string.DeleteMessage,
    action: async () => await client.remove(message)
  }
>>>>>>> e205f313

  const showMenu = async (ev: Event): Promise<void> => {
    const actions = await getActions(client, message, chunter.class.Message)
    actions.push(subscribeAction)
    actions.push(pinActions)

    showPopup(
      Menu,
      {
        actions: [
          ...actions.map((a) => ({
            label: a.label,
            icon: a.icon,
            action: async () => {
              const impl = await getResource(a.action)
              await impl(message)
            }
          })),
          ...(getCurrentAccount()._id === message.createBy ? [deleteAction] : [])
        ]
      },
      ev.target as HTMLElement
    )
  }

  function getEmployee (message: WithLookup<Message>): Employee | undefined {
    const employee = (message.$lookup?.createBy as EmployeeAccount).employee
    if (employee !== undefined) {
      return employees.get(employee)
    }
  }

  function openThread () {
    dispatch('openThread', message._id)
  }
</script>

<div class="container">
  <div class="avatar"><Avatar size={'medium'} avatar={employee?.avatar} /></div>
  <div class="message">
    <div class="header">
      {#if employee}{formatName(employee.name)}{/if}
      <span>{getTime(message.createOn)}</span>
    </div>
    <div class="text"><MessageViewer message={message.content} /></div>
    {#if message.attachments}<div class="attachments"><AttachmentList {attachments} /></div>{/if}
    {#if reactions || message.replies}
      <div class="footer flex-col">
        <div>
          {#if reactions}<Reactions />{/if}
        </div>
        {#if !thread}
          <div>
            {#if message.replies?.length}<Replies
                replies={message.replies}
                lastReply={message.lastReply}
                on:click={openThread}
              />{/if}
          </div>
        {/if}
      </div>
    {/if}
  </div>
  <div class="buttons">
    <div class="tool">
      <ActionIcon
        icon={IconMoreH}
        size={'medium'}
        action={(e) => {
          showMenu(e)
        }}
      />
    </div>
    {#if !thread}
      <div class="tool"><ActionIcon icon={Thread} size={'medium'} action={openThread} /></div>
    {/if}
    <div class="tool"><ActionIcon icon={Bookmark} size={'medium'} /></div>
    <!-- <div class="tool"><ActionIcon icon={Share} size={'medium'}/></div> -->
    <div class="tool"><ActionIcon icon={Emoji} size={'medium'} /></div>
  </div>
</div>

<style lang="scss">
  .container {
    position: relative;
    display: flex;
    margin-bottom: 2rem;
    z-index: 1;

    .avatar {
      min-width: 2.25rem;
    }

    .message {
      display: flex;
      flex-direction: column;
      width: 100%;
      margin-left: 1rem;

      .header {
        font-weight: 500;
        font-size: 1rem;
        line-height: 150%;
        color: var(--theme-caption-color);
        margin-bottom: 0.25rem;

        span {
          margin-left: 0.5rem;
          font-weight: 400;
          font-size: 0.875rem;
          line-height: 1.125rem;
          opacity: 0.4;
        }
      }
      .text {
        line-height: 150%;
      }
      .attachments {
        margin-top: 1rem;
      }
      .footer {
        align-items: flex-start;
        margin-top: 0.5rem;
        user-select: none;

        div + div {
          margin-top: 0.5rem;
        }
      }
    }

    .buttons {
      position: absolute;
      visibility: hidden;
      top: -0.5rem;
      right: -0.5rem;
      display: flex;
      flex-direction: row-reverse;
      user-select: none;

      .tool + .tool {
        margin-right: 0.5rem;
      }
    }

    &:hover > .buttons {
      visibility: visible;
    }
    &:hover::before {
      content: '';
    }

    &::before {
      position: absolute;
      top: -1.25rem;
      left: -1.25rem;
      width: calc(100% + 2.5rem);
      height: calc(100% + 2.5rem);
      background-color: var(--theme-button-bg-enabled);
      border: 1px solid var(--theme-bg-accent-color);
      border-radius: 0.75rem;
      z-index: -1;
    }
  }
</style><|MERGE_RESOLUTION|>--- conflicted
+++ resolved
@@ -60,7 +60,6 @@
         action: chunter.actionImpl.SubscribeMessage
       } as Action)
 
-<<<<<<< HEAD
   $: pinActions = isPinned
     ? ({
         label: chunter.string.UnpinMessage,
@@ -70,12 +69,11 @@
         label: chunter.string.PinMessage,
         action: chunter.actionImpl.PinMessage
       } as Action)
-=======
+
   const deleteAction = {
     label: chunter.string.DeleteMessage,
     action: async () => await client.remove(message)
   }
->>>>>>> e205f313
 
   const showMenu = async (ev: Event): Promise<void> => {
     const actions = await getActions(client, message, chunter.class.Message)
