//
// Copyright © 2020 Anticrm Platform Contributors.
//
// Licensed under the Eclipse Public License, Version 2.0 (the "License");
// you may not use this file except in compliance with the License. You may
// obtain a copy of the License at https://www.eclipse.org/legal/epl-2.0
//
// Unless required by applicable law or agreed to in writing, software
// distributed under the License is distributed on an "AS IS" BASIS,
// WITHOUT WARRANTIES OR CONDITIONS OF ANY KIND, either express or implied.
//
// See the License for the specific language governing permissions and
// limitations under the License.
//

import chunter, { chunterId } from '@anticrm/chunter'
import { Doc } from '@anticrm/core'
import type { IntlString, Resource } from '@anticrm/platform'
import { mergeIds } from '@anticrm/platform'
import type { AnyComponent } from '@anticrm/ui'

export default mergeIds(chunterId, chunter, {
  component: {
    CreateChannel: '' as AnyComponent,
    ChannelHeader: '' as AnyComponent,
    ChannelView: '' as AnyComponent,
    EditChannel: '' as AnyComponent
  },
  actionImpl: {
    SubscribeMessage: '' as Resource<(object: Doc) => Promise<void>>,
    SubscribeComment: '' as Resource<(object: Doc) => Promise<void>>,
    UnsubscribeMessage: '' as Resource<(object: Doc) => Promise<void>>,
    UnsubscribeComment: '' as Resource<(object: Doc) => Promise<void>>,
    PinMessage: '' as Resource<(object: Doc) => Promise<void>>,
    UnpinMessage: '' as Resource<(object: Doc) => Promise<void>>
  },
  string: {
    Channel: '' as IntlString,
    Channels: '' as IntlString,
    CreateChannel: '' as IntlString,
    ChannelName: '' as IntlString,
    ChannelNamePlaceholder: '' as IntlString,
    ChannelDescription: '' as IntlString,
    MakePrivate: '' as IntlString,
    MakePrivateDescription: '' as IntlString,
    Members: '' as IntlString,
    In: '' as IntlString,
    Replies: '' as IntlString,
    Topic: '' as IntlString,
    Thread: '' as IntlString,
    RepliesCount: '' as IntlString,
    LastReply: '' as IntlString,
    New: '' as IntlString,
    GetNewReplies: '' as IntlString,
    TurnOffReplies: '' as IntlString,
<<<<<<< HEAD
    PinMessage: '' as IntlString,
    UnpinMessage: '' as IntlString
=======
    DeleteMessage: '' as IntlString
>>>>>>> e205f313
  }
})<|MERGE_RESOLUTION|>--- conflicted
+++ resolved
@@ -53,11 +53,8 @@
     New: '' as IntlString,
     GetNewReplies: '' as IntlString,
     TurnOffReplies: '' as IntlString,
-<<<<<<< HEAD
     PinMessage: '' as IntlString,
-    UnpinMessage: '' as IntlString
-=======
+    UnpinMessage: '' as IntlString,
     DeleteMessage: '' as IntlString
->>>>>>> e205f313
   }
 })