--- conflicted
+++ resolved
@@ -79,11 +79,8 @@
     RemoveFromSaved: '' as IntlString,
     EmptySavedHeader: '' as IntlString,
     EmptySavedText: '' as IntlString,
-<<<<<<< HEAD
-    SharedBy: '' as IntlString
-=======
+    SharedBy: '' as IntlString,
     LeaveChannel: '' as IntlString,
     ChannelBrowser: '' as IntlString
->>>>>>> 94ac94c1
   }
 })