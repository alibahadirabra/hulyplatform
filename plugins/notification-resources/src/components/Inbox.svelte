<!--
// Copyright © 2023 Hardcore Engineering Inc.
//
// Licensed under the Eclipse Public License, Version 2.0 (the "License");
// you may not use this file except in compliance with the License. You may
// obtain a copy of the License at https://www.eclipse.org/legal/epl-2.0
//
// Unless required by applicable law or agreed to in writing, software
// distributed under the License is distributed on an "AS IS" BASIS,
// WITHOUT WARRANTIES OR CONDITIONS OF ANY KIND, either express or implied.
//
// See the License for the specific language governing permissions and
// limitations under the License.
-->
<script lang="ts">
  import { deepEqual } from 'fast-equals'
  import chunter from '@hcengineering/chunter'
<<<<<<< HEAD
  import { EmployeeAccount } from '@hcengineering/contact'
  import core, { Class, Doc, Ref, getCurrentAccount } from '@hcengineering/core'
=======
  import { PersonAccount } from '@hcengineering/contact'
  import { Class, Doc, Ref } from '@hcengineering/core'
>>>>>>> 07cc690d
  import { DocUpdates } from '@hcengineering/notification'
  import { getClient } from '@hcengineering/presentation'
  import { AnyComponent, Component, Tabs, getLocation, navigate } from '@hcengineering/ui'
  import view from '@hcengineering/view'

  import notification from '../plugin'
  import Activity from './Activity.svelte'
  import Filter from './Filter.svelte'
  import People from './People.svelte'

  export let visibileNav: boolean
  let filter: 'all' | 'read' | 'unread' = 'all'

  const client = getClient()
  const hierarchy = client.getHierarchy()

  $: tabs = [
    {
      label: notification.string.Activity,
      props: { filter, _id },
      component: Activity
    },
    {
      label: notification.string.People,
      props: { filter, _id },
      component: People
    }
  ]

  let component: AnyComponent | undefined
  let _id: Ref<Doc> | undefined
  let _class: Ref<Class<Doc>> | undefined
  let selectedEmployee: Ref<PersonAccount> | undefined = undefined
  let prevValue: DocUpdates | undefined = undefined

  async function select (value: DocUpdates | undefined) {
    if (!value) {
      component = undefined
      _id = undefined
      _class = undefined
      return
    }
    if (prevValue !== undefined) {
      if (prevValue.txes.some((p) => p.isNew)) {
        prevValue.txes.forEach((p) => (p.isNew = false))
        const txes = prevValue.txes
        await client.update(prevValue, { txes })
      }
    }
    const targetClass = hierarchy.getClass(value.attachedToClass)
    const panelComponent = hierarchy.as(targetClass, view.mixin.ObjectPanel)
    component = panelComponent.component ?? view.component.EditDoc
    _id = value.attachedTo
    _class = value.attachedToClass
    prevValue = value
  }

  async function openDM (value?: Ref<EmployeeAccount>) {
    if (value) {
      const dmId = await getDirectMessage(value as Ref<EmployeeAccount>)
      const targetClass = hierarchy.getClass(chunter.class.DirectMessage)
      const panelComponent = hierarchy.as(targetClass, view.mixin.ObjectPanel)
      component = panelComponent.component ?? view.component.EditDoc
      _id = dmId
      _class = chunter.class.DirectMessage
    }
  }

  const myAccId = getCurrentAccount()._id

  async function getDirectMessage (employeeAccount: Ref<EmployeeAccount>) {
    const accIds = [myAccId, employeeAccount].sort()
    const existingDms = await client.findAll(chunter.class.DirectMessage, {})

    for (const dm of existingDms) {
      if (deepEqual(dm.members.sort(), accIds)) {
        return dm._id
      }
    }

    const dmId = await client.createDoc(chunter.class.DirectMessage, core.space.Space, {
      name: '',
      description: '',
      private: true,
      archived: false,
      members: accIds
    })

    return dmId
  }

  let selectedTab = 0
</script>

<div class="flex-row-top h-full">
  {#if visibileNav}
    <div class="antiPanel-component header border-right aside min-w-100 flex-no-shrink">
      <Tabs
        bind:selected={selectedTab}
        model={tabs}
        on:change={(e) => select(e.detail)}
        on:open={(e) => {
          selectedEmployee = e.detail
          openDM(selectedEmployee)
        }}
        padding={'0 1.75rem'}
        size="small"
      >
        <svelte:fragment slot="rightButtons">
          <Filter bind:filter />
        </svelte:fragment>
      </Tabs>
    </div>
  {/if}
  <div class="antiPanel-component filled w-full">
    {#if component && _id && _class}
      <Component is={component} props={{ _id, _class }} on:close={() => select(undefined)} />
    {/if}
  </div>
</div><|MERGE_RESOLUTION|>--- conflicted
+++ resolved
@@ -15,13 +15,8 @@
 <script lang="ts">
   import { deepEqual } from 'fast-equals'
   import chunter from '@hcengineering/chunter'
-<<<<<<< HEAD
-  import { EmployeeAccount } from '@hcengineering/contact'
+  import { PersonAccount } from '@hcengineering/contact'
   import core, { Class, Doc, Ref, getCurrentAccount } from '@hcengineering/core'
-=======
-  import { PersonAccount } from '@hcengineering/contact'
-  import { Class, Doc, Ref } from '@hcengineering/core'
->>>>>>> 07cc690d
   import { DocUpdates } from '@hcengineering/notification'
   import { getClient } from '@hcengineering/presentation'
   import { AnyComponent, Component, Tabs, getLocation, navigate } from '@hcengineering/ui'
@@ -79,9 +74,9 @@
     prevValue = value
   }
 
-  async function openDM (value?: Ref<EmployeeAccount>) {
+  async function openDM (value?: Ref<PersonAccount>) {
     if (value) {
-      const dmId = await getDirectMessage(value as Ref<EmployeeAccount>)
+      const dmId = await getDirectMessage(value as Ref<PersonAccount>)
       const targetClass = hierarchy.getClass(chunter.class.DirectMessage)
       const panelComponent = hierarchy.as(targetClass, view.mixin.ObjectPanel)
       component = panelComponent.component ?? view.component.EditDoc
@@ -92,7 +87,7 @@
 
   const myAccId = getCurrentAccount()._id
 
-  async function getDirectMessage (employeeAccount: Ref<EmployeeAccount>) {
+  async function getDirectMessage (employeeAccount: Ref<PersonAccount>) {
     const accIds = [myAccId, employeeAccount].sort()
     const existingDms = await client.findAll(chunter.class.DirectMessage, {})
 
