--- conflicted
+++ resolved
@@ -16,25 +16,12 @@
   import { createEventDispatcher } from 'svelte'
   import { TxViewlet } from '@hcengineering/activity'
   import { ActivityKey } from '@hcengineering/activity-resources'
-<<<<<<< HEAD
-  import { EmployeeAccount, getName } from '@hcengineering/contact'
-  import { Avatar, employeeByIdStore } from '@hcengineering/contact-resources'
+  import { PersonAccount, getName } from '@hcengineering/contact'
+  import { Avatar, personByIdStore } from '@hcengineering/contact-resources'
   import core from '@hcengineering/core'
   import { DocUpdates } from '@hcengineering/notification'
   import { ActionIcon, Label } from '@hcengineering/ui'
 
-=======
-  import { PersonAccount, getName } from '@hcengineering/contact'
-  import { Avatar, personByIdStore } from '@hcengineering/contact-resources'
-  import core, { Doc, TxCUD, TxProcessor } from '@hcengineering/core'
-  import notification, { DocUpdates } from '@hcengineering/notification'
-  import { getResource } from '@hcengineering/platform'
-  import { createQuery, getClient } from '@hcengineering/presentation'
-  import { ActionIcon, AnySvelteComponent, Label, TimeSince } from '@hcengineering/ui'
-  import view from '@hcengineering/view'
-  import { createEventDispatcher } from 'svelte'
-  import TxView from './TxView.svelte'
->>>>>>> 07cc690d
   import ArrowRight from './icons/ArrowRight.svelte'
 
   export let value: PersonAccount
@@ -42,13 +29,7 @@
   export let viewlets: Map<ActivityKey, TxViewlet>
   export let selected: boolean
 
-<<<<<<< HEAD
-  $: employee = $employeeByIdStore.get(value.employee)
-=======
-  $: firstItem = items[0]
-
   $: employee = $personByIdStore.get(value.person)
->>>>>>> 07cc690d
 
   $: newTxes = items.reduce((acc, cur) => acc + cur.txes.filter((p) => p.isNew && p.modifiedBy === value._id).length, 0) // items.length
   const dispatch = createEventDispatcher()
@@ -58,7 +39,6 @@
   $: if (selected && div !== undefined) div.focus()
 </script>
 
-<<<<<<< HEAD
 <div
   class="inbox-activity__container"
   on:keydown
@@ -80,53 +60,6 @@
       {#if newTxes > 0}
         <div class="counter people">
           {newTxes}
-=======
-{#if doc}
-  <div
-    class="inbox-activity__container"
-    on:keydown
-    class:selected
-    tabindex="-1"
-    bind:this={div}
-    on:click={() => dispatch('open', value._id)}
-  >
-    {#if newTxes > 0 && !selected}<div class="notify people" />{/if}
-    <!-- svelte-ignore a11y-click-events-have-key-events -->
-    <div class="inbox-activity__content shrink flex-grow clear-mins" class:read={newTxes === 0}>
-      <div class="flex-row-center gap-2">
-        <Avatar avatar={employee?.avatar} size="small" />
-        {#if employee}
-          <span class="font-medium">{getName(client.getHierarchy(), employee)}</span>
-        {:else}
-          <span class="font-medium"><Label label={core.string.System} /></span>
-        {/if}
-        {#if newTxes > 0}
-          <div class="counter people">
-            {newTxes}
-          </div>
-        {/if}
-        <div class="arrow">
-          <ActionIcon
-            icon={ArrowRight}
-            size="medium"
-            action={() => {
-              dispatch('open', value._id)
-            }}
-          />
-        </div>
-      </div>
-      <div class="clear-mins flex-no-shrink mt-4">
-        {#if presenter}
-          <svelte:component this={presenter} value={doc} inline />
-        {/if}
-      </div>
-      <div class="flex-between flex-baseline mt-3">
-        {#if tx && firstItem}
-          <TxView {tx} {viewlets} objectId={firstItem.attachedTo} />
-        {/if}
-        <div class="time">
-          <TimeSince value={tx?.modifiedOn} />
->>>>>>> 07cc690d
         </div>
       {/if}
       <div class="arrow">
