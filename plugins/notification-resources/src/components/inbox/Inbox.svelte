--- conflicted
+++ resolved
@@ -13,22 +13,18 @@
 // limitations under the License.
 -->
 <script lang="ts">
-<<<<<<< HEAD
-=======
-  import notification, {
+  import {
     ActivityInboxNotification,
     DocNotifyContext,
-    InboxNotification,
-    decodeObjectURI
+    InboxNotification
   } from '@hcengineering/notification'
-  import { ActionContext, getClient } from '@hcengineering/presentation'
+  import { ActionContext, createQuery, getClient } from '@hcengineering/presentation'
   import view from '@hcengineering/view'
   import {
     AnyComponent,
-    ButtonWithDropdown,
     Component,
     defineSeparators,
-    IconDropdown,
+    Loading,
     Label,
     location as locationStore,
     Location,
@@ -38,21 +34,17 @@
     TabList
   } from '@hcengineering/ui'
   import chunter, { ThreadMessage } from '@hcengineering/chunter'
-  import { IdMap, Ref } from '@hcengineering/core'
->>>>>>> 577c948d
   import activity, { ActivityMessage } from '@hcengineering/activity'
   import { isActivityMessageClass, isReactionMessage } from '@hcengineering/activity-resources'
   import { get } from 'svelte/store'
   import { translate } from '@hcengineering/platform'
+  import { groupByArray, IdMap, Ref, SortingOrder } from '@hcengineering/core'
 
   import { InboxNotificationsClientImpl } from '../../inboxNotificationsClient'
   import SettingsButton from './SettingsButton.svelte'
   import {
-<<<<<<< HEAD
     decodeObjectURI,
-=======
     archiveAll,
->>>>>>> 577c948d
     getDisplayInboxData,
     isMentionNotification,
     openInboxDoc,
@@ -60,25 +52,6 @@
   } from '../../utils'
   import { InboxData, InboxNotificationsFilter } from '../../types'
   import InboxGroupedListView from './InboxGroupedListView.svelte'
-  import { ActionContext, createQuery, getClient } from '@hcengineering/presentation'
-  import view from '@hcengineering/view'
-  import {
-    AnyComponent,
-    Component,
-    defineSeparators,
-    Label,
-    Scroller,
-    Separator,
-    TabItem,
-    TabList,
-    location as locationStore,
-    Location,
-    Loading
-  } from '@hcengineering/ui'
-  import { ActivityInboxNotification, DocNotifyContext, InboxNotification } from '@hcengineering/notification'
-  import { groupByArray, IdMap, Lookup, Ref, SortingOrder } from '@hcengineering/core'
-  import chunter, { ThreadMessage } from '@hcengineering/chunter'
-
   import notification from '../../plugin'
   import InboxMenuButton from './InboxMenuButton.svelte'
 
