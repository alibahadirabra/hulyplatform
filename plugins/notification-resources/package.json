--- conflicted
+++ resolved
@@ -43,12 +43,8 @@
     "@hcengineering/contact": "^0.6.19",
     "@hcengineering/contact-resources": "^0.6.0",
     "@hcengineering/attachment": "^0.6.8",
-<<<<<<< HEAD
     "@hcengineering/attachment-resources": "^0.6.0",
-    "@hcengineering/chunter": "^0.6.9",
-=======
     "@hcengineering/chunter": "^0.6.10",
->>>>>>> ccaf66f1
     "@hcengineering/core": "^0.6.27",
     "@hcengineering/view": "^0.6.8",
     "@hcengineering/view-resources": "^0.6.0"
