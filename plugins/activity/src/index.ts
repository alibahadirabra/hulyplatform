//
// Copyright © 2020, 2021 Anticrm Platform Contributors.
//
// Licensed under the Eclipse Public License, Version 2.0 (the "License");
// you may not use this file except in compliance with the License. You may
// obtain a copy of the License at https://www.eclipse.org/legal/epl-2.0
//
// Unless required by applicable law or agreed to in writing, software
// distributed under the License is distributed on an "AS IS" BASIS,
// WITHOUT WARRANTIES OR CONDITIONS OF ANY KIND, either express or implied.
//
// See the License for the specific language governing permissions and
// limitations under the License.
//

import { Person } from '@hcengineering/contact'
import {
  Account,
  AttachedDoc,
  Attribute,
  Class,
  Collection,
  Doc,
  DocumentQuery,
  Mixin,
  Ref,
  Timestamp,
  Tx,
  TxCreateDoc,
  TxCUD,
  TxMixin,
  TxUpdateDoc
} from '@hcengineering/core'
import type { Asset, IntlString, Plugin, Resource } from '@hcengineering/platform'
import { plugin } from '@hcengineering/platform'
import { Preference } from '@hcengineering/preference'
import type { AnyComponent } from '@hcengineering/ui'

// TODO: remove TxViewlet
/**
 * Define an display for all transaction kinds for particular class.
 * @public
 */
export interface TxViewlet extends Doc {
  icon: Asset
  objectClass: Ref<Class<Doc>>
  txClass: Ref<Class<Tx>>
  // Component to display on.
  component?: AnyComponent

  // If defined, will be added to label displayed
  labelComponent?: AnyComponent

  // Filter
  match?: DocumentQuery<Tx>

  // Label will be displayed right after author
  label?: IntlString
  labelParams?: any
  // Do component need to be emphasized or not.
  display: 'inline' | 'content' | 'emphasized'

  // If defined and true, will show context menu with Edit action, and will pass 'edit:true' to viewlet properties.
  editable?: boolean

  // If defined and true, will hide all transactions from object in case it is deleted.
  hideOnRemove?: boolean
}

// TODO: remove DisplayTx
/**
 * Transaction being displayed.
 * @public
 */
export interface DisplayTx {
  // Source tx
  tx: TxCUD<Doc>

  // A set of collapsed transactions.
  txes: DisplayTx[]
  txDocIds?: Set<Ref<Doc>>

  // type check for createTx
  createTx?: TxCreateDoc<Doc>

  // Type check for updateTx
  updateTx?: TxUpdateDoc<Doc>

  // Type check for updateTx
  mixinTx?: TxMixin<Doc, Doc>

  // Document in case it is required.
  doc?: Doc
  // Previous document in case it is required.
  prevDoc?: Doc

  updated: boolean
  mixin: boolean
  removed: boolean
  isOwnTx: boolean

  collectionAttribute?: Attribute<Collection<AttachedDoc>>
  originTx: TxCUD<Doc>
}

/**
 * @public
 */
export interface ActivityMessage extends AttachedDoc {
  modifiedBy: Ref<Account>
  modifiedOn: Timestamp

  isPinned?: boolean

  repliedPersons?: Ref<Person>[]
  lastReply?: Timestamp

  replies?: number
  reactions?: number
}

export type DisplayActivityMessage = DisplayDocUpdateMessage | ActivityMessage

export interface DisplayDocUpdateMessage extends DocUpdateMessage {
  previousMessages?: DocUpdateMessage[]
  combinedMessagesIds?: Ref<DocUpdateMessage>[]
}

/**
 * Designed to control and filter some of changes from being to be propagated into activity.
 * @public
 */
export interface ActivityMessageControl extends Doc {
  objectClass: Ref<Class<Doc>>

  // A set of rules to be skipped from generate doc update activity messages
  skip: DocumentQuery<Tx>[]
}

/**
 *
 * General information activity message.
 * @public
 */
export interface ActivityInfoMessage extends ActivityMessage {
  title?: IntlString
  message: IntlString
  props?: Record<string, any>
  icon?: Asset
  iconProps?: Record<string, any>
}

export type ActivityMessageExtensionKind = 'action' | 'footer'

/**
 * @public
 */
export interface ActivityMessageExtension extends Doc {
  ofMessage: Ref<Class<ActivityMessage>>
  components: { kind: ActivityMessageExtensionKind, component: AnyComponent }[]
}

/**
 * @public
 */
export interface DocUpdateMessage extends ActivityMessage {
  objectId: Ref<Doc>
  objectClass: Ref<Class<Doc>>

  txId: Ref<TxCUD<Doc>>

  action: DocUpdateAction
  updateCollection?: string
  attributeUpdates?: DocAttributeUpdates
}

/**
 * @public
 */
export interface DocAttributeUpdates {
  attrKey: string
  attrClass: Ref<Class<Doc>>
  set: (string | number | null)[]
  prevValue?: any // Need for description diff
  added: (string | number | null)[]
  removed: (string | number | null)[]
  isMixin: boolean
}

export type DocUpdateAction = 'create' | 'update' | 'remove'

export type DocUpdateMessageViewletAttributesConfig = Record<
string,
{
  presenter?: AnyComponent
  icon?: Asset
  iconPresenter?: AnyComponent
}
>

/**
 * @public
 */
export interface ActivityMessageViewlet extends Doc {
  objectClass: Ref<Class<Doc>>
  onlyWithParent?: boolean
}

/**
 * @public
 */
export interface DocUpdateMessageViewlet extends ActivityMessageViewlet {
  action: DocUpdateAction
  valueAttr?: string

  label?: IntlString
  labelComponent?: AnyComponent

  icon?: Asset
  component?: AnyComponent

  config?: DocUpdateMessageViewletAttributesConfig

  hideIfRemoved?: boolean
}

/**
 * @public
 */
export const activityId = 'activity' as Plugin

/**
 * @public
 */
export interface ActivityMessagesFilter extends Doc {
  label: IntlString
  position: number
  filter: Resource<(message: ActivityMessage, _class?: Ref<Doc>) => boolean>
}

/**
 * @public
 */
export interface ActivityDoc extends Class<Doc> {
  preposition?: IntlString
}

/**
 * @public
 */
export interface ActivityAttributeUpdatesPresenter extends Class<Doc> {
  presenter: AnyComponent
}

/**
 * @public
 */
export type ActivityExtensionKind = 'input'

/**
 * @public
 */
export interface ActivityExtension extends Doc {
  ofClass: Ref<Class<Doc>>
  components: Record<ActivityExtensionKind, AnyComponent>
}

/**
 * @public
 */
export interface Reaction extends AttachedDoc {
  attachedTo: Ref<ActivityMessage>
  attachedToClass: Ref<Class<ActivityMessage>>
  emoji: string
  createBy: Ref<Account>
}

/**
 * @public
 */
<<<<<<< HEAD
export interface SavedMessage extends Preference {
  attachedTo: Ref<ActivityMessage>
}
=======
export interface IgnoreActivity extends Class<Doc> {}
>>>>>>> e6ae8703

export default plugin(activityId, {
  mixin: {
    ActivityDoc: '' as Ref<Mixin<ActivityDoc>>,
    ActivityAttributeUpdatesPresenter: '' as Ref<Mixin<ActivityAttributeUpdatesPresenter>>,
    IgnoreActivity: '' as Ref<Mixin<IgnoreActivity>>
  },
  class: {
    TxViewlet: '' as Ref<Class<TxViewlet>>,
    DocUpdateMessage: '' as Ref<Class<DocUpdateMessage>>,
    ActivityMessage: '' as Ref<Class<ActivityMessage>>,
    ActivityInfoMessage: '' as Ref<Class<ActivityInfoMessage>>,
    ActivityMessageControl: '' as Ref<Class<ActivityMessageControl>>,
    DocUpdateMessageViewlet: '' as Ref<Class<DocUpdateMessageViewlet>>,
    ActivityMessageExtension: '' as Ref<Class<ActivityMessageExtension>>,
    ActivityMessagesFilter: '' as Ref<Class<ActivityMessagesFilter>>,
    ActivityExtension: '' as Ref<Class<ActivityExtension>>,
    Reaction: '' as Ref<Class<Reaction>>,
    SavedMessage: '' as Ref<Class<SavedMessage>>
  },
  icon: {
    Activity: '' as Asset,
    Emoji: '' as Asset,
    Bookmark: '' as Asset
  },
  string: {
    Activity: '' as IntlString,
    Added: '' as IntlString,
    Changed: '' as IntlString,
    Edited: '' as IntlString,
    From: '' as IntlString,
    Removed: '' as IntlString,
    To: '' as IntlString,
    Unset: '' as IntlString,
    In: '' as IntlString,
    NewestFirst: '' as IntlString,
    Edit: '' as IntlString,
    Updated: '' as IntlString,
    Created: '' as IntlString,
    UpdatedCollection: '' as IntlString,
    New: '' as IntlString,
    Set: '' as IntlString,
    Update: '' as IntlString,
    For: '' as IntlString,
    AllActivity: '' as IntlString,
    Reactions: '' as IntlString,
    LastReply: '' as IntlString,
    RepliesCount: '' as IntlString
  },
  component: {
    Activity: '' as AnyComponent,
    ActivityMessagePresenter: '' as AnyComponent,
    DocUpdateMessagePresenter: '' as AnyComponent,
    ActivityInfoMessagePresenter: '' as AnyComponent,
    ReactionAddedMessage: '' as AnyComponent
  },
  ids: {
    AllFilter: '' as Ref<ActivityMessagesFilter>
  }
})<|MERGE_RESOLUTION|>--- conflicted
+++ resolved
@@ -278,13 +278,14 @@
 /**
  * @public
  */
-<<<<<<< HEAD
 export interface SavedMessage extends Preference {
   attachedTo: Ref<ActivityMessage>
 }
-=======
+
+/**
+ * @public
+ */
 export interface IgnoreActivity extends Class<Doc> {}
->>>>>>> e6ae8703
 
 export default plugin(activityId, {
   mixin: {
