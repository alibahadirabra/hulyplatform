--- conflicted
+++ resolved
@@ -26,19 +26,11 @@
   fetchWorkspace,
   getEnpoint,
   getInviteLink,
+  getWorkspaceDomains,
   getWorkspaces,
   leaveWorkspace,
   selectWorkspace,
   sendInvite,
-<<<<<<< HEAD
-=======
-  getEnpoint,
-  fetchWorkspace,
-  createMissingEmployee,
-  getInviteLink,
-  createWorkspaceDomain,
-  getWorkspaceDomains,
->>>>>>> b7421c31
   verifyWorkspaceDomain
 } from './utils'
 /*!
