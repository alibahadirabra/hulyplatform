--- conflicted
+++ resolved
@@ -135,11 +135,8 @@
     ChunterSpace: '' as Ref<Class<ChunterSpace>>,
     Channel: '' as Ref<Class<Channel>>,
     SavedMessages: '' as Ref<Class<SavedMessages>>,
-<<<<<<< HEAD
-    SavedAttachments: '' as Ref<Class<SavedAttachments>>
-=======
+    SavedAttachments: '' as Ref<Class<SavedAttachments>>,
     DirectMessage: '' as Ref<Class<DirectMessage>>
->>>>>>> 94ac94c1
   },
   space: {
     Backlinks: '' as Ref<Space>
