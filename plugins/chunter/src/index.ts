//
// Copyright © 2020, 2021 Anticrm Platform Contributors.
//
// Licensed under the Eclipse Public License, Version 2.0 (the "License");
// you may not use this file except in compliance with the License. You may
// obtain a copy of the License at https://www.eclipse.org/legal/epl-2.0
//
// Unless required by applicable law or agreed to in writing, software
// distributed under the License is distributed on an "AS IS" BASIS,
// WITHOUT WARRANTIES OR CONDITIONS OF ANY KIND, either express or implied.
//
// See the License for the specific language governing permissions and
// limitations under the License.
//

import { ActivityMessage, ActivityMessageViewlet } from '@hcengineering/activity'
import type { AttachedDoc, Class, Doc, Markup, Mixin, Ref, Space, Timestamp } from '@hcengineering/core'
import { DocNotifyContext, NotificationType } from '@hcengineering/notification'
import type { Asset, Plugin } from '@hcengineering/platform'
import { IntlString, plugin } from '@hcengineering/platform'
import { AnyComponent } from '@hcengineering/ui'
import { Action } from '@hcengineering/view'
import { Person, ChannelProvider as SocialChannelProvider } from '@hcengineering/contact'

/**
 * @public
 */
export interface ChunterSpace extends Space {}

/**
 * @public
 */
export interface Channel extends ChunterSpace {
  topic?: string
}

/**
 * @public
 */
export interface DirectMessage extends ChunterSpace {}

/**
 * @public
 */
export interface ObjectChatPanel extends Class<Doc> {
  ignoreKeys: string[]
}

/**
 * @public
 */
export interface ChatMessage extends ActivityMessage {
  message: Markup
  attachments?: number
  editedOn?: Timestamp
  provider?: Ref<SocialChannelProvider>
  inlineButtons?: number
}

/**
 * @public
 */
export interface ThreadMessage extends ChatMessage {
  attachedTo: Ref<ActivityMessage>
  attachedToClass: Ref<Class<ActivityMessage>>
  objectId: Ref<Doc>
  objectClass: Ref<Class<Doc>>
}

/**
 * @public
 */
export interface ChatMessageViewlet extends ActivityMessageViewlet {
  messageClass: Ref<Class<Doc>>
  label?: IntlString
}

export interface ChatInfo extends Doc {
  user: Ref<Person>
  hidden: Ref<DocNotifyContext>[]
  timestamp: Timestamp
}

export interface TypingInfo extends Doc {
  objectId: Ref<Doc>
  objectClass: Ref<Class<Doc>>
  person: Ref<Person>
  lastTyping: Timestamp
}

export interface ChannelInfo extends DocNotifyContext {
  hidden: boolean
}

export interface InlineButton extends AttachedDoc {
  name: string
  url: string
  titleIntl?: IntlString
  title?: string
}

/**
 * @public
 */
export const chunterId = 'chunter' as Plugin

export * from './utils'
export * from './analytics'

export default plugin(chunterId, {
  icon: {
    Chunter: '' as Asset,
    Hashtag: '' as Asset,
    Thread: '' as Asset,
    Lock: '' as Asset,
    ChannelBrowser: '' as Asset,
    ChunterBrowser: '' as Asset,
    Copy: '' as Asset,
    Messages: '' as Asset,
    Bookmarks: '' as Asset
  },
  component: {
    DmHeader: '' as AnyComponent,
    ThreadView: '' as AnyComponent,
    Thread: '' as AnyComponent,
    Reactions: '' as AnyComponent,
    ChatMessageInput: '' as AnyComponent,
    ChatMessagesPresenter: '' as AnyComponent,
    ChatMessagePresenter: '' as AnyComponent,
    ThreadMessagePresenter: '' as AnyComponent,
    ChatAside: '' as AnyComponent,
    ChatMessagePreview: '' as AnyComponent,
    ThreadMessagePreview: '' as AnyComponent
  },
  activity: {
    MembersChangedMessage: '' as AnyComponent
  },
  class: {
    ThreadMessage: '' as Ref<Class<ThreadMessage>>,
    ChunterSpace: '' as Ref<Class<ChunterSpace>>,
    Channel: '' as Ref<Class<Channel>>,
    DirectMessage: '' as Ref<Class<DirectMessage>>,
    ChatMessage: '' as Ref<Class<ChatMessage>>,
    ChatMessageViewlet: '' as Ref<Class<ChatMessageViewlet>>,
    ChatInfo: '' as Ref<Class<ChatInfo>>,
<<<<<<< HEAD
    InlineButton: '' as Ref<Class<InlineButton>>
=======
    TypingInfo: '' as Ref<Class<TypingInfo>>
>>>>>>> 4d5d2293
  },
  mixin: {
    ObjectChatPanel: '' as Ref<Mixin<ObjectChatPanel>>,
    ChannelInfo: '' as Ref<Mixin<ChannelInfo>>
  },
  string: {
    Reactions: '' as IntlString,
    EditUpdate: '' as IntlString,
    EditCancel: '' as IntlString,
    Comments: '' as IntlString,
    Settings: '' as IntlString,
    ArchiveChannel: '' as IntlString,
    UnarchiveChannel: '' as IntlString,
    ArchiveConfirm: '' as IntlString,
    Message: '' as IntlString,
    MessageOn: '' as IntlString,
    UnarchiveConfirm: '' as IntlString,
    ConvertToPrivate: '' as IntlString,
    DirectNotificationTitle: '' as IntlString,
    DirectNotificationBody: '' as IntlString,
    MessageNotificationBody: '' as IntlString,
    AddCommentPlaceholder: '' as IntlString,
    LeftComment: '' as IntlString,
    Docs: '' as IntlString,
    Chat: '' as IntlString,
    Thread: '' as IntlString,
    ThreadMessage: '' as IntlString,
    ReplyToThread: '' as IntlString,
    Channels: '' as IntlString,
    Direct: '' as IntlString,
    RepliedTo: '' as IntlString,
    AllChannels: '' as IntlString,
    AllContacts: '' as IntlString,
    NewChannel: '' as IntlString,
    DescriptionOptional: '' as IntlString,
    Visibility: '' as IntlString,
    Public: '' as IntlString,
    Private: '' as IntlString,
    NewDirectChat: '' as IntlString,
    AddMembers: '' as IntlString,
    CloseConversation: '' as IntlString,
    Starred: '' as IntlString,
    DeleteStarred: '' as IntlString,
    StarChannel: '' as IntlString,
    StarConversation: '' as IntlString,
    UnstarChannel: '' as IntlString,
    UnstarConversation: '' as IntlString,
    NoMessagesInChannel: '' as IntlString,
    SendMessagesInChannel: '' as IntlString,
    Joined: '' as IntlString,
    Left: '' as IntlString,
    Added: '' as IntlString,
    Removed: '' as IntlString,
    CreatedChannelOn: '' as IntlString,
    YouJoinedChannel: '' as IntlString,
    AndMore: '' as IntlString,
    IsTyping: '' as IntlString
  },
  ids: {
    DMNotification: '' as Ref<NotificationType>,
    ThreadNotification: '' as Ref<NotificationType>,
    ChannelNotification: '' as Ref<NotificationType>,
    JoinChannelNotification: '' as Ref<NotificationType>,
    ThreadMessageViewlet: '' as Ref<ChatMessageViewlet>
  },
  app: {
    Chunter: '' as Ref<Doc>
  },
  action: {
    DeleteChatMessage: '' as Ref<Action>,
    LeaveChannel: '' as Ref<Action>,
    RemoveChannel: '' as Ref<Action>,
    CloseConversation: '' as Ref<Action>
  }
})<|MERGE_RESOLUTION|>--- conflicted
+++ resolved
@@ -143,11 +143,8 @@
     ChatMessage: '' as Ref<Class<ChatMessage>>,
     ChatMessageViewlet: '' as Ref<Class<ChatMessageViewlet>>,
     ChatInfo: '' as Ref<Class<ChatInfo>>,
-<<<<<<< HEAD
-    InlineButton: '' as Ref<Class<InlineButton>>
-=======
+    InlineButton: '' as Ref<Class<InlineButton>>,
     TypingInfo: '' as Ref<Class<TypingInfo>>
->>>>>>> 4d5d2293
   },
   mixin: {
     ObjectChatPanel: '' as Ref<Mixin<ObjectChatPanel>>,
