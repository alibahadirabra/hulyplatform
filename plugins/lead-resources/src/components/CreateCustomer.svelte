<!--
// Copyright © 2022 Hardcore Engineering Inc.
//
// Licensed under the Eclipse Public License, Version 2.0 (the "License");
// you may not use this file except in compliance with the License. You may
// obtain a copy of the License at https://www.eclipse.org/legal/epl-2.0
//
// Unless required by applicable law or agreed to in writing, software
// distributed under the License is distributed on an "AS IS" BASIS,
// WITHOUT WARRANTIES OR CONDITIONS OF ANY KIND, either express or implied.
//
// See the License for the specific language governing permissions and
// limitations under the License.
-->
<script lang="ts">
  import { AvatarType, Channel, combineName, Contact, findContacts } from '@hcengineering/contact'
  import { ChannelsDropdown, EditableAvatar, PersonPresenter } from '@hcengineering/contact-resources'
  import contact from '@hcengineering/contact-resources/src/plugin'
<<<<<<< HEAD
  import {
    AttachedData,
    Class,
    Data,
    Doc,
    generateId,
    makeCollaborativeDoc,
    MixinData,
    Ref,
    WithLookup
  } from '@hcengineering/core'
  import type { Customer } from '@hcengineering/lead'
=======
  import { AttachedData, Class, Data, Doc, generateId, MixinData, Ref, WithLookup } from '@hcengineering/core'
  import { Customer, LeadEvents } from '@hcengineering/lead'
>>>>>>> e1696fa7
  import { Card, getClient, InlineAttributeBar } from '@hcengineering/presentation'
  import { EmptyMarkup, StyledTextBox } from '@hcengineering/text-editor'
  import {
    Button,
    createFocusManager,
    EditBox,
    eventToHTMLElement,
    FocusHandler,
    IconInfo,
    Label,
    SelectPopup,
    showPopup
  } from '@hcengineering/ui'
  import { createEventDispatcher } from 'svelte'
  import { Analytics } from '@hcengineering/analytics'
  import lead from '../plugin'

  let firstName = ''
  let lastName = ''
  let description = EmptyMarkup

  export function canClose (): boolean {
    return firstName === '' && lastName === ''
  }

  let avatarEditor: EditableAvatar

  const object: Customer = {
    _class: contact.class.Person
  } as unknown as Customer

  const dispatch = createEventDispatcher()
  const client = getClient()
  let customerId = generateId()

  let channels: AttachedData<Channel>[] = []
  let avatar: File | undefined

  function formatName (targetClass: Ref<Class<Doc>>, firstName: string, lastName: string, objectName: string): string {
    return targetClass === contact.class.Person ? combineName(firstName.trim(), lastName.trim()) : objectName
  }

  async function createCustomer (): Promise<void> {
    const candidate: Data<Contact> = {
      name,
      city: object.city,
      avatarType: AvatarType.COLOR
    }
    if (avatar !== undefined) {
      const info = await avatarEditor.createAvatar()
      candidate.avatar = info.avatar
      candidate.avatarType = info.avatarType
      candidate.avatarProps = info.avatarProps
    }
    const candidateData: MixinData<Contact, Customer> = {
      description: makeCollaborativeDoc(customerId, 'description'),
      $markup: {
        description
      }
    }

    const id = await client.createDoc(targetClass._id, contact.space.Contacts, { ...candidate, ...object }, customerId)
    await client.createMixin(
      id as Ref<Contact>,
      targetClass._id,
      contact.space.Contacts,
      lead.mixin.Customer,
      candidateData
    )

    for (const channel of channels) {
      await client.addCollection(
        contact.class.Channel,
        contact.space.Contacts,
        customerId,
        targetClass._id,
        'channels',
        {
          value: channel.value,
          provider: channel.provider
        }
      )
    }
    Analytics.handleEvent(LeadEvents.CustomerCreated, { id })
  }

  const targets = [
    client.getModel().getObject(contact.class.Person),
    client.getModel().getObject(contact.class.Organization)
  ]
  let targetClass = targets[0]

  function selectTarget (evt: MouseEvent): void {
    showPopup(
      SelectPopup,
      {
        value: targets.map((it) => ({ id: it._id, label: it.label, icon: it.icon })),
        placeholder: contact.string.Contacts,
        searchable: false
      },
      eventToHTMLElement(evt),
      (ref) => {
        if (ref != null) {
          const newT = targets.find((it) => it._id === ref)
          if (newT !== undefined) {
            if (targetClass._id !== newT._id) {
              targetClass = newT
              object.name = ''
              firstName = ''
              lastName = ''
              customerId = generateId()
              avatar = undefined
            }
          }
        }
      }
    )
  }
  $: name = formatName(targetClass._id, firstName, lastName, object.name)
  $: canSave = name.trim().length > 0

  const manager = createFocusManager()

  let matches: WithLookup<Contact>[] = []
  let matchedChannels: AttachedData<Channel>[] = []
  $: if (targetClass !== undefined) {
    void findContacts(client, targetClass._id, name, channels).then((p) => {
      matches = p.contacts
      matchedChannels = p.channels
    })
  }
</script>

<FocusHandler {manager} />

<Card
  label={lead.string.CreateCustomer}
  okAction={createCustomer}
  {canSave}
  on:close={() => {
    dispatch('close')
  }}
  on:changeContent
>
  <svelte:fragment slot="header">
    <Button icon={targetClass.icon} label={targetClass.label} size={'large'} on:click={selectTarget} focusIndex={100} />
  </svelte:fragment>
  {#if targetClass._id === contact.class.Person}
    <div class="flex-between flex-row-top">
      <div class="flex-col flex-grow">
        <EditBox
          placeholder={contact.string.PersonFirstNamePlaceholder}
          bind:value={firstName}
          kind={'large-style'}
          autoFocus
          focusIndex={1}
        />
        <EditBox
          placeholder={contact.string.PersonLastNamePlaceholder}
          bind:value={lastName}
          kind={'large-style'}
          focusIndex={2}
        />
        <div class="mt-1">
          <EditBox
            placeholder={contact.string.PersonLocationPlaceholder}
            bind:value={object.city}
            kind={'small-style'}
            focusIndex={3}
          />
        </div>
        <div class="mt-1">
          <StyledTextBox
            bind:content={description}
            placeholder={lead.string.IssueDescriptionPlaceholder}
            kind={'normal'}
            alwaysEdit={true}
            showButtons={false}
            focusIndex={4}
          />
        </div>
      </div>
      <div class="ml-4 flex">
        <EditableAvatar
          person={object}
          size={'large'}
          name={object.name}
          bind:this={avatarEditor}
          bind:direct={avatar}
        />
      </div>
    </div>
  {:else}
    <div class="flex-row-center clear-mins">
      <div class="mr-3">
        <Button icon={contact.icon.Company} size={'medium'} kind={'link-bordered'} noFocus />
      </div>
      <EditBox
        placeholder={contact.string.OrganizationNamePlaceholder}
        bind:value={object.name}
        kind={'large-style'}
        autoFocus
        focusIndex={1}
      />
    </div>
  {/if}
  <svelte:fragment slot="pool">
    <ChannelsDropdown
      bind:value={channels}
      focusIndex={10}
      kind={'regular'}
      size={'large'}
      editable
      highlighted={matchedChannels.map((it) => it.provider)}
    />
    {#if targetClass._id === contact.class.Organization}
      <InlineAttributeBar
        _class={contact.class.Organization}
        {object}
        toClass={contact.class.Contact}
        on:update
        extraProps={{ showNavigate: false }}
      />
    {/if}
  </svelte:fragment>
  <svelte:fragment slot="footer">
    {#if matches.length > 0}
      <div class="flex-row-center error-color">
        <IconInfo size={'small'} />
        <span class="text-sm overflow-label ml-2">
          <Label label={contact.string.PersonAlreadyExists} />
        </span>
        <div class="ml-4"><PersonPresenter value={matches[0]} /></div>
      </div>
    {/if}
  </svelte:fragment>
</Card><|MERGE_RESOLUTION|>--- conflicted
+++ resolved
@@ -16,23 +16,18 @@
   import { AvatarType, Channel, combineName, Contact, findContacts } from '@hcengineering/contact'
   import { ChannelsDropdown, EditableAvatar, PersonPresenter } from '@hcengineering/contact-resources'
   import contact from '@hcengineering/contact-resources/src/plugin'
-<<<<<<< HEAD
   import {
     AttachedData,
     Class,
     Data,
     Doc,
-    generateId,
-    makeCollaborativeDoc,
     MixinData,
     Ref,
-    WithLookup
+    WithLookup,
+    generateId,
+    makeCollaborativeDoc
   } from '@hcengineering/core'
-  import type { Customer } from '@hcengineering/lead'
-=======
-  import { AttachedData, Class, Data, Doc, generateId, MixinData, Ref, WithLookup } from '@hcengineering/core'
   import { Customer, LeadEvents } from '@hcengineering/lead'
->>>>>>> e1696fa7
   import { Card, getClient, InlineAttributeBar } from '@hcengineering/presentation'
   import { EmptyMarkup, StyledTextBox } from '@hcengineering/text-editor'
   import {
