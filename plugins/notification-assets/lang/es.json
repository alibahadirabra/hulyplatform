--- conflicted
+++ resolved
@@ -48,12 +48,9 @@
     "Push": "Push",
     "EnablePush": "Habilitar notificaciones push",
     "NotificationBlockedInBrowser": "Las notificaciones están bloqueadas en tu navegador. Por favor, habilita las notificaciones en la configuración de tu navegador.",
-<<<<<<< HEAD
     "General": "General",
     "InboxNotificationsDescription": "Reciba notificaciones personales en su bandeja de entrada de Huly.",
-    "PushNotificationsDescription": "Reciba notificaciones personales en el escritorio."
-=======
+    "PushNotificationsDescription": "Reciba notificaciones personales en el escritorio.",
     "Sound": "Sonido"
->>>>>>> d2706ffe
   }
 }