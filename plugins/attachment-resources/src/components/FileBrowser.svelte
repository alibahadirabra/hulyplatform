--- conflicted
+++ resolved
@@ -16,13 +16,8 @@
   import { Attachment } from '@anticrm/attachment'
   import contact, { Employee } from '@anticrm/contact'
   import { EmployeeAccount } from '@anticrm/contact'
-<<<<<<< HEAD
-  import core, { Class, getCurrentAccount, Ref, Space } from '@anticrm/core'
-  import { getClient } from '@anticrm/presentation'
-=======
   import core, { Class, Doc, getCurrentAccount, Ref, Space } from '@anticrm/core'
   import { getClient, getFileUrl } from '@anticrm/presentation'
->>>>>>> 45108b46
   import ui, {
     getCurrentLocation,
     location,
@@ -31,21 +26,15 @@
     navigate,
     EditWithIcon,
     Spinner,
-<<<<<<< HEAD
     Tooltip,
-=======
->>>>>>> 45108b46
     Icon
   } from '@anticrm/ui'
   import { onDestroy } from 'svelte'
   import { FileBrowserSortMode, dateFileBrowserFilters, fileTypeFileBrowserFilters, sortModeToOptionObject } from '..'
   import attachment from '../plugin'
-<<<<<<< HEAD
+  import FileDownload from './icons/FileDownload.svelte'
   import AttachmentsGalleryView from './AttachmentsGalleryView.svelte'
   import AttachmentsListView from './AttachmentsListView.svelte'
-=======
-  import FileDownload from './icons/FileDownload.svelte'
->>>>>>> 45108b46
   import FileBrowserFilters from './FileBrowserFilters.svelte'
   import FileBrowserSortMenu from './FileBrowserSortMenu.svelte'
 
@@ -175,31 +164,11 @@
       <Spinner />
     </div>
   {:else if attachments?.length}
-<<<<<<< HEAD
     {#if isListDisplayMode}
       <AttachmentsListView {attachments} />
     {:else}
       <AttachmentsGalleryView {attachments} />
     {/if}
-=======
-    <div class="flex-col">
-      {#each attachments as attachment, i}
-        <div class="flex-between attachmentRow" class:fixed={i === selectedFileNumber}>
-          <div class="item flex">
-            <AttachmentPresenter value={attachment} />
-          </div>
-          <div class="eAttachmentRowActions" class:fixed={i === selectedFileNumber}>
-            <a href={getFileUrl(attachment.file)} download={attachment.name}>
-              <Icon icon={FileDownload} size={'small'} />
-            </a>
-            <div id="context-menu" class="eAttachmentRowMenu" on:click={(event) => showFileMenu(event, attachment, i)}>
-              <IconMoreV size={'small'} />
-            </div>
-          </div>
-        </div>
-      {/each}
-    </div>
->>>>>>> 45108b46
   {:else}
     <div class="flex-between attachmentRow">
       <Label label={attachment.string.NoFiles} />
@@ -223,51 +192,4 @@
       color: var(--theme-caption-color);
     }
   }
-<<<<<<< HEAD
-=======
-
-  .attachmentRow {
-    display: flex;
-    align-items: center;
-    padding-right: 1rem;
-    margin: 0 1.5rem;
-    padding: 0.25rem 0;
-
-    .eAttachmentRowActions {
-      display: flex;
-      visibility: hidden;
-      border: 1px solid var(--theme-bg-focused-border);
-      padding: 0.2rem;
-      border-radius: 0.375rem;
-    }
-
-    .eAttachmentRowMenu {
-      margin-left: 0.2rem;
-      visibility: hidden;
-      opacity: 0.6;
-      cursor: pointer;
-
-      &:hover {
-        opacity: 1;
-      }
-    }
-
-    &:hover {
-      .eAttachmentRowActions {
-        visibility: visible;
-      }
-      .eAttachmentRowMenu {
-        visibility: visible;
-      }
-    }
-    &.fixed {
-      .eAttachmentRowActions {
-        visibility: visible;
-      }
-      .eAttachmentRowMenu {
-        visibility: visible;
-      }
-    }
-  }
->>>>>>> 45108b46
 </style>