--- conflicted
+++ resolved
@@ -31,12 +31,9 @@
   export let value: Attachment
   export let isSaved: boolean = false
   export let listProvider: ListSelectionProvider | undefined = undefined
-<<<<<<< HEAD
   export let imageSize: AttachmentImageSize = 'auto'
+  export let removable: boolean = false
 
-=======
-  export let removable: boolean = false
->>>>>>> ffc8d1df
   const dispatch = createEventDispatcher()
 
   $: type = getType(value.type)
