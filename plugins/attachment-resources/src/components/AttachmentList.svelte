--- conflicted
+++ resolved
@@ -27,13 +27,8 @@
 {#if attachments.length}
   <div class="container">
     {#each attachments as attachment}
-<<<<<<< HEAD
       <div class='item'>
         <AttachmentPreview value={attachment} {saveAttachmentAction} {unsaveAttachmentAction} isSaved={savedAttachmentsIds?.includes(attachment._id) ?? false} />
-=======
-      <div class="item">
-        <AttachmentPreview value={attachment} />
->>>>>>> 94ac94c1
       </div>
     {/each}
   </div>
