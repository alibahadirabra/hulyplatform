import { expect, test } from '@playwright/test'
import {
  attachScreenshot,
  DocumentURI,
  generateId,
  getQaraManagerPage,
  getSecondPage,
  HomepageURI,
  PlatformSetting,
  PlatformURI
} from '../utils'
import { allure } from 'allure-playwright'
import { DocumentsPage } from '../model/documents/documents-page'
import { DocumentDetails, DocumentRights, DocumentStatus, NewDocument } from '../model/types'
import { DocumentContentPage } from '../model/documents/document-content-page'
import { DocumentCommentsPage } from '../model/documents/document-comments-page'
import { prepareDocumentStep } from './common-documents-steps'
import { DocumentApprovalsPage } from '../model/documents/document-approvals-page'
import { DocumentReleasePage } from '../model/documents/document-release-page'
import { DocumentReasonAndImpactPage } from '../model/documents/document-reason-impact-page'
import { LeftSideMenuPage } from '../model/left-side-menu-page'
import { DocumentHistoryPage } from '../model/documents/document-history-page'
import { faker } from '@faker-js/faker'

test.use({
  storageState: PlatformSetting
})

test.describe('QMS. Documents tests', () => {
  test.beforeEach(async ({ page }) => {
    await (await page.goto(`${PlatformURI}/${HomepageURI}`))?.finished()
  })

  test.afterEach(async ({ browser }) => {
    const contexts = browser.contexts()
    for (const context of contexts) {
      await context.close()
    }
  })

  test('TESTS-123. Create a document', async ({ page }) => {
    await allure.description('Requirement\nUsers need to create a new document')
    await allure.tms('TESTS-123', 'https://front.hc.engineering/workbench/platform/tracker/TESTS-123')
    const newDocument: NewDocument = {
      template: 'HR (HR)',
      title: `New Document-${generateId()}`,
      description: `New Document description-${generateId()}`
    }
    await prepareDocumentStep(page, newDocument)

    await test.step('2. Check document information', async () => {
      const documentContentPage = new DocumentContentPage(page)
      await documentContentPage.checkDocumentTitle(newDocument.title)
    })

    await attachScreenshot('TESTS-123_create_document.png', page)
  })

  test('TESTS-124. Edit document', async ({ page }) => {
    await allure.description('Requirement\nUsers need to edit the created document')
    await allure.tms('TESTS-124', 'https://front.hc.engineering/workbench/platform/tracker/TESTS-124')
    const editDocument: NewDocument = {
      template: 'HR (HR)',
      title: `Edit Document-${generateId()}`,
      description: `Edit Document description-${generateId()}`
    }
    const newContent = `New content-${generateId()}!!!!`
    await prepareDocumentStep(page, editDocument)

    const documentContentPage = new DocumentContentPage(page)
    await test.step('2. Update the created document content', async () => {
      await documentContentPage.checkDocumentTitle(editDocument.title)
      await documentContentPage.addContent(newContent)
    })

    await test.step('3. Check the updated document information', async () => {
      await documentContentPage.checkContent(newContent)
    })

    await attachScreenshot('TESTS-124_edit_document.png', page)
  })

  test('TESTS-127. Delete Document', async ({ page }) => {
    await allure.description('Requirement\nUsers need to delete the document')
    await allure.tms('TESTS-127', 'https://front.hc.engineering/workbench/platform/tracker/TESTS-127')
    const deleteDocument: NewDocument = {
      template: 'HR (HR)',
      title: `Delete Document-${generateId()}`,
      description: `Delete Document description-${generateId()}`
    }
    await prepareDocumentStep(page, deleteDocument)

    const documentContentPage = new DocumentContentPage(page)
    await test.step('2. Delete the document', async () => {
      await documentContentPage.checkDocumentTitle(deleteDocument.title)
      await documentContentPage.checkDocumentStatus(DocumentStatus.DRAFT)
      await documentContentPage.executeMoreActions('Delete')
      await documentContentPage.pressYesForPopup(page)
    })

    await test.step('3. Check that the document status is equal to deleted status', async () => {
      await documentContentPage.checkDocumentStatus(DocumentStatus.DELETED)
    })

    await attachScreenshot('TESTS-127_delete_document.png', page)
  })

  test('TESTS-125. Create child document', async ({ page }) => {
    await allure.description('Requirement\nUsers need to create a new child document')
    await allure.tms('TESTS-125', 'https://front.hc.engineering/workbench/platform/tracker/TESTS-125')
    const parentDocument: NewDocument = {
      template: 'HR (HR)',
      title: `Parent Document-${generateId()}`,
      description: `Parent Document description-${generateId()}`
    }
    const childDocument: NewDocument = {
      template: 'HR (HR)',
      title: `Child Document-${generateId()}`,
      description: `Child Document description-${generateId()}`
    }
    await prepareDocumentStep(page, parentDocument)

    await test.step('2. Create a new child document for the document from the previous step', async () => {
      const documentsPage = new DocumentsPage(page)
      await documentsPage.executeMoreActionsOnDocument(parentDocument.title, 'Create child document')
      await documentsPage.createDocument(childDocument, true)
    })

    await test.step('3. Check the child document information', async () => {
      const documentContentPage = new DocumentContentPage(page)
      await documentContentPage.checkDocumentTitle(childDocument.title)
      await documentContentPage.checkDocumentStatus(DocumentStatus.DRAFT)
    })

    await attachScreenshot('TESTS-125_create_child_document.png', page)
  })

  test('TESTS-126. Change document owner', async ({ page }) => {
    await allure.description('Requirement\nUsers need to change document owner')
    await allure.tms('TESTS-126', 'https://front.hc.engineering/workbench/platform/tracker/TESTS-126')
    const changeDocument: NewDocument = {
      template: 'HR (HR)',
      title: `Change document owner Document-${generateId()}`,
      description: `Change document owner Document description-${generateId()}`
    }
    const documentDetails: DocumentDetails = {
      type: 'HR',
      category: 'Human Resources',
      version: 'v0.1',
      status: DocumentStatus.DRAFT,
      owner: 'Appleseed John',
      author: 'Appleseed John'
    }
    await prepareDocumentStep(page, changeDocument)

    const documentContentPage = new DocumentContentPage(page)
    await test.step('2. Change document owner', async () => {
      await documentContentPage.checkDocumentTitle(changeDocument.title)
      await documentContentPage.checkDocument(documentDetails)
      await documentContentPage.executeMoreActions('Change document owner')
      await documentContentPage.fillChangeDocumentOwnerPopup('Dirak Kainin')
    })

    await test.step('3. Check the updated document information', async () => {
      await documentContentPage.checkDocument({
        ...documentDetails,
        owner: 'Dirak Kainin'
      })
    })
    await attachScreenshot('TESTS-126_change_document_owner.png', page)
  })

  test('TESTS-134. Send for review document', async ({ page }) => {
    await allure.description('Requirement\nUsers need to send the document for review')
    await allure.tms('TESTS-134', 'https://front.hc.engineering/workbench/platform/tracker/TESTS-134')
    const sendForReviewDocument: NewDocument = {
      template: 'HR (HR)',
      title: `Send for review document-${generateId()}`,
      description: `Send for review document description-${generateId()}`
    }
    const documentDetails: DocumentDetails = {
      type: 'HR',
      category: 'Human Resources',
      version: 'v0.1',
      status: DocumentStatus.DRAFT,
      owner: 'Appleseed John',
      author: 'Appleseed John'
    }
    await prepareDocumentStep(page, sendForReviewDocument)

    const documentContentPage = new DocumentContentPage(page)
    await test.step('2. Send the document for review', async () => {
      await documentContentPage.checkDocumentTitle(sendForReviewDocument.title)
      await documentContentPage.checkDocumentStatus(DocumentStatus.DRAFT)
      await documentContentPage.checkDocument(documentDetails)
      await documentContentPage.checkCurrentRights(DocumentRights.EDITING)
      await documentContentPage.buttonSendForReview.click()
      await documentContentPage.fillSelectReviewersForm(['Dirak Kainin'])
    })

    await test.step('3. Check the document status', async () => {
      await documentContentPage.checkDocumentStatus(DocumentStatus.IN_REVIEW)
      await documentContentPage.checkDocument({
        ...documentDetails,
        status: DocumentStatus.IN_REVIEW
      })
      await documentContentPage.checkCurrentRights(DocumentRights.VIEWING)
    })
    await attachScreenshot('TESTS-134_send_for_review_document.png', page)
  })

  test('TESTS-135. Send for approval document', async ({ page }) => {
    await allure.description('Requirement\nUsers need to send the document for approval')
    await allure.tms('TESTS-135', 'https://front.hc.engineering/workbench/platform/tracker/TESTS-135')
    const changeDocument: NewDocument = {
      template: 'HR (HR)',
      title: `Send for approval document-${generateId()}`,
      description: `Send for approval document description-${generateId()}`
    }
    const documentDetails: DocumentDetails = {
      type: 'HR',
      category: 'Human Resources',
      version: 'v0.1',
      status: DocumentStatus.DRAFT,
      owner: 'Appleseed John',
      author: 'Appleseed John'
    }
    await prepareDocumentStep(page, changeDocument)
    const documentContentPage = new DocumentContentPage(page)
    await test.step('2. Send the document for approval', async () => {
      await documentContentPage.checkDocumentTitle(changeDocument.title)
      await documentContentPage.checkDocumentStatus(DocumentStatus.DRAFT)
      await documentContentPage.checkDocument(documentDetails)
      await documentContentPage.checkCurrentRights(DocumentRights.EDITING)

      await documentContentPage.buttonSendForApproval.click()
      await documentContentPage.fillSelectApproversForm(['Dirak Kainin'])
    })

    await test.step('3. Check the document status', async () => {
      await documentContentPage.checkDocumentStatus(DocumentStatus.IN_APPROVAL)
      await documentContentPage.checkDocument({
        ...documentDetails,
        status: DocumentStatus.IN_APPROVAL
      })
      await documentContentPage.checkCurrentRights(DocumentRights.VIEWING)
    })
    await attachScreenshot('TESTS-135_send_for_approval_document.png', page)
  })

  test('TESTS-136. Add and resolve Comments', async ({ page }) => {
    await allure.description('Requirement\nUsers need to create new comments and resolve them')
    await allure.tms('TESTS-136', 'https://front.hc.engineering/workbench/platform/tracker/TESTS-136')
    const commentsDocument: NewDocument = {
      template: 'HR (HR)',
      title: `Add and Done Comments document-${generateId()}`,
      description: `Add and Done Comments document description-${generateId()}`
    }
    const documentDetails: DocumentDetails = {
      type: 'HR',
      category: 'Human Resources',
      version: 'v0.1',
      status: DocumentStatus.DRAFT,
      owner: 'Appleseed John',
      author: 'Appleseed John'
    }
    const newContentFirst = `New content-${generateId()}!!!!`
    const messageToContent: string = `Message to the content-${generateId()}`

    await prepareDocumentStep(page, commentsDocument)

    const documentContentPage = new DocumentContentPage(page)
    await test.step('2. Add comments', async () => {
      await documentContentPage.checkDocumentTitle(commentsDocument.title)
      await documentContentPage.checkDocumentStatus(DocumentStatus.DRAFT)
      await documentContentPage.checkDocument(documentDetails)
      await documentContentPage.checkCurrentRights(DocumentRights.EDITING)

      await documentContentPage.addContent(newContentFirst)
    })

    await test.step('3. Send to Review', async () => {
      await documentContentPage.buttonSendForReview.click()
      await documentContentPage.fillSelectReviewersForm([documentDetails.owner])
      await documentContentPage.checkDocumentStatus(DocumentStatus.IN_REVIEW)
      await documentContentPage.checkDocument({
        ...documentDetails,
        status: DocumentStatus.IN_REVIEW
      })
    })

    await test.step('4. Add comments and Complete Review', async () => {
      await documentContentPage.addMessageToTheText(newContentFirst, messageToContent)

      await documentContentPage.buttonComments.click()

      const documentCommentsPage = new DocumentCommentsPage(page)
      await documentCommentsPage.checkCommentExist(messageToContent)

      await attachScreenshot('TESTS-136_add_comments.png', page)

      await documentContentPage.completeReview()

      await documentContentPage.checkDocumentStatus(DocumentStatus.REVIEWED)
      await documentContentPage.checkCurrentRights(DocumentRights.VIEWING)
    })

    await test.step('5. Resolve the first comment', async () => {
      const documentCommentsPage = new DocumentCommentsPage(page)
      await documentCommentsPage.resolveComment(messageToContent)
      await documentCommentsPage.checkCommentDoesNotExist(messageToContent)

      await attachScreenshot('TESTS-136_add_and_done_comments.png', page)
    })

    await test.step('6. Check Edit document flow', async () => {
      await documentContentPage.buttonEditDocument.click()
      await documentContentPage.buttonDocumentInformation.click()

      await documentContentPage.checkDocumentStatus(DocumentStatus.DRAFT)
      await documentContentPage.checkCurrentRights(DocumentRights.EDITING)
      await documentContentPage.checkDocument({
        ...documentDetails,
        status: DocumentStatus.DRAFT,
        version: 'v0.1'
      })
      await attachScreenshot('TESTS-136_check_edit_document_flow.png', page)
    })
  })

  test('TESTS-137. Approve document', async ({ page }) => {
    await allure.description('Requirement\nUsers need to approve the document')
    await allure.tms('TESTS-137', 'https://front.hc.engineering/workbench/platform/tracker/TESTS-137')
    const approveDocument: NewDocument = {
      template: 'HR (HR)',
      title: `Approve document-${generateId()}`,
      description: `Approve document description-${generateId()}`
    }
    const documentDetails: DocumentDetails = {
      type: 'HR',
      category: 'Human Resources',
      version: 'v0.1',
      status: DocumentStatus.DRAFT,
      owner: 'Appleseed John',
      author: 'Appleseed John'
    }

    await prepareDocumentStep(page, approveDocument)
    const documentContentPage = new DocumentContentPage(page)
    await test.step('2. Send for Approval', async () => {
      await documentContentPage.buttonSendForApproval.click()
      await documentContentPage.fillSelectApproversForm([documentDetails.owner])
      await documentContentPage.checkDocumentStatus(DocumentStatus.IN_APPROVAL)
      await documentContentPage.checkDocument({
        ...documentDetails,
        status: DocumentStatus.IN_APPROVAL
      })
      await documentContentPage.checkCurrentRights(DocumentRights.VIEWING)
    })

    await test.step('3. Approve document', async () => {
      await documentContentPage.confirmApproval()
    })

    await test.step('4. Check the document and status', async () => {
      await documentContentPage.checkDocumentStatus(DocumentStatus.EFFECTIVE)
      await documentContentPage.checkDocument({
        ...documentDetails,
        status: DocumentStatus.EFFECTIVE,
        version: 'v0.1'
      })
      await documentContentPage.checkCurrentRights(DocumentRights.VIEWING)

      await documentContentPage.openApprovals()
      const documentApprovalsPage = new DocumentApprovalsPage(page)
      await documentApprovalsPage.checkSuccessApproval(documentDetails.owner)
      await attachScreenshot('TESTS-137_approve_document.png', page)
    })
  })

  test('TESTS-138. Reject document', async ({ page }) => {
    await allure.description('Requirement\nUsers need to reject the document')
    await allure.tms('TESTS-138', 'https://front.hc.engineering/workbench/platform/tracker/TESTS-138')
    const rejectionReason = `Test rejection-${generateId()}`
    const rejectDocument: NewDocument = {
      template: 'HR (HR)',
      title: `Reject document-${generateId()}`,
      description: `Reject document description-${generateId()}`
    }
    const documentDetails: DocumentDetails = {
      type: 'HR',
      category: 'Human Resources',
      version: 'v0.1',
      status: DocumentStatus.DRAFT,
      owner: 'Appleseed John',
      author: 'Appleseed John'
    }

    await prepareDocumentStep(page, rejectDocument)
    const documentContentPage = new DocumentContentPage(page)
    await test.step('2. Send for Approval', async () => {
      await documentContentPage.buttonSendForApproval.click()
      await documentContentPage.fillSelectApproversForm([documentDetails.owner])
      await documentContentPage.checkDocumentStatus(DocumentStatus.IN_APPROVAL)
      await documentContentPage.checkDocument({
        ...documentDetails,
        status: DocumentStatus.IN_APPROVAL
      })
      await documentContentPage.checkCurrentRights(DocumentRights.VIEWING)
    })

    await test.step('3. Reject document', async () => {
      await documentContentPage.confirmRejection(rejectionReason)
    })

    await test.step('4. Check the document and status', async () => {
      await documentContentPage.checkDocumentStatus(DocumentStatus.REJECTED)
      await documentContentPage.checkDocument({
        ...documentDetails,
        status: DocumentStatus.REJECTED
      })
      await documentContentPage.checkCurrentRights(DocumentRights.VIEWING)
      await documentContentPage.openApprovals()
      const documentApprovalsPage = new DocumentApprovalsPage(page)
      await documentApprovalsPage.checkRejectApproval(documentDetails.owner, rejectionReason)
      await attachScreenshot('TESTS-138_reject_document.png', page)
    })
  })

  test('TESTS-139. Make Review', async ({ page }) => {
    await allure.description('Requirement\nUsers need to make a review for the document')
    await allure.tms('TESTS-139', 'https://front.hc.engineering/workbench/platform/tracker/TESTS-139')
    const makeReviewDocument: NewDocument = {
      template: 'HR (HR)',
      title: `Make Review document-${generateId()}`,
      description: `Make Review document description-${generateId()}`
    }
    const documentDetails: DocumentDetails = {
      type: 'HR',
      category: 'Human Resources',
      version: 'v0.1',
      status: DocumentStatus.DRAFT,
      owner: 'Appleseed John',
      author: 'Appleseed John'
    }
    const newContentFirst = `Make Review. New content-${generateId()}!!!!`
    const updateContentFirst = `Make Review Updated. Updated content-${generateId()}!!!!`
    const messageToContent: string = `Make Review. Message to the content-${generateId()}`

    await prepareDocumentStep(page, makeReviewDocument)

    const documentContentPage = new DocumentContentPage(page)
    await test.step('2. Add content', async () => {
      await documentContentPage.checkDocumentTitle(makeReviewDocument.title)
      await documentContentPage.checkDocumentStatus(DocumentStatus.DRAFT)
      await documentContentPage.checkDocument(documentDetails)
      await documentContentPage.checkCurrentRights(DocumentRights.EDITING)

      await documentContentPage.addContent(newContentFirst)
      await documentContentPage.checkContent(newContentFirst)
      await attachScreenshot('TESTS-139_add_section_and_content.png', page)
    })

    await test.step('3. Send for Review', async () => {
      await documentContentPage.buttonSendForReview.click()
      await documentContentPage.fillSelectReviewersForm([documentDetails.owner])
      await documentContentPage.checkDocumentStatus(DocumentStatus.IN_REVIEW)
      await documentContentPage.checkDocument({
        ...documentDetails,
        status: DocumentStatus.IN_REVIEW
      })
      await attachScreenshot('TESTS-139_send_for_review.png', page)
    })

    await test.step('4. Add comments and Complete Review', async () => {
      await documentContentPage.addMessageToTheText(newContentFirst, messageToContent)

      await documentContentPage.buttonComments.click()

      const documentCommentsPage = new DocumentCommentsPage(page)
      await documentCommentsPage.checkCommentExist(messageToContent)

      await documentContentPage.completeReview()

      await documentContentPage.checkDocumentStatus(DocumentStatus.REVIEWED)
      await documentContentPage.checkCurrentRights(DocumentRights.VIEWING)
      await attachScreenshot('TESTS-139_add_comments.png', page)
    })

    await test.step('5. Update Document and fix reviews', async () => {
      await documentContentPage.createNewDraft()

      await documentContentPage.replaceContent(updateContentFirst)
      await documentContentPage.checkContent(updateContentFirst)

      const documentCommentsPage = new DocumentCommentsPage(page)
      await documentCommentsPage.checkCommentExist(messageToContent)
      await documentCommentsPage.resolveAllComments()

      await documentCommentsPage.checkCommentDoesNotExist(messageToContent)
      await attachScreenshot('TESTS-136_fix_reviews.png', page)
    })

    await test.step('6. Check document status and details', async () => {
      await documentContentPage.buttonDocumentInformation.click()
      await documentContentPage.checkDocumentStatus(DocumentStatus.DRAFT)
      await documentContentPage.checkDocument({
        ...documentDetails,
        status: DocumentStatus.DRAFT,
        version: 'v0.1'
      })
      await attachScreenshot('TESTS-139_check_document.png', page)
    })
  })

  test('TESTS-140. Comparing several document versions', async ({ page }) => {
    await allure.description('Requirement\nUsers need to compare several document versions')
    await allure.tms('TESTS-140', 'https://front.hc.engineering/workbench/platform/tracker/TESTS-140')
    const makeReviewDocument: NewDocument = {
      template: 'HR (HR)',
      title: `Comparing document versions-${generateId()}`,
      description: `Comparing document versions description-${generateId()}`
    }
    const documentDetails: DocumentDetails = {
      type: 'HR',
      category: 'Human Resources',
      version: 'v0.1',
      status: DocumentStatus.DRAFT,
      owner: 'Appleseed John',
      author: 'Appleseed John'
    }
    const newContentFirst = `Comparing versions. New content-${generateId()}!!!!`
    const updateContentFirst = `Comparing versions Updated. Updated content-${generateId()}!!!!`

    await prepareDocumentStep(page, makeReviewDocument)
    const documentContentPage = new DocumentContentPage(page)
    await test.step('2. Add section and content', async () => {
      await documentContentPage.checkDocumentTitle(makeReviewDocument.title)
      await documentContentPage.checkDocumentStatus(DocumentStatus.DRAFT)
      await documentContentPage.checkDocument(documentDetails)
      await documentContentPage.checkCurrentRights(DocumentRights.EDITING)

      await documentContentPage.addContent(newContentFirst)
      await documentContentPage.checkContent(newContentFirst)
      await attachScreenshot('TESTS-140_add_section_and_content.png', page)
    })

    await test.step('3. Send for Review', async () => {
      await documentContentPage.buttonSendForReview.click()
      await documentContentPage.fillSelectReviewersForm([documentDetails.owner])
      await documentContentPage.checkDocumentStatus(DocumentStatus.IN_REVIEW)
      await documentContentPage.checkDocument({
        ...documentDetails,
        status: DocumentStatus.IN_REVIEW
      })
      await attachScreenshot('TESTS-140_send_for_review.png', page)
    })

    await test.step('4. Add comments and Complete Review', async () => {
      await documentContentPage.completeReview()
      await documentContentPage.checkDocumentStatus(DocumentStatus.REVIEWED)
      await documentContentPage.checkCurrentRights(DocumentRights.VIEWING)
      await attachScreenshot('TESTS-140_add_comments.png', page)
    })

    await test.step('5. Compare the versions with several documents', async () => {
      await documentContentPage.buttonEditDocument.click()
      await documentContentPage.checkCurrentRights(DocumentRights.EDITING)
      await documentContentPage.checkDocument({
        ...documentDetails,
        status: DocumentStatus.DRAFT,
        version: 'v0.1'
      })

      await documentContentPage.replaceContent(updateContentFirst)
      await documentContentPage.checkContent(updateContentFirst)

      await documentContentPage.changeCurrentRight(DocumentRights.COMPARING)
      await documentContentPage.checkComparingTextAdded('Updated')
      await documentContentPage.checkComparingTextDeleted('New')

      await attachScreenshot('TESTS-140_fix_reviews.png', page)
    })
  })

<<<<<<< HEAD
=======
  test('TESTS-141. Send for approval document after resolve comments', async ({ page, browser }) => {
    await allure.description(
      'Requirement\nUsers need to make a resolve all comments and done documents for the Effective status'
    )
    await allure.tms('TESTS-141', 'https://front.hc.engineering/workbench/platform/tracker/TESTS-141')
    const userSecondPage = await getSecondPage(browser)
    const completeDocument: NewDocument = {
      template: 'HR (HR)',
      title: `Complete document-${generateId()}`,
      description: `Complete document description-${generateId()}`
    }
    const reviewer = 'Dirak Kainin'
    const documentDetails: DocumentDetails = {
      type: 'HR',
      category: 'Human Resources',
      version: 'v0.1',
      status: DocumentStatus.DRAFT,
      owner: 'Appleseed John',
      author: 'Appleseed John'
    }
    const newContentFirst = `Complete document. New content-${generateId()}!!!!`
    const updateContentFirst = `Complete document Updated. Updated content-${generateId()}!!!!`
    const newContentSecond = `Complete document. New content Description-${generateId()}!!!!`
    const messageToContent: string = `Complete document. Message to the content-${generateId()}`
    const messageToContentSecond: string = `Complete document. Message to the content-second-${generateId()}`

    await prepareDocumentStep(page, completeDocument)

    const documentContentPage = new DocumentContentPage(page)
    await test.step('2. Add section and content', async () => {
      await documentContentPage.checkDocumentTitle(completeDocument.title)
      await documentContentPage.checkDocumentStatus(DocumentStatus.DRAFT)
      await documentContentPage.checkDocument(documentDetails)
      await documentContentPage.checkCurrentRights(DocumentRights.EDITING)

      await documentContentPage.addContent(newContentFirst)
      await documentContentPage.checkContent(newContentFirst)

      await documentContentPage.addContent(newContentSecond, true, true)

      await attachScreenshot('TESTS-141_add_section_and_content.png', page)
    })

    await test.step('3. Send for Review', async () => {
      await documentContentPage.buttonSendForReview.click()
      await documentContentPage.fillSelectReviewersForm([reviewer])
      await documentContentPage.checkDocumentStatus(DocumentStatus.IN_REVIEW)
      await documentContentPage.checkDocument({
        ...documentDetails,
        status: DocumentStatus.IN_REVIEW
      })
      await attachScreenshot('TESTS-141_send_for_review.png', page)
    })

    await test.step('4. As author add comment', async () => {
      await documentContentPage.addMessageToTheText(newContentFirst, messageToContent)

      await documentContentPage.buttonComments.click()

      const documentCommentsPage = new DocumentCommentsPage(page)
      await documentCommentsPage.checkCommentExist(messageToContent)
      await documentCommentsPage.checkCommentCanBeResolved(messageToContent)
      await attachScreenshot('TESTS-141_author_add_comments.png', page)
    })

    await test.step('5. As reviewer add comment and Complete Review', async () => {
      await (await userSecondPage.goto(`${PlatformURI}/${DocumentURI}`))?.finished()

      const documentsPageSecond = new DocumentsPage(userSecondPage)
      await documentsPageSecond.openDocument(completeDocument.title)

      const documentContentPageSecond = new DocumentContentPage(userSecondPage)
      await documentContentPageSecond.addMessageToTheText(newContentSecond, messageToContentSecond)

      await documentContentPageSecond.buttonComments.click()

      const documentCommentsPageSecond = new DocumentCommentsPage(userSecondPage)
      await documentCommentsPageSecond.checkCommentExist(messageToContentSecond)
      await documentCommentsPageSecond.checkCommentCanBeResolved(messageToContentSecond)

      // // TODO uncomment after fix https://front.hc.engineering/workbench/platform/tracker/EZQMS-552
      // await documentCommentsPageSecond.checkCommentCanNotBeResolved(newContentFirst.sectionTitle, 1)
      // await documentCommentsPageSecond.checkCommentCanNotBeResolved(newContentFirst.sectionTitle, 2)

      await documentContentPageSecond.completeReview()

      await documentContentPageSecond.checkDocumentStatus(DocumentStatus.REVIEWED)
      await documentContentPageSecond.checkCurrentRights(DocumentRights.VIEWING)
      await attachScreenshot('TESTS-141_reviewer_add_comments.png', page)
    })

    await test.step('6. Update Document and fix reviews', async () => {
      await documentContentPage.createNewDraft()
      await documentContentPage.replaceContent(updateContentFirst)

      const documentCommentsPage = new DocumentCommentsPage(page)
      await documentCommentsPage.checkCommentExist(messageToContent)
      await documentCommentsPage.checkCommentExist(messageToContentSecond)
      await documentCommentsPage.resolveAllComments()

      await documentCommentsPage.checkCommentDoesNotExist(messageToContent)
      await documentCommentsPage.checkCommentDoesNotExist(messageToContentSecond)
      await attachScreenshot('TESTS-141_fix_reviews.png', page)

      await documentContentPage.buttonDocumentInformation.click()
      await documentContentPage.checkDocumentStatus(DocumentStatus.DRAFT)
      await documentContentPage.checkDocument({
        ...documentDetails,
        status: DocumentStatus.DRAFT,
        version: 'v0.1'
      })
      await attachScreenshot('TESTS-141_check_document.png', page)
    })

    await test.step('7. Send for Approval', async () => {
      await documentContentPage.buttonSendForApproval.click()
      await documentContentPage.fillSelectApproversForm([reviewer])
      await documentContentPage.checkDocumentStatus(DocumentStatus.IN_APPROVAL)
      await documentContentPage.checkDocument({
        ...documentDetails,
        status: DocumentStatus.IN_APPROVAL,
        version: 'v0.1'
      })
      await documentContentPage.checkCurrentRights(DocumentRights.VIEWING)
    })

    await test.step('8. Approve document', async () => {
      const documentsPageSecond = new DocumentsPage(userSecondPage)
      await documentsPageSecond.openDocument(completeDocument.title)

      const documentContentPageSecond = new DocumentContentPage(userSecondPage)
      await documentContentPageSecond.confirmApproval()

      await documentContentPageSecond.buttonDocumentInformation.click()
      await documentContentPageSecond.checkDocumentStatus(DocumentStatus.EFFECTIVE)
      await documentContentPageSecond.checkDocument({
        ...documentDetails,
        status: DocumentStatus.EFFECTIVE,
        version: 'v0.1'
      })
      await documentContentPageSecond.checkCurrentRights(DocumentRights.VIEWING)

      await attachScreenshot('TESTS-141_approve_document.png', page)
    })

    await test.step('9. Check document', async () => {
      await documentContentPage.checkDocumentStatus(DocumentStatus.EFFECTIVE)
      await documentContentPage.checkDocument({
        ...documentDetails,
        status: DocumentStatus.EFFECTIVE,
        version: 'v0.1'
      })
      await documentContentPage.checkCurrentRights(DocumentRights.VIEWING)

      await attachScreenshot('TESTS-141_check_document.png', page)
    })

    await test.step('10. Check History tab', async () => {
      await documentContentPage.buttonHistoryTab.first().click()

      const documentHistoryPage = new DocumentHistoryPage(page)
      await documentHistoryPage.checkHistoryEventExist('New document creation')
      await attachScreenshot('TESTS-141_check_history_tab.png', page)
    })
  })

>>>>>>> 86c69b41
  test('TESTS-162. Approve document with delayed release', async ({ page }) => {
    await allure.description('Requirement\nUsers need to create document with delayed release')
    await allure.tms('TESTS-162', 'https://front.hc.engineering/workbench/platform/tracker/TESTS-162')
    const approveDelayedDocument: NewDocument = {
      template: 'HR (HR)',
      title: `Approve document with delayed release-${generateId()}`,
      description: `Approve document with delayed release description-${generateId()}`
    }
    const documentDetails: DocumentDetails = {
      type: 'HR',
      category: 'Human Resources',
      version: 'v0.1',
      status: DocumentStatus.DRAFT,
      owner: 'Appleseed John',
      author: 'Appleseed John'
    }

    await prepareDocumentStep(page, approveDelayedDocument)

    const documentContentPage = new DocumentContentPage(page)
    await test.step('2. Set delayed Release', async () => {
      await documentContentPage.buttonReleaseTab.click()

      const documentReleasePage = new DocumentReleasePage(page)
      await documentReleasePage.setEffectiveDate('in 15 minutes')
    })

    await test.step('3. Send for Approval', async () => {
      await documentContentPage.buttonSendForApproval.click()
      await documentContentPage.fillSelectApproversForm([documentDetails.owner])
      await documentContentPage.checkDocumentStatus(DocumentStatus.IN_APPROVAL)
      await documentContentPage.checkDocument({
        ...documentDetails,
        status: DocumentStatus.IN_APPROVAL
      })
      await documentContentPage.checkCurrentRights(DocumentRights.VIEWING)
    })

    await test.step('4. Approve document', async () => {
      await documentContentPage.confirmApproval()
    })

    await test.step('5. Check the updated document information', async () => {
      await documentContentPage.checkDocumentStatus(DocumentStatus.APPROVED)
      await documentContentPage.checkDocument({
        ...documentDetails,
        status: DocumentStatus.APPROVED
      })
      await documentContentPage.checkCurrentRights(DocumentRights.VIEWING)

      await documentContentPage.openApprovals()
      const documentApprovalsPage = new DocumentApprovalsPage(page)
      await documentApprovalsPage.checkSuccessApproval(documentDetails.owner)

      await attachScreenshot('TESTS-162_approve_document_delayed_release.png', page)
    })
  })

  test('TESTS-161. Check elements in the popup with the new Comment', async ({ page }) => {
    await allure.description('Requirement\nUsers need the popup with the new Comment to work correctly')
    await allure.tms('TESTS-161', 'https://front.hc.engineering/workbench/platform/tracker/TESTS-161')
    const checkPopupDocument: NewDocument = {
      template: 'HR (HR)',
      title: `Check comment popup elements document-${generateId()}`,
      description: `Check comment popup elements document description-${generateId()}`
    }
    const author = 'Appleseed John'
    const newContentFirst = `New content-${generateId()}!!!!`
    const messageToText: string = `Make Review. Message to the first title-${generateId()}`
    const replyCommentFirst = `Reply to first comment-${generateId(4)}`

    await prepareDocumentStep(page, checkPopupDocument)

    const documentContentPage = new DocumentContentPage(page)
    await test.step('2. Add section and content', async () => {
      await documentContentPage.checkDocumentTitle(checkPopupDocument.title)

      await documentContentPage.addContent(newContentFirst)
    })

    await test.step('3. Add comment and check popup', async () => {
      await documentContentPage.addMessageToTheText(newContentFirst, messageToText, false)

      const documentCommentsPage = new DocumentCommentsPage(page)
      await documentCommentsPage.addReplyInPopupByCommentId(1, replyCommentFirst)
      await documentCommentsPage.checkCommentInPopupById(1, 'Pending', author, messageToText, replyCommentFirst)

      await attachScreenshot('TESTS-161_add_comment_and_check_popup.png', page)
      await documentContentPage.closeNewMessagePopup()
    })

    await test.step('4. Check the comment in the right panel', async () => {
      await documentContentPage.buttonComments.click()

      const documentCommentsPage = new DocumentCommentsPage(page)
      await documentCommentsPage.checkCommentInPanelById(1, 'Pending', author, messageToText, replyCommentFirst)
      await attachScreenshot('TESTS-161_add_comment_and_check_comment_in_the_right_panel.png', page)
    })
  })

  test('TESTS-155. Change document owner. QARA user changes owner from one user to another', async ({
    page,
    browser
  }) => {
    await allure.description('Requirement\nQARA manager needs to change the document owner')
    await allure.tms('TESTS-155', 'https://front.hc.engineering/workbench/platform/tracker/TESTS-155')
    const qaraManagerPage = await getQaraManagerPage(browser)
    const newDocumentOwner = 'Dirak Kainin'
    const changeQaraDocument: NewDocument = {
      template: 'HR (HR)',
      title: `Change document owner by QARA user Document-${generateId()}`,
      description: `Change document owner by QARA user Document description-${generateId()}`
    }
    const documentDetails: DocumentDetails = {
      type: 'HR',
      category: 'Human Resources',
      version: 'v0.1',
      status: DocumentStatus.DRAFT,
      owner: 'Appleseed John',
      author: 'Appleseed John'
    }
    await prepareDocumentStep(page, changeQaraDocument)

    const documentContentPage = new DocumentContentPage(page)
    await test.step('2. Move to effective status', async () => {
      await documentContentPage.buttonSendForApproval.click()
      await documentContentPage.fillSelectApproversForm([documentDetails.owner])

      await documentContentPage.confirmApproval()
      await documentContentPage.checkDocumentStatus(DocumentStatus.EFFECTIVE)
    })

    const documentContentPageQara = new DocumentContentPage(qaraManagerPage)
    await test.step('3. As QARA manager change the document owner', async () => {
      await (await qaraManagerPage.goto(`${PlatformURI}/${DocumentURI}`))?.finished()

      const documentsPageQara = new DocumentsPage(qaraManagerPage)
      await documentsPageQara.openDocument(changeQaraDocument.title)

      await documentContentPageQara.executeMoreActions('Change document owner')
      await documentContentPageQara.fillChangeDocumentOwnerPopupByQaraManager(newDocumentOwner)
    })

    await test.step('4. As QARA manager Check the updated document information', async () => {
      await documentContentPageQara.checkDocument({
        ...documentDetails,
        owner: newDocumentOwner,
        version: 'v0.1',
        status: DocumentStatus.EFFECTIVE
      })
      await attachScreenshot('TESTS-155_change_document_owner.png', page)
    })

    await test.step('5. As previous document owner check the document', async () => {
      await documentContentPage.checkDocument({
        ...documentDetails,
        owner: newDocumentOwner,
        version: 'v0.1',
        status: DocumentStatus.EFFECTIVE
      })
      await expect(documentContentPage.buttonDraftNewVersion).toBeVisible({ visible: false })
      await attachScreenshot('TESTS-155_previous_owner.png', page)
    })

    await test.step('6. As new document owner check the document', async () => {
      const secondPage = await getSecondPage(browser)
      await (await secondPage.goto(`${PlatformURI}/${DocumentURI}`))?.finished()

      const documentsPageSecond = new DocumentsPage(secondPage)
      await documentsPageSecond.openDocument(changeQaraDocument.title)

      const documentContentPageSecond = new DocumentContentPage(secondPage)
      await expect(documentContentPageSecond.buttonDraftNewVersion).toBeVisible()
      await documentContentPageSecond.checkDocument({
        ...documentDetails,
        owner: newDocumentOwner,
        version: 'v0.1',
        status: DocumentStatus.EFFECTIVE
      })
      await attachScreenshot('TESTS-155_new_owner.png', page)
    })
  })

  test('TESTS-205. Test Reason & Impact sections', async ({ page, browser }) => {
    await allure.description('Requirement\nUsers need to add the Reason and Impact information')
    await allure.tms('TESTS-205', 'https://front.hc.engineering/workbench/platform/tracker/TESTS-205')
    const reasonAndImpactDocument: NewDocument = {
      template: 'HR (HR)',
      title: `Test Reason and Impact section-${generateId()}`,
      description: `Test Reason and Impact section--${generateId()}`
    }
    const documentDetails: DocumentDetails = {
      type: 'HR',
      category: 'Human Resources',
      version: 'v0.1',
      status: DocumentStatus.DRAFT,
      owner: 'Appleseed John',
      author: 'Appleseed John'
    }
    await prepareDocumentStep(page, reasonAndImpactDocument)

    const documentContentPage = new DocumentContentPage(page)
    await test.step('2. Update Reason and Impact sections', async () => {
      await documentContentPage.buttonReasonAndImpactTab.click()

      const documentReasonAndImpactPage = new DocumentReasonAndImpactPage(page)
      await documentReasonAndImpactPage.setReasonAndImpactData(
        'Test description',
        'Test reason',
        'Test analysis',
        'TMPL-18 HR'
      )

      await documentContentPage.buttonContentTab.click()
    })

    await test.step('3. Move to effective status', async () => {
      await documentContentPage.buttonSendForApproval.click()
      await documentContentPage.fillSelectApproversForm([documentDetails.owner])

      await documentContentPage.confirmApproval()
      await documentContentPage.checkDocumentStatus(DocumentStatus.EFFECTIVE)
    })

    await test.step('4. Check Reason and Impact sections', async () => {
      await documentContentPage.buttonReasonAndImpactTab.click()

      const documentReasonAndImpactPage = new DocumentReasonAndImpactPage(page)
      await documentReasonAndImpactPage.checkReasonAndImpactData(
        'Test description',
        'Test reason',
        'Test analysis',
        'TMPL-18 HR'
      )
    })
  })

  test('TESTS-206. Send for approval document after resolve comments', async ({ page, browser }) => {
    await allure.description(
      'Requirement\nUsers need to make a resolve all comments and done documents for the Effective status'
    )
    await allure.tms('TESTS-206', 'https://front.hc.engineering/workbench/platform/tracker/TESTS-141')
    const userSecondPage = await getSecondPage(browser)
    const completeDocument: NewDocument = {
      template: 'HR (HR)',
      title: `Complete document-${generateId()}`,
      description: `Complete document description-${generateId()}`
    }
    const reviewer = 'Dirak Kainin'
    const documentDetails: DocumentDetails = {
      type: 'HR',
      category: 'Human Resources',
      version: 'v0.1',
      status: DocumentStatus.DRAFT,
      owner: 'Appleseed John',
      author: 'Appleseed John'
    }
    const newContentFirst = `Complete document. New content-${generateId()}!!!!`
    const updateContentFirst = `Complete document Updated. Updated content-${generateId()}!!!!`
    const newContentSecond = `Complete document. New content Description-${generateId()}!!!!`
    const messageToContent: string = `Complete document. Message to the content-${generateId()}`
    const messageToContentSecond: string = `Complete document. Message to the content-second-${generateId()}`

    await prepareDocumentStep(page, completeDocument)

    const documentContentPage = new DocumentContentPage(page)
    await test.step('2. Add section and content', async () => {
      await documentContentPage.checkDocumentTitle(completeDocument.title)
      await documentContentPage.checkDocumentStatus(DocumentStatus.DRAFT)
      await documentContentPage.checkDocument(documentDetails)
      await documentContentPage.checkCurrentRights(DocumentRights.EDITING)

      await documentContentPage.addContent(newContentFirst)
      await documentContentPage.addContent(newContentSecond, true, true)
      await attachScreenshot('TESTS-206_add_section_and_content.png', page)
    })

    await test.step('3. Send for Review', async () => {
      await documentContentPage.buttonSendForReview.click()
      await documentContentPage.fillSelectReviewersForm([reviewer])
      await documentContentPage.checkDocumentStatus(DocumentStatus.IN_REVIEW)
      await documentContentPage.checkDocument({
        ...documentDetails,
        status: DocumentStatus.IN_REVIEW
      })
      await attachScreenshot('TESTS-206_send_for_review.png', page)
    })

    await test.step('4. As author add a comment', async () => {
      await documentContentPage.addMessageToTheText(newContentFirst, messageToContent)

      await documentContentPage.buttonComments.click()

      const documentCommentsPage = new DocumentCommentsPage(page)
      await documentCommentsPage.checkCommentExist(messageToContent)
      await documentCommentsPage.checkCommentCanBeResolved(messageToContent)
      await attachScreenshot('TESTS-206_author_add_comments.png', page)
    })

    await test.step('5. As a reviewer add a comment and Complete Review', async () => {
      await (await userSecondPage.goto(`${PlatformURI}/${DocumentURI}`))?.finished()

      const documentsPageSecond = new DocumentsPage(userSecondPage)
      await documentsPageSecond.openDocument(completeDocument.title)

      const documentContentPageSecond = new DocumentContentPage(userSecondPage)
      await documentContentPageSecond.addMessageToTheText(newContentSecond, messageToContentSecond)

      await documentContentPageSecond.buttonComments.click()

      const documentCommentsPageSecond = new DocumentCommentsPage(userSecondPage)
      await documentCommentsPageSecond.checkCommentExist(messageToContentSecond)
      await documentCommentsPageSecond.checkCommentCanBeResolved(messageToContentSecond)

      await documentContentPageSecond.completeReview()

      await documentContentPageSecond.checkDocumentStatus(DocumentStatus.REVIEWED)
      await documentContentPageSecond.checkCurrentRights(DocumentRights.VIEWING)
      await attachScreenshot('TESTS-206_reviewer_add_comments.png', page)
    })

    await test.step('6. Update Document and fix reviews', async () => {
      await documentContentPage.createNewDraft()

      await documentContentPage.replaceContent(updateContentFirst)

      const documentCommentsPage = new DocumentCommentsPage(page)
      await documentCommentsPage.checkCommentExist(messageToContent)
      await documentCommentsPage.checkCommentExist(messageToContentSecond)
      await documentCommentsPage.resolveAllComments()

      await documentCommentsPage.checkCommentDoesNotExist(messageToContent)
      await documentCommentsPage.checkCommentDoesNotExist(messageToContentSecond)
      await attachScreenshot('TESTS-206_fix_reviews.png', page)

      await documentContentPage.buttonDocumentInformation.click()
      await documentContentPage.checkDocumentStatus(DocumentStatus.DRAFT)
      await documentContentPage.checkDocument({
        ...documentDetails,
        status: DocumentStatus.DRAFT,
        version: 'v0.1'
      })
      await attachScreenshot('TESTS-206_check_document.png', page)
    })

    await test.step('7. Send for Approval', async () => {
      await documentContentPage.buttonSendForApproval.click()
      await documentContentPage.fillSelectApproversForm([reviewer])
      await documentContentPage.checkDocumentStatus(DocumentStatus.IN_APPROVAL)
      await documentContentPage.checkDocument({
        ...documentDetails,
        status: DocumentStatus.IN_APPROVAL,
        version: 'v0.1'
      })
      await documentContentPage.checkCurrentRights(DocumentRights.VIEWING)
    })

    await test.step('8. Approve document', async () => {
      const documentsPageSecond = new DocumentsPage(userSecondPage)
      await documentsPageSecond.openDocument(completeDocument.title)

      const documentContentPageSecond = new DocumentContentPage(userSecondPage)
      await documentContentPageSecond.confirmApproval()

      await documentContentPageSecond.buttonDocumentInformation.click()
      await documentContentPageSecond.checkDocumentStatus(DocumentStatus.EFFECTIVE)
      await documentContentPageSecond.checkDocument({
        ...documentDetails,
        status: DocumentStatus.EFFECTIVE,
        version: 'v0.1'
      })
      await documentContentPageSecond.checkCurrentRights(DocumentRights.VIEWING)

      await attachScreenshot('TESTS-206_approve_document.png', page)
    })

    await test.step('9. Check document', async () => {
      await documentContentPage.checkDocumentStatus(DocumentStatus.EFFECTIVE)
      await documentContentPage.checkDocument({
        ...documentDetails,
        status: DocumentStatus.EFFECTIVE,
        version: 'v0.1'
      })
      await documentContentPage.checkCurrentRights(DocumentRights.VIEWING)

      await attachScreenshot('TESTS-206_check_document.png', page)
    })

    await test.step('10. Check History tab', async () => {
      await documentContentPage.buttonHistoryTab.first().click()

      const documentHistoryPage = new DocumentHistoryPage(page)
      await documentHistoryPage.checkHistoryEventExist('New document creation')
      await attachScreenshot('TESTS-206_check_history_tab.png', page)
    })
  })

  test.skip('TESTS-352. Create a document', async ({ page }) => {
    const folderName = faker.word.words(1)
    const documentTitle = faker.word.words(2)
    await allure.description('Requirement\nUsers need to create a new document')
    await allure.tms('TESTS-352', 'https://front.hc.engineering/workbench/platform/tracker/TESTS-352')

    const documentContentPage = new DocumentContentPage(page)
    await documentContentPage.clickAddFolderButton()
    await documentContentPage.fillDocumentSpaceForm(folderName)
    await documentContentPage.createNewDocumentInsideFolder(folderName)
    await documentContentPage.createNewDocumentFromFolder(documentTitle)

    await test.step('2. Check if document and folder exists', async () => {
      await documentContentPage.checkIfFolderExists(folderName)
      await documentContentPage.checkDocumentTitle(documentTitle)
    })

    await attachScreenshot('TESTS-352_create_document.png', page)
  })

  test('TESTS-380. As a space QARA, I can select "Custom" field in "Reason" for creating this Quality doc and it is stored in the History of Version 2 of this doc', async ({
    page
  }) => {
    const folderName = generateId(5)
    const documentTitle = generateId(5)
    const reason = generateId(5)
    await allure.description('Requirement\nUsers need to create a new document')
    await allure.tms('TESTS-380', 'https://front.hc.engineering/workbench/platform/tracker/TESTS-380')

    const documentContentPage = new DocumentContentPage(page)
    await documentContentPage.clickAddFolderButton()
    await documentContentPage.fillDocumentSpaceForm(folderName)
    await documentContentPage.createNewDocumentInsideFolder(folderName)
    await documentContentPage.createNewDocumentFromFolder(documentTitle, true, reason)

    await test.step('2. Check if document and folder exists', async () => {
      await documentContentPage.checkIfFolderExists(folderName)
      await documentContentPage.checkDocumentTitle(documentTitle)
    })
    await documentContentPage.clickSendForApproval()
    await documentContentPage.fillSelectApproversForm(['Appleseed John'])
    await documentContentPage.confirmApproval()
    await documentContentPage.clickDraftNewVersion()
    await documentContentPage.clickHistoryTab()
    await test.step('3. Check if history version exists', async () => {
      await documentContentPage.checkIfHistoryVersionExists(reason)
    })
    await attachScreenshot('TESTS-380_create_document.png', page)
    await documentContentPage.clickLeaveFolder(folderName)
  })

  test('TESTS-214. Check old existing document content', async ({ page, browser }) => {
    await allure.description(
      'Requirement\nAs a user, I want to open my previously created document and see all its content'
    )
    await allure.tms('TESTS-214', 'https://front.hc.engineering/workbench/platform/tracker/TESTS-214')
    const existDocument: NewDocument = {
      template: 'HR (HR)',
      title: 'Existing document',
      description: 'Existing document description'
    }
    const documentDetails: DocumentDetails = {
      id: 'HR-1',
      type: 'HR',
      category: 'N/A',
      version: 'v0.0',
      status: DocumentStatus.IN_REVIEW,
      owner: 'Appleseed John',
      author: 'Appleseed John'
    }

    const overview = {
      heading: 'Overview',
      content:
        'In this section, we explore [Medical Topic], shedding light on its key aspects, causes, symptoms, and available treatments. Gain insights into the latest advancements in [Medical Field] and discover valuable information for a better understanding of managing and addressing [Medical Condition].'
    }

    const main = {
      heading: 'Main',
      content:
        '[Medical Topic] is a prevalent [medical condition/issue] affecting a significant number of individuals worldwide. This condition is characterized by [brief description of symptoms or key features]. It can arise due to [common causes or triggers], leading to [impact on health or daily life].'
    }

    await test.step('1. Open the document created sometime ago', async () => {
      const leftSideMenuPage = new LeftSideMenuPage(page)
      await leftSideMenuPage.buttonDocuments.click()

      const documentsPage = new DocumentsPage(page)
      await documentsPage.openDocument(existDocument.title)
    })

    await test.step('2. Check the document content', async () => {
      const documentContentPage = new DocumentContentPage(page)
      await documentContentPage.checkDocumentTitle(existDocument.title)
      await documentContentPage.checkDocument(documentDetails)
      await documentContentPage.checkDocumentStatus(DocumentStatus.IN_REVIEW)

      await expect(documentContentPage.contentLocator.locator('h1:first-child')).toHaveText(overview.heading)
      await expect(documentContentPage.contentLocator.locator('h1:first-child + p')).toHaveText(overview.content)

      await expect(documentContentPage.contentLocator.locator('h1:not(:first-child)')).toHaveText(main.heading)
      await expect(documentContentPage.contentLocator.locator('h1:not(:first-child) + p')).toHaveText(main.content)
    })
  })
})<|MERGE_RESOLUTION|>--- conflicted
+++ resolved
@@ -583,175 +583,6 @@
     })
   })
 
-<<<<<<< HEAD
-=======
-  test('TESTS-141. Send for approval document after resolve comments', async ({ page, browser }) => {
-    await allure.description(
-      'Requirement\nUsers need to make a resolve all comments and done documents for the Effective status'
-    )
-    await allure.tms('TESTS-141', 'https://front.hc.engineering/workbench/platform/tracker/TESTS-141')
-    const userSecondPage = await getSecondPage(browser)
-    const completeDocument: NewDocument = {
-      template: 'HR (HR)',
-      title: `Complete document-${generateId()}`,
-      description: `Complete document description-${generateId()}`
-    }
-    const reviewer = 'Dirak Kainin'
-    const documentDetails: DocumentDetails = {
-      type: 'HR',
-      category: 'Human Resources',
-      version: 'v0.1',
-      status: DocumentStatus.DRAFT,
-      owner: 'Appleseed John',
-      author: 'Appleseed John'
-    }
-    const newContentFirst = `Complete document. New content-${generateId()}!!!!`
-    const updateContentFirst = `Complete document Updated. Updated content-${generateId()}!!!!`
-    const newContentSecond = `Complete document. New content Description-${generateId()}!!!!`
-    const messageToContent: string = `Complete document. Message to the content-${generateId()}`
-    const messageToContentSecond: string = `Complete document. Message to the content-second-${generateId()}`
-
-    await prepareDocumentStep(page, completeDocument)
-
-    const documentContentPage = new DocumentContentPage(page)
-    await test.step('2. Add section and content', async () => {
-      await documentContentPage.checkDocumentTitle(completeDocument.title)
-      await documentContentPage.checkDocumentStatus(DocumentStatus.DRAFT)
-      await documentContentPage.checkDocument(documentDetails)
-      await documentContentPage.checkCurrentRights(DocumentRights.EDITING)
-
-      await documentContentPage.addContent(newContentFirst)
-      await documentContentPage.checkContent(newContentFirst)
-
-      await documentContentPage.addContent(newContentSecond, true, true)
-
-      await attachScreenshot('TESTS-141_add_section_and_content.png', page)
-    })
-
-    await test.step('3. Send for Review', async () => {
-      await documentContentPage.buttonSendForReview.click()
-      await documentContentPage.fillSelectReviewersForm([reviewer])
-      await documentContentPage.checkDocumentStatus(DocumentStatus.IN_REVIEW)
-      await documentContentPage.checkDocument({
-        ...documentDetails,
-        status: DocumentStatus.IN_REVIEW
-      })
-      await attachScreenshot('TESTS-141_send_for_review.png', page)
-    })
-
-    await test.step('4. As author add comment', async () => {
-      await documentContentPage.addMessageToTheText(newContentFirst, messageToContent)
-
-      await documentContentPage.buttonComments.click()
-
-      const documentCommentsPage = new DocumentCommentsPage(page)
-      await documentCommentsPage.checkCommentExist(messageToContent)
-      await documentCommentsPage.checkCommentCanBeResolved(messageToContent)
-      await attachScreenshot('TESTS-141_author_add_comments.png', page)
-    })
-
-    await test.step('5. As reviewer add comment and Complete Review', async () => {
-      await (await userSecondPage.goto(`${PlatformURI}/${DocumentURI}`))?.finished()
-
-      const documentsPageSecond = new DocumentsPage(userSecondPage)
-      await documentsPageSecond.openDocument(completeDocument.title)
-
-      const documentContentPageSecond = new DocumentContentPage(userSecondPage)
-      await documentContentPageSecond.addMessageToTheText(newContentSecond, messageToContentSecond)
-
-      await documentContentPageSecond.buttonComments.click()
-
-      const documentCommentsPageSecond = new DocumentCommentsPage(userSecondPage)
-      await documentCommentsPageSecond.checkCommentExist(messageToContentSecond)
-      await documentCommentsPageSecond.checkCommentCanBeResolved(messageToContentSecond)
-
-      // // TODO uncomment after fix https://front.hc.engineering/workbench/platform/tracker/EZQMS-552
-      // await documentCommentsPageSecond.checkCommentCanNotBeResolved(newContentFirst.sectionTitle, 1)
-      // await documentCommentsPageSecond.checkCommentCanNotBeResolved(newContentFirst.sectionTitle, 2)
-
-      await documentContentPageSecond.completeReview()
-
-      await documentContentPageSecond.checkDocumentStatus(DocumentStatus.REVIEWED)
-      await documentContentPageSecond.checkCurrentRights(DocumentRights.VIEWING)
-      await attachScreenshot('TESTS-141_reviewer_add_comments.png', page)
-    })
-
-    await test.step('6. Update Document and fix reviews', async () => {
-      await documentContentPage.createNewDraft()
-      await documentContentPage.replaceContent(updateContentFirst)
-
-      const documentCommentsPage = new DocumentCommentsPage(page)
-      await documentCommentsPage.checkCommentExist(messageToContent)
-      await documentCommentsPage.checkCommentExist(messageToContentSecond)
-      await documentCommentsPage.resolveAllComments()
-
-      await documentCommentsPage.checkCommentDoesNotExist(messageToContent)
-      await documentCommentsPage.checkCommentDoesNotExist(messageToContentSecond)
-      await attachScreenshot('TESTS-141_fix_reviews.png', page)
-
-      await documentContentPage.buttonDocumentInformation.click()
-      await documentContentPage.checkDocumentStatus(DocumentStatus.DRAFT)
-      await documentContentPage.checkDocument({
-        ...documentDetails,
-        status: DocumentStatus.DRAFT,
-        version: 'v0.1'
-      })
-      await attachScreenshot('TESTS-141_check_document.png', page)
-    })
-
-    await test.step('7. Send for Approval', async () => {
-      await documentContentPage.buttonSendForApproval.click()
-      await documentContentPage.fillSelectApproversForm([reviewer])
-      await documentContentPage.checkDocumentStatus(DocumentStatus.IN_APPROVAL)
-      await documentContentPage.checkDocument({
-        ...documentDetails,
-        status: DocumentStatus.IN_APPROVAL,
-        version: 'v0.1'
-      })
-      await documentContentPage.checkCurrentRights(DocumentRights.VIEWING)
-    })
-
-    await test.step('8. Approve document', async () => {
-      const documentsPageSecond = new DocumentsPage(userSecondPage)
-      await documentsPageSecond.openDocument(completeDocument.title)
-
-      const documentContentPageSecond = new DocumentContentPage(userSecondPage)
-      await documentContentPageSecond.confirmApproval()
-
-      await documentContentPageSecond.buttonDocumentInformation.click()
-      await documentContentPageSecond.checkDocumentStatus(DocumentStatus.EFFECTIVE)
-      await documentContentPageSecond.checkDocument({
-        ...documentDetails,
-        status: DocumentStatus.EFFECTIVE,
-        version: 'v0.1'
-      })
-      await documentContentPageSecond.checkCurrentRights(DocumentRights.VIEWING)
-
-      await attachScreenshot('TESTS-141_approve_document.png', page)
-    })
-
-    await test.step('9. Check document', async () => {
-      await documentContentPage.checkDocumentStatus(DocumentStatus.EFFECTIVE)
-      await documentContentPage.checkDocument({
-        ...documentDetails,
-        status: DocumentStatus.EFFECTIVE,
-        version: 'v0.1'
-      })
-      await documentContentPage.checkCurrentRights(DocumentRights.VIEWING)
-
-      await attachScreenshot('TESTS-141_check_document.png', page)
-    })
-
-    await test.step('10. Check History tab', async () => {
-      await documentContentPage.buttonHistoryTab.first().click()
-
-      const documentHistoryPage = new DocumentHistoryPage(page)
-      await documentHistoryPage.checkHistoryEventExist('New document creation')
-      await attachScreenshot('TESTS-141_check_history_tab.png', page)
-    })
-  })
-
->>>>>>> 86c69b41
   test('TESTS-162. Approve document with delayed release', async ({ page }) => {
     await allure.description('Requirement\nUsers need to create document with delayed release')
     await allure.tms('TESTS-162', 'https://front.hc.engineering/workbench/platform/tracker/TESTS-162')
